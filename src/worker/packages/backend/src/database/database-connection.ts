--- conflicted
+++ resolved
@@ -6,11 +6,8 @@
 import {FlowEntity} from "../flows/flow-entity";
 import {FlowVersionEntity} from "../flows/flow-version/flow-version-entity";
 import {FileEntity} from "../file/file-entity";
-<<<<<<< HEAD
 import {StoreEntryEntity} from "../store-entry/store-entry-entity";
-=======
 import {InstanceEntity} from '../instance/instance-entity';
->>>>>>> 6b5a768e
 
 export const databaseConnection = new DataSource({
     type: 'postgres',
@@ -22,13 +19,10 @@
     synchronize: true,
     entities: [
         CollectionEntity,
-<<<<<<< HEAD
         StoreEntryEntity,
         ProjectEntity,
         FlowEntity,
-=======
         CollectionVersionEntity,
->>>>>>> 6b5a768e
         FileEntity,
         FlowEntity,
         FlowVersionEntity,
