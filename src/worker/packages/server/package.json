--- conflicted
+++ resolved
@@ -6,15 +6,10 @@
     "scripts": {
         "lint": "tslint --project tsconfig.json --format stylish",
         "build": "tsc",
-<<<<<<< HEAD
-        "serve": "ts-node src/server.ts",
-        "start": "nodemon",
         "test": "jest --coverage",
         "test:watch": "jest --watch"
-=======
         "serve": "ts-node src/app.ts",
         "start": "nodemon"
->>>>>>> a2ed63cc
     },
     "keywords": [],
     "author": "",
