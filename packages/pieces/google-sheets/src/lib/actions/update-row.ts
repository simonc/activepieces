import { createAction, Property } from '@activepieces/pieces-framework';
import { ValueInputOption } from '../common/common';
import { googleSheetsCommon } from '../common/common';
import { googleSheetsAuth } from '../../';

export const updateRowAction = createAction({
<<<<<<< HEAD
    auth: googleSheetsAuth,
    action: {
        name: 'update_row',
        description: 'Overwrite values in an existing row',
        displayName: 'Update Row',
        props: {
            spreadsheet_id: googleSheetsCommon.spreadsheet_id,
            sheet_id: googleSheetsCommon.sheet_id,
            row_id: Property.Number({
                displayName: 'Row Number',
                description: 'The row number to update',
                required: true,
            }),
            values: Property.Array({
                displayName: 'Values',
                description: 'These are the cell values of the row that will be updated',
                required: true,
            }),
        },
        async run(context) {
            const values = context.propsValue['values'];

            const sheetName = await googleSheetsCommon.findSheetName(context.auth.access_token, context.propsValue['spreadsheet_id'], context.propsValue['sheet_id']);
            if (!sheetName) {
                throw Error("Sheet not found in spreadsheet");
            }
            if (Array.isArray(values)) {
                await googleSheetsCommon.updateGoogleSheetRow({
                    accessToken: context.auth.access_token,
                    rowIndex:  Number(context.propsValue.row_id),
                    sheetName: sheetName,
                    spreadSheetId: context.propsValue['spreadsheet_id'],
                    valueInputOption: ValueInputOption.USER_ENTERED,
                    values: values as string[],
                });
            } else {
                throw Error("Values passed are not an array")
            }
            return {
                success: true,
            };
        },
    }
=======
    name: 'update_row',
    description: 'Overwrite values in an existing row',
    displayName: 'Update Row',
    props: {
        authentication: googleSheetsCommon.authentication,
        spreadsheet_id: googleSheetsCommon.spreadsheet_id,
        include_team_drives: googleSheetsCommon.include_team_drives,
        sheet_id: googleSheetsCommon.sheet_id,
        row_id: Property.Number({
            displayName: 'Row Number',
            description: 'The row number to update',
            required: true,
        }),
        values: Property.Array({
            displayName: 'Values',
            description: 'These are the cell values of the row that will be updated, begining with column A and continuing with each Value entered into the next column. For example, to update column C, you must enter Values for columns A, B, and C. It is likely that you will update these columns using Values selected from a previous Google Sheets operation so they will remain the same. If they are left blank they will be blanked out when updating. You do not need to enter Values for all of the columns, just those to the left of the Value you wish to update.',
            required: true,
        }),
    },
    async run(context) {
        const values = context.propsValue['values'];

        const sheetName = await googleSheetsCommon.findSheetName(context.propsValue['authentication']['access_token'], context.propsValue['spreadsheet_id'], context.propsValue['sheet_id']);
        if (!sheetName) {
            throw Error("Sheet not found in spreadsheet");
        }
        if (Array.isArray(values)) {
            const res = await googleSheetsCommon.updateGoogleSheetRow({
                accessToken: context.propsValue['authentication']['access_token'],
                rowIndex:  Number(context.propsValue.row_id),
                sheetName: sheetName,
                spreadSheetId: context.propsValue['spreadsheet_id'],
                valueInputOption: ValueInputOption.USER_ENTERED,
                values: values as string[],
            });

            
            res.body.updatedRange = res.body.updatedRange.replace(sheetName + "!", "");
            res.body.updatedRange = res.body.updatedRange.split(":");
            const UpdatedRows = [];
            
            for (let i = 0; i < res.body.updatedRange.length; i++) 
                UpdatedRows.push({ [res.body.updatedRange[i].charAt(0)]: parseInt(res.body.updatedRange[i].slice(1)) });
            

            return UpdatedRows;
        } else {
            throw Error("Values passed are not an array")
        }
    },
>>>>>>> 7cf970de
});<|MERGE_RESOLUTION|>--- conflicted
+++ resolved
@@ -1,10 +1,9 @@
 import { createAction, Property } from '@activepieces/pieces-framework';
 import { ValueInputOption } from '../common/common';
 import { googleSheetsCommon } from '../common/common';
-import { googleSheetsAuth } from '../../';
+import { googleSheetsAuth } from '../..';
 
 export const updateRowAction = createAction({
-<<<<<<< HEAD
     auth: googleSheetsAuth,
     action: {
         name: 'update_row',
@@ -12,6 +11,7 @@
         displayName: 'Update Row',
         props: {
             spreadsheet_id: googleSheetsCommon.spreadsheet_id,
+            include_team_drives: googleSheetsCommon.include_team_drives,
             sheet_id: googleSheetsCommon.sheet_id,
             row_id: Property.Number({
                 displayName: 'Row Number',
@@ -20,7 +20,7 @@
             }),
             values: Property.Array({
                 displayName: 'Values',
-                description: 'These are the cell values of the row that will be updated',
+                description: 'These are the cell values of the row that will be updated, begining with column A and continuing with each Value entered into the next column. For example, to update column C, you must enter Values for columns A, B, and C. It is likely that you will update these columns using Values selected from a previous Google Sheets operation so they will remain the same. If they are left blank they will be blanked out when updating. You do not need to enter Values for all of the columns, just those to the left of the Value you wish to update.',
                 required: true,
             }),
         },
@@ -32,72 +32,28 @@
                 throw Error("Sheet not found in spreadsheet");
             }
             if (Array.isArray(values)) {
-                await googleSheetsCommon.updateGoogleSheetRow({
+                const res = await googleSheetsCommon.updateGoogleSheetRow({
                     accessToken: context.auth.access_token,
-                    rowIndex:  Number(context.propsValue.row_id),
+                    rowIndex: Number(context.propsValue.row_id),
                     sheetName: sheetName,
                     spreadSheetId: context.propsValue['spreadsheet_id'],
                     valueInputOption: ValueInputOption.USER_ENTERED,
                     values: values as string[],
                 });
+
+
+                res.body.updatedRange = res.body.updatedRange.replace(sheetName + "!", "");
+                res.body.updatedRange = res.body.updatedRange.split(":");
+                const UpdatedRows = [];
+
+                for (let i = 0; i < res.body.updatedRange.length; i++)
+                    UpdatedRows.push({ [res.body.updatedRange[i].charAt(0)]: parseInt(res.body.updatedRange[i].slice(1)) });
+
+
+                return UpdatedRows;
             } else {
                 throw Error("Values passed are not an array")
             }
-            return {
-                success: true,
-            };
         },
     }
-=======
-    name: 'update_row',
-    description: 'Overwrite values in an existing row',
-    displayName: 'Update Row',
-    props: {
-        authentication: googleSheetsCommon.authentication,
-        spreadsheet_id: googleSheetsCommon.spreadsheet_id,
-        include_team_drives: googleSheetsCommon.include_team_drives,
-        sheet_id: googleSheetsCommon.sheet_id,
-        row_id: Property.Number({
-            displayName: 'Row Number',
-            description: 'The row number to update',
-            required: true,
-        }),
-        values: Property.Array({
-            displayName: 'Values',
-            description: 'These are the cell values of the row that will be updated, begining with column A and continuing with each Value entered into the next column. For example, to update column C, you must enter Values for columns A, B, and C. It is likely that you will update these columns using Values selected from a previous Google Sheets operation so they will remain the same. If they are left blank they will be blanked out when updating. You do not need to enter Values for all of the columns, just those to the left of the Value you wish to update.',
-            required: true,
-        }),
-    },
-    async run(context) {
-        const values = context.propsValue['values'];
-
-        const sheetName = await googleSheetsCommon.findSheetName(context.propsValue['authentication']['access_token'], context.propsValue['spreadsheet_id'], context.propsValue['sheet_id']);
-        if (!sheetName) {
-            throw Error("Sheet not found in spreadsheet");
-        }
-        if (Array.isArray(values)) {
-            const res = await googleSheetsCommon.updateGoogleSheetRow({
-                accessToken: context.propsValue['authentication']['access_token'],
-                rowIndex:  Number(context.propsValue.row_id),
-                sheetName: sheetName,
-                spreadSheetId: context.propsValue['spreadsheet_id'],
-                valueInputOption: ValueInputOption.USER_ENTERED,
-                values: values as string[],
-            });
-
-            
-            res.body.updatedRange = res.body.updatedRange.replace(sheetName + "!", "");
-            res.body.updatedRange = res.body.updatedRange.split(":");
-            const UpdatedRows = [];
-            
-            for (let i = 0; i < res.body.updatedRange.length; i++) 
-                UpdatedRows.push({ [res.body.updatedRange[i].charAt(0)]: parseInt(res.body.updatedRange[i].slice(1)) });
-            
-
-            return UpdatedRows;
-        } else {
-            throw Error("Values passed are not an array")
-        }
-    },
->>>>>>> 7cf970de
 });