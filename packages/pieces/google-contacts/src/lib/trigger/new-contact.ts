--- conflicted
+++ resolved
@@ -35,103 +35,99 @@
 
 export const googleContactNewOrUpdatedContact = createTrigger({
     auth: googleContactsAuth,
-        name: 'new_or_updated_contact',
-        displayName: 'New Or Updated Contact',
-        description: 'Triggers when there is a new or updated contact',
-        props: {
-        },
-        sampleData: {
-            "resourceName": "people/c4278485694217203807",
-            "etag": "%EiMBAgMFBgcICQoLDA0ODxATFBUWGSEiIyQlJicuNDU3PT4/QBoEAQIFByIMZFVwNlJPNEVKUzg9",
-            "metadata": {
-                "sources": [
-                    {
-                        "type": "CONTACT",
-                        "id": "3b603c120c68305f",
-                        "etag": "#dUp6RO4EJS8=",
-                        "updateTime": "2023-01-30T14:35:18.142565Z"
-                    }
-                ],
-                "objectType": "PERSON"
-            },
-            "names": [
+    name: 'new_or_updated_contact',
+    displayName: 'New Or Updated Contact',
+    description: 'Triggers when there is a new or updated contact',
+    props: {
+    },
+    sampleData: {
+        "resourceName": "people/c4278485694217203807",
+        "etag": "%EiMBAgMFBgcICQoLDA0ODxATFBUWGSEiIyQlJicuNDU3PT4/QBoEAQIFByIMZFVwNlJPNEVKUzg9",
+        "metadata": {
+            "sources": [
                 {
-                    "metadata": {
-                        "primary": true,
-                        "source": {
-                            "type": "CONTACT",
-                            "id": "3b603c120c68305f"
-                        }
-                    },
-                    "displayName": "Shahed Mashni",
-                    "familyName": "Mashni",
-                    "givenName": "Shahed",
-                    "displayNameLastFirst": "Mashni, Shahed",
-                    "unstructuredName": "Shahed Mashni"
+                    "type": "CONTACT",
+                    "id": "3b603c120c68305f",
+                    "etag": "#dUp6RO4EJS8=",
+                    "updateTime": "2023-01-30T14:35:18.142565Z"
                 }
             ],
-            "photos": [
-                {
-                    "metadata": {
-                        "primary": true,
-                        "source": {
-                            "type": "CONTACT",
-                            "id": "3b603c120c68305f"
-                        }
-                    },
-                    "url": "https://lh3.googleusercontent.com/cm/AAkddurmZojs4vCcxrpkfSxH9tnqcH-hI82ESDnwv6eq86nZeLStcjYEIe_TCx8r8g5Y=s100",
-                    "default": true
+            "objectType": "PERSON"
+        },
+        "names": [
+            {
+                "metadata": {
+                    "primary": true,
+                    "source": {
+                        "type": "CONTACT",
+                        "id": "3b603c120c68305f"
+                    }
+                },
+                "displayName": "Shahed Mashni",
+                "familyName": "Mashni",
+                "givenName": "Shahed",
+                "displayNameLastFirst": "Mashni, Shahed",
+                "unstructuredName": "Shahed Mashni"
+            }
+        ],
+        "photos": [
+            {
+                "metadata": {
+                    "primary": true,
+                    "source": {
+                        "type": "CONTACT",
+                        "id": "3b603c120c68305f"
+                    }
+                },
+                "url": "https://lh3.googleusercontent.com/cm/AAkddurmZojs4vCcxrpkfSxH9tnqcH-hI82ESDnwv6eq86nZeLStcjYEIe_TCx8r8g5Y=s100",
+                "default": true
+            }
+        ],
+        "memberships": [
+            {
+                "metadata": {
+                    "source": {
+                        "type": "CONTACT",
+                        "id": "3b603c120c68305f"
+                    }
+                },
+                "contactGroupMembership": {
+                    "contactGroupId": "myContacts",
+                    "contactGroupResourceName": "contactGroups/myContacts"
                 }
-            ],
-            "memberships": [
-                {
-                    "metadata": {
-                        "source": {
-                            "type": "CONTACT",
-                            "id": "3b603c120c68305f"
-                        }
-                    },
-                    "contactGroupMembership": {
-                        "contactGroupId": "myContacts",
-                        "contactGroupResourceName": "contactGroups/myContacts"
-                    }
-                }
-            ]
-        },
+            }
+        ]
+    },
 
-        type: TriggerStrategy.POLLING,
-        async onEnable(ctx) {
-            return await pollingHelper.onEnable(polling, {
-                store: ctx.store,
-                auth: ctx.auth,
-                propsValue: {}
-            });
-        },
-        async onDisable(ctx) {
-            return await pollingHelper.onEnable(polling, {
-                store: ctx.store,
-                auth: ctx.auth,
-                propsValue: {}
-            });
-        },
-        async run(ctx) {
-            return await pollingHelper.poll(polling, {
-                store: ctx.store,
-                auth: ctx.auth,
-                propsValue: {}
-            });
-        },
-<<<<<<< HEAD
-=======
-        test: async (ctx) => {
-            return await pollingHelper.poll(polling, {
-                store: ctx.store,
-                auth: ctx.auth,
-                propsValue: {}
-            });
-        }
+    type: TriggerStrategy.POLLING,
+    async onEnable(ctx) {
+        return await pollingHelper.onEnable(polling, {
+            store: ctx.store,
+            auth: ctx.auth,
+            propsValue: {}
+        });
+    },
+    async onDisable(ctx) {
+        return await pollingHelper.onEnable(polling, {
+            store: ctx.store,
+            auth: ctx.auth,
+            propsValue: {}
+        });
+    },
+    async run(ctx) {
+        return await pollingHelper.poll(polling, {
+            store: ctx.store,
+            auth: ctx.auth,
+            propsValue: {}
+        });
+    },
+    test: async (ctx) => {
+        return await pollingHelper.poll(polling, {
+            store: ctx.store,
+            auth: ctx.auth,
+            propsValue: {}
+        });
     }
->>>>>>> 9eb3c0a3
 });
 
 function listContacts(access_token: string, syncToken: string | undefined): Promise<HttpResponse<{ connections: Connection[], nextSyncToken: string }>> {
