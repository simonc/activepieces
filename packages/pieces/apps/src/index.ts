--- conflicted
+++ resolved
@@ -29,11 +29,8 @@
 import { twilio } from './lib/twilio';
 import { typeform } from './lib/typeform';
 import { zoom } from './lib/zoom';
-<<<<<<< HEAD
 import { storage } from './lib/store';
-=======
 import { calcom } from './lib/cal-com';
->>>>>>> 4fd78946
 
 export const pieces: Piece[] = [
     airtable,
@@ -66,11 +63,8 @@
     twilio,
     typeform,
     zoom,
-<<<<<<< HEAD
-    storage
-=======
+    storage,
     calcom
->>>>>>> 4fd78946
 ].sort((a, b) => a.displayName > b.displayName ? 1 : -1);
 
 export const getPiece = (name: string): Piece | undefined => {
