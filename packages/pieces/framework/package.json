{
  "name": "@activepieces/framework",
<<<<<<< HEAD
  "version": "0.3.8",
=======
  "version": "0.3.9",
>>>>>>> ab9f11f8
  "type": "commonjs"
}<|MERGE_RESOLUTION|>--- conflicted
+++ resolved
@@ -1,9 +1,5 @@
 {
   "name": "@activepieces/framework",
-<<<<<<< HEAD
-  "version": "0.3.8",
-=======
-  "version": "0.3.9",
->>>>>>> ab9f11f8
+  "version": "0.3.10",
   "type": "commonjs"
 }