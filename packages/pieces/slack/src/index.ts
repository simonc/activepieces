import { createPiece } from '@activepieces/framework'
import { slackSendDirectMessageAction } from './lib/actions/send-direct-message-action'
import { slackSendMessageAction } from './lib/actions/send-message-action'
import { version } from '../package.json'
import { EventPayload } from '@activepieces/shared'
import { newMessage as newSlackMessage } from './lib/triggers/new-message'

export const slack = createPiece({
  name: 'slack',
  displayName: 'Slack',
  logoUrl: 'https://cdn.activepieces.com/pieces/slack.png',
  version,
  actions: [
    slackSendDirectMessageAction,
    slackSendMessageAction,
  ],
  events: {
<<<<<<< HEAD
    parseAndReply: ({payload}) => {
=======
    parseAndReply: (payload: EventPayload) => {
>>>>>>> c0bb86ed
      if (payload.body['challenge']) {
        return {
          reply: {
            body: payload.body['challenge'],
            headers: {}
          }
        };
      }
      return { event: payload.body?.event?.type, identifierValue: payload.body.team_id }
<<<<<<< HEAD
    },
    verify: ({webhookSecret, payload}) => {
      return false;
=======
>>>>>>> c0bb86ed
    }
  },
  triggers: [newSlackMessage]
})<|MERGE_RESOLUTION|>--- conflicted
+++ resolved
@@ -2,8 +2,9 @@
 import { slackSendDirectMessageAction } from './lib/actions/send-direct-message-action'
 import { slackSendMessageAction } from './lib/actions/send-message-action'
 import { version } from '../package.json'
-import { EventPayload } from '@activepieces/shared'
 import { newMessage as newSlackMessage } from './lib/triggers/new-message'
+import crypto from 'crypto'
+import { newReactionAdded } from './lib/triggers/new-reaction-added'
 
 export const slack = createPiece({
   name: 'slack',
@@ -15,11 +16,7 @@
     slackSendMessageAction,
   ],
   events: {
-<<<<<<< HEAD
-    parseAndReply: ({payload}) => {
-=======
-    parseAndReply: (payload: EventPayload) => {
->>>>>>> c0bb86ed
+    parseAndReply: ({ payload }) => {
       if (payload.body['challenge']) {
         return {
           reply: {
@@ -28,14 +25,18 @@
           }
         };
       }
-      return { event: payload.body?.event?.type, identifierValue: payload.body.team_id }
-<<<<<<< HEAD
+      return { event: payload.body?.event?.type, identifierValue: payload.body.team_id}
     },
-    verify: ({webhookSecret, payload}) => {
-      return false;
-=======
->>>>>>> c0bb86ed
+    verify: ({ webhookSecret, payload }) => {
+      // Construct the signature base string
+      const timestamp = payload.headers['x-slack-request-timestamp'];
+      const signature = payload.headers['x-slack-signature'];
+      const signatureBaseString = `v0:${timestamp}:${payload.rawBody}`;
+      const hmac = crypto.createHmac('sha256', webhookSecret);
+      hmac.update(signatureBaseString);
+      const computedSignature = `v0=${hmac.digest('hex')}`;
+      return signature === computedSignature;
     }
   },
-  triggers: [newSlackMessage]
+  triggers: [newSlackMessage, newReactionAdded]
 })