import { TriggerStrategy } from "@activepieces/pieces-framework";
import { createTrigger, Property } from "@activepieces/pieces-framework";
<<<<<<< HEAD
import { DAY_HOURS, validateHours, } from "../common";

export const everyDayTrigger = createTrigger({
    trigger: {
        name: 'every_day',
        displayName: 'Every Day',
        description: 'Triggers the current flow every day',
        type: TriggerStrategy.POLLING,
        sampleData: {},
        props: {
            hour_of_the_day: Property.StaticDropdown({
                displayName: 'Hour of the day (UTC)',
                options: {
                    options: DAY_HOURS.map((h, idx) => {
                        return {
                            label: h,
                            value: idx
                        }
                    })
                },
                required: true,
                defaultValue: 0
            }),
            run_on_weekends: Property.Checkbox({
                displayName: "Run on weekends (Sat,Sun)",
                required: true,
                defaultValue: false
            })
        },
        onEnable: async (ctx) => {
            const hourOfTheDay = validateHours(ctx.propsValue.hour_of_the_day);
            const cronExpression = ctx.propsValue.run_on_weekends ? `0 ${hourOfTheDay}  * * *` : `0 ${hourOfTheDay} * * 1-5`
            ctx.setSchedule({
                cronExpression: cronExpression,
            });
        },
        run(ctx) {
            const hourOfTheDay = validateHours(ctx.propsValue.hour_of_the_day);
            return Promise.resolve([{
                hour_of_the_day: hourOfTheDay,
                cron_expression: ctx.propsValue.run_on_weekends ? `0 ${hourOfTheDay}  * * *` : `0 ${hourOfTheDay} * * 1-5`
            }]);
        },
        onDisable: async () => {
            console.log('onDisable');
        }
=======
import { DAY_HOURS, timezoneOptions, validateHours, } from "../common";

export const everyDayTrigger = createTrigger({
    name: 'every_day',
    displayName: 'Every Day',
    description: 'Triggers the current flow every day',
    type: TriggerStrategy.POLLING,
    sampleData: {},
    props: {
        hour_of_the_day: Property.StaticDropdown({
            displayName: 'Hour of the day',
            options: {
                options: DAY_HOURS.map((h, idx) => {
                    return {
                        label: h,
                        value: idx
                    }
                })
            },
            required: true,
            defaultValue: 0
        }),
        timezone: Property.StaticDropdown<string>({
            displayName: "Timezone",
            options: {
                options: timezoneOptions,
            },
            required: true,
            defaultValue: "UTC"
        }),
        run_on_weekends: Property.Checkbox({
            displayName: "Run on weekends (Sat,Sun)",
            required: true,
            defaultValue: false
        })
    },
    onEnable: async (ctx) => {
        const hourOfTheDay = validateHours(ctx.propsValue.hour_of_the_day);
        const cronExpression = ctx.propsValue.run_on_weekends ? `0 ${hourOfTheDay}  * * *` : `0 ${hourOfTheDay} * * 1-5`
        ctx.setSchedule({
            cronExpression: cronExpression,
            timezone: ctx.propsValue.timezone,
        });
    },
    run(ctx) {
        const hourOfTheDay = validateHours(ctx.propsValue.hour_of_the_day);
        return Promise.resolve([{
            hour_of_the_day: hourOfTheDay,
            timezone: ctx.propsValue.timezone,
            cron_expression: ctx.propsValue.run_on_weekends ? `0 ${hourOfTheDay}  * * *` : `0 ${hourOfTheDay} * * 1-5`
        }]);
    },
    onDisable: async () => {
        console.log('onDisable');
>>>>>>> 7cf970de
    }
});<|MERGE_RESOLUTION|>--- conflicted
+++ resolved
@@ -1,7 +1,6 @@
 import { TriggerStrategy } from "@activepieces/pieces-framework";
 import { createTrigger, Property } from "@activepieces/pieces-framework";
-<<<<<<< HEAD
-import { DAY_HOURS, validateHours, } from "../common";
+import { DAY_HOURS, timezoneOptions, validateHours, } from "../common";
 
 export const everyDayTrigger = createTrigger({
     trigger: {
@@ -12,7 +11,7 @@
         sampleData: {},
         props: {
             hour_of_the_day: Property.StaticDropdown({
-                displayName: 'Hour of the day (UTC)',
+                displayName: 'Hour of the day',
                 options: {
                     options: DAY_HOURS.map((h, idx) => {
                         return {
@@ -23,6 +22,14 @@
                 },
                 required: true,
                 defaultValue: 0
+            }),
+            timezone: Property.StaticDropdown<string>({
+                displayName: "Timezone",
+                options: {
+                    options: timezoneOptions,
+                },
+                required: true,
+                defaultValue: "UTC"
             }),
             run_on_weekends: Property.Checkbox({
                 displayName: "Run on weekends (Sat,Sun)",
@@ -35,73 +42,19 @@
             const cronExpression = ctx.propsValue.run_on_weekends ? `0 ${hourOfTheDay}  * * *` : `0 ${hourOfTheDay} * * 1-5`
             ctx.setSchedule({
                 cronExpression: cronExpression,
+                timezone: ctx.propsValue.timezone,
             });
         },
         run(ctx) {
             const hourOfTheDay = validateHours(ctx.propsValue.hour_of_the_day);
             return Promise.resolve([{
                 hour_of_the_day: hourOfTheDay,
+                timezone: ctx.propsValue.timezone,
                 cron_expression: ctx.propsValue.run_on_weekends ? `0 ${hourOfTheDay}  * * *` : `0 ${hourOfTheDay} * * 1-5`
             }]);
         },
         onDisable: async () => {
             console.log('onDisable');
         }
-=======
-import { DAY_HOURS, timezoneOptions, validateHours, } from "../common";
-
-export const everyDayTrigger = createTrigger({
-    name: 'every_day',
-    displayName: 'Every Day',
-    description: 'Triggers the current flow every day',
-    type: TriggerStrategy.POLLING,
-    sampleData: {},
-    props: {
-        hour_of_the_day: Property.StaticDropdown({
-            displayName: 'Hour of the day',
-            options: {
-                options: DAY_HOURS.map((h, idx) => {
-                    return {
-                        label: h,
-                        value: idx
-                    }
-                })
-            },
-            required: true,
-            defaultValue: 0
-        }),
-        timezone: Property.StaticDropdown<string>({
-            displayName: "Timezone",
-            options: {
-                options: timezoneOptions,
-            },
-            required: true,
-            defaultValue: "UTC"
-        }),
-        run_on_weekends: Property.Checkbox({
-            displayName: "Run on weekends (Sat,Sun)",
-            required: true,
-            defaultValue: false
-        })
-    },
-    onEnable: async (ctx) => {
-        const hourOfTheDay = validateHours(ctx.propsValue.hour_of_the_day);
-        const cronExpression = ctx.propsValue.run_on_weekends ? `0 ${hourOfTheDay}  * * *` : `0 ${hourOfTheDay} * * 1-5`
-        ctx.setSchedule({
-            cronExpression: cronExpression,
-            timezone: ctx.propsValue.timezone,
-        });
-    },
-    run(ctx) {
-        const hourOfTheDay = validateHours(ctx.propsValue.hour_of_the_day);
-        return Promise.resolve([{
-            hour_of_the_day: hourOfTheDay,
-            timezone: ctx.propsValue.timezone,
-            cron_expression: ctx.propsValue.run_on_weekends ? `0 ${hourOfTheDay}  * * *` : `0 ${hourOfTheDay} * * 1-5`
-        }]);
-    },
-    onDisable: async () => {
-        console.log('onDisable');
->>>>>>> 7cf970de
     }
 });