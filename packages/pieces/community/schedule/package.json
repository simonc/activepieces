--- conflicted
+++ resolved
@@ -1,8 +1,4 @@
 {
   "name": "@activepieces/piece-schedule",
-<<<<<<< HEAD
-  "version": "0.1.11"
-=======
   "version": "0.1.12"
->>>>>>> d5ce8e26
 }