--- conflicted
+++ resolved
@@ -119,6 +119,7 @@
     messageId:
       '<CxE49ifJT5YZN9OE2O6j6Ef+BYgkKWq7X-deg483GkM1ui1xj3g@mail.gmail.com>',
     uid: 123,
+    uid: 123,
   },
 });
 
@@ -145,15 +146,9 @@
         : [];
 
       return {
-<<<<<<< HEAD
         ...rest,
         attachments: convertedAttachments,
         // epochMilliSeconds: item.epochMilliSeconds,
-=======
-        data: { ...rest },
-        epochMilliSeconds: item.epochMilliSeconds,
-        attachments: convertedAttachments,
->>>>>>> c8c4eb5b
       };
     })
   );
