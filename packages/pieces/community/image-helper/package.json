--- conflicted
+++ resolved
@@ -1,10 +1,6 @@
 {
   "name": "@activepieces/piece-image-helper",
-<<<<<<< HEAD
-  "version": "0.1.6",
-=======
   "version": "0.1.7",
->>>>>>> d5ce8e26
   "dependencies": {
     "jimp": "^0.22.12"
   }
