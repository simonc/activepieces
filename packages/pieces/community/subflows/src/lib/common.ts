<<<<<<< HEAD
import { FlowStatus, PopulatedFlow, TriggerType, isNil } from "@activepieces/shared";
=======
import { FlowStatus, FlowTriggerType } from "@activepieces/shared";
>>>>>>> 0b36f430
import { FlowsContext, ListFlowsContextParams } from "@activepieces/pieces-framework";


export const callableFlowKey = (runId: string) => `callableFlow_${runId}`;

export type CallableFlowRequest = {
    data: unknown;
    callbackUrl: string;
}
export type CallableFlowResponse = {
    status: 'success' | 'error';
    data: unknown;
}

export const MOCK_CALLBACK_IN_TEST_FLOW_URL = 'MOCK';

export async function listEnabledFlowsWithSubflowTrigger({
    flowsContext,
    params,
}: ListParams) {
    const allFlows = (await flowsContext.list(params)).data;
    const flows = allFlows.filter(
      (flow) =>
        flow.status === FlowStatus.ENABLED &&
        flow.version.trigger.type === FlowTriggerType.PIECE &&
        flow.version.trigger.settings.pieceName ==
        '@activepieces/piece-subflows'
    );
    return flows;
}

export async function findFlowByExternalIdOrThrow({
    flowsContext,
    externalId,
}: {
    flowsContext: FlowsContext;
    externalId: string | undefined;
}): Promise<PopulatedFlow> {
    if (isNil(externalId)) {
        throw new Error(JSON.stringify({
            message: 'Please select a flow',
        }));
    }
    const externalIds = [externalId];
    const allFlows = await listEnabledFlowsWithSubflowTrigger({
        flowsContext,
        params: {
            externalIds
        }
    });
    if (allFlows.length === 0) {
        throw new Error(JSON.stringify({
            message: 'Flow not found',
            externalId,
        }));
    }
    return allFlows[0];
}

type ListParams = {
    flowsContext: FlowsContext,
    params?: ListFlowsContextParams
}<|MERGE_RESOLUTION|>--- conflicted
+++ resolved
@@ -1,8 +1,4 @@
-<<<<<<< HEAD
-import { FlowStatus, PopulatedFlow, TriggerType, isNil } from "@activepieces/shared";
-=======
-import { FlowStatus, FlowTriggerType } from "@activepieces/shared";
->>>>>>> 0b36f430
+import { FlowStatus, FlowTriggerType, isNil, PopulatedFlow } from "@activepieces/shared";
 import { FlowsContext, ListFlowsContextParams } from "@activepieces/pieces-framework";
 
 
