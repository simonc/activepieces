--- conflicted
+++ resolved
@@ -44,153 +44,9 @@
 import { inviteUserToChannelAction } from './lib/actions/invite-user-to-channel';
 
 export const slackAuth = PieceAuth.OAuth2({
-<<<<<<< HEAD
-	description: '',
-	authUrl:
-		'https://slack.com/oauth/v2/authorize?user_scope=search:read,users.profile:write,reactions:read,im:history,stars:read',
-	tokenUrl: 'https://slack.com/api/oauth.v2.access',
-	required: true,
-	scope: [
-		'channels:read',
-		'channels:manage',
-		'channels:history',
-		'chat:write',
-		'groups:read',
-		'groups:write',
-		'groups:history',
-		'reactions:read',
-		'mpim:read',
-		'mpim:write',
-		'mpim:history',
-		'im:write',
-		'im:read',
-		'im:history',
-		'users:read',
-		'files:write',
-		'files:read',
-		'users:read.email',
-		'reactions:write',
-		'usergroups:read',
-		'chat:write.customize',
-		'emoji:read',
-		'users.profile:read'
-	],
-});
-
-export const slack = createPiece({
-	displayName: 'Slack',
-	description: 'Channel-based messaging platform',
-	minimumSupportedRelease: '0.30.0',
-	logoUrl: 'https://cdn.activepieces.com/pieces/slack.png',
-	categories: [PieceCategory.COMMUNICATION],
-	auth: slackAuth,
-	events: {
-		parseAndReply: ({ payload }) => {
-			const payloadBody = payload.body as PayloadBody;
-			if (payloadBody.challenge) {
-				return {
-					reply: {
-						body: payloadBody['challenge'],
-						headers: {},
-					},
-				};
-			}
-			return {
-				event: payloadBody?.event?.type,
-				identifierValue: payloadBody.team_id,
-			};
-		},
-		verify: ({ webhookSecret, payload }) => {
-			// Construct the signature base string
-			const timestamp = payload.headers['x-slack-request-timestamp'];
-			const signature = payload.headers['x-slack-signature'];
-			const signatureBaseString = `v0:${timestamp}:${payload.rawBody}`;
-			const hmac = crypto.createHmac('sha256', webhookSecret as string);
-			hmac.update(signatureBaseString);
-			const computedSignature = `v0=${hmac.digest('hex')}`;
-			return signature === computedSignature;
-		},
-	},
-	authors: [
-		'rita-gorokhod',
-		'AdamSelene',
-		'Abdallah-Alwarawreh',
-		'kishanprmr',
-		'MoShizzle',
-		'AbdulTheActivePiecer',
-		'khaledmashaly',
-		'abuaboud',
-	],
-	actions: [
-		addRectionToMessageAction,
-		slackSendDirectMessageAction,
-		slackSendMessageAction,
-		requestApprovalDirectMessageAction,
-		requestSendApprovalMessageAction,
-		requestActionDirectMessageAction,
-		requestActionMessageAction,
-		uploadFile,
-		getFileAction,
-		searchMessages,
-		setChannelTopicAction,
-		findUserByEmailAction,
-		findUserByIdAction,
-		findUserByHandleAction,
-		inviteUserToChannelAction,
-		getMessageAction,
-		updateMessage,
-		createChannelAction,
-		updateProfileAction,
-		getChannelHistory,
-		setUserStatusAction,
-		markdownToSlackFormat,
-		retrieveThreadMessages,
-		createCustomApiCallAction({
-			baseUrl: () => {
-				return 'https://slack.com/api';
-			},
-			auth: slackAuth,
-			authMapping: async (auth, propsValue) => {
-				if (propsValue.useUserToken) {
-					return {
-						Authorization: `Bearer ${
-							(auth as OAuth2PropertyValue).data['authed_user']?.access_token
-						}`,
-					};
-				} else {
-					return {
-						Authorization: `Bearer ${(auth as OAuth2PropertyValue).access_token}`,
-					};
-				}
-			},
-			extraProps: {
-				useUserToken: Property.Checkbox({
-					displayName: 'Use user token',
-					description: 'Use user token instead of bot token',
-					required: true,
-					defaultValue: false,
-				}),
-			},
-		}),
-	],
-	triggers: [
-		newMessageTrigger,
-		newMessageInChannelTrigger,
-		newDirectMessageTrigger,
-		newMention,
-		newMentionInDirectMessageTrigger,
-		newReactionAdded,
-		channelCreated,
-		newCommand,
-		newCommandInDirectMessageTrigger,
-		newUserTrigger,
-		newSavedMessageTrigger,
-		newTeamCustomEmojiTrigger,
-	],
-=======
   description: '',
   authUrl:
-    'https://slack.com/oauth/v2/authorize?user_scope=search:read,users.profile:write,reactions:read,im:history',
+    'https://slack.com/oauth/v2/authorize?user_scope=search:read,users.profile:write,reactions:read,im:history,stars:read',
   tokenUrl: 'https://slack.com/api/oauth.v2.access',
   required: true,
   scope: [
@@ -217,6 +73,8 @@
     'chat:write.customize',
     'links:read',
     'links:write',
+		'emoji:read',
+		'users.profile:read'
   ],
 });
 
@@ -325,7 +183,6 @@
     newCommand,
     newCommandInDirectMessageTrigger,
   ],
->>>>>>> 6d5106aa
 });
 
 type PayloadBody = {
