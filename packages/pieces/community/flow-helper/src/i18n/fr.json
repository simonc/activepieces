--- conflicted
+++ resolved
@@ -1,8 +1,4 @@
 {
-<<<<<<< HEAD
-  "Flow Helper": "Flow Helper",
-=======
->>>>>>> d5ce8e26
   "Get Run Info": "Obtenir les informations sur l'exécution",
   "Fail Flow": "Défaut Flow",
   "Stop Flow": "Arrêter le flux",
