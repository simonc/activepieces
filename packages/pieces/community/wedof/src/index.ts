--- conflicted
+++ resolved
@@ -1,4 +1,3 @@
-<<<<<<< HEAD
 import { createPiece, PieceAuth } from '@activepieces/pieces-framework';
 import { PieceCategory } from '@activepieces/shared';
 import { httpClient, HttpMethod } from '@activepieces/pieces-common';
@@ -48,75 +47,6 @@
 import { createActivitie } from './lib/actions/create-activitie';
 import { sendFile } from './lib/actions/send-file';
 import { getRegistrationFolderDocuments } from './lib/actions/registration-folders/list-registration-folder-documents';
-=======
-import {createPiece, PieceAuth} from '@activepieces/pieces-framework';
-import {PieceCategory} from '@activepieces/shared';
-import {httpClient, HttpMethod} from '@activepieces/pieces-common';
-import {wedofCommon} from './lib/common/wedof';
-import {newRegistrationFolderNotProcessed} from './lib/triggers/registration-folders/new-registration-folder-created';
-import {registrationFolderUpdated} from './lib/triggers/registration-folders/registration-folder-updated';
-import {registrationFolderAccepted} from './lib/triggers/registration-folders/registration-folder-accepted';
-import {registrationFolderPaid} from './lib/triggers/registration-folders/registration-folder-paid';
-import {registrationFolderSelected} from './lib/triggers/registration-folders/registration-folder-selected';
-import {registrationFolderTobill} from './lib/triggers/registration-folders/registration-folder-tobill';
-import {validateRegistrationFolder} from './lib/actions/registration-folders/validate-registration-folder';
-import {updateRegistrationFolder} from './lib/actions/registration-folders/update-registration-folder';
-import {searchRegistrationFolder} from './lib/actions/registration-folders/search-registration-folder';
-import {
-    declareRegistrationFolderTerminated
-} from './lib/actions/registration-folders/declare-registration-folder-terminated';
-import {
-    declareRegistrationFolderServicedone
-} from './lib/actions/registration-folders/declare-registration-folder-servicedone';
-import {
-    declareRegistrationFolderIntraining
-} from './lib/actions/registration-folders/declare-registration-folder-intraining';
-import {billRegistrationFolder} from './lib/actions/registration-folders/bill-registration-folder';
-import {registrationFolderInTraining} from './lib/triggers/registration-folders/registration-folder-inTraining';
-import {registrationFolderTerminated} from './lib/triggers/registration-folders/registration-folder-terminated';
-import {getRegistrationFolder} from './lib/actions/registration-folders/get-registration-folder';
-import {cancelRegistrationFolder} from './lib/actions/registration-folders/cancel-registration-folder';
-import {refuseRegistrationFolder} from './lib/actions/registration-folders/refuse-registration-folder';
-import {getMinimalSessionDates} from './lib/actions/registration-folders/get-minimal-session-dates';
-import {certificationFolderUpdated} from './lib/triggers/certification-folders/certification-folder-updated';
-import {certificationFolderSuccess} from './lib/triggers/certification-folders/certification-folder-success';
-import {newCertificationFolderCreated} from './lib/triggers/certification-folders/new-certification-folder-created';
-import {certificationFolderTotake} from './lib/triggers/certification-folders/certification-folder-totake';
-import {certificationFolderToretake} from './lib/triggers/certification-folders/certification-folder-toretake';
-import {certificationFolderRegistred} from './lib/triggers/certification-folders/certification-folder-registred';
-import {certificationFolderToControl} from './lib/triggers/certification-folders/certification-folder-tocontrol';
-import {certificationFolderSelected} from './lib/triggers/certification-folders/certification-folder-selected';
-import {
-    declareCertificationFolderRegistred
-} from './lib/actions/certification-folders/declare-certification-folder-registred';
-import {
-    declareCertificationFolderToTake
-} from './lib/actions/certification-folders/declare-certification-folder-totake';
-import {
-    declareCertificationFolderToControl
-} from './lib/actions/certification-folders/declare-certification-folder-tocontrol';
-import {
-    declareCertificationFolderSuccess
-} from './lib/actions/certification-folders/declare-certification-folder-success';
-import {
-    declareCertificationFolderToRetake
-} from './lib/actions/certification-folders/declare-certification-folder-toretake';
-import {
-    declareCertificationFolderFailed
-} from './lib/actions/certification-folders/declare-certification-folder-failed';
-import {refuseCertificationFolder} from './lib/actions/certification-folders/refuse-certification-folder';
-import {abortCertificationFolder} from './lib/actions/certification-folders/abort-certification-folder';
-import {getCertificationFolder} from './lib/actions/certification-folders/get-certification-folder';
-import {listCertificationFolders} from './lib/actions/certification-folders/list-certification-folders';
-import {listRegistrationFolders} from './lib/actions/registration-folders/list-registration-folders';
-import {searchCertificationFolder} from './lib/actions/certification-folders/search-certification-folder';
-import {getCertificationFolderDocuments} from './lib/actions/certification-folders/list-certification-folder-documents';
-import {listActivitiesAndTasks} from './lib/actions/list-activities-and-tasks';
-import {createTask} from './lib/actions/create-task';
-import {createActivitie} from './lib/actions/create-activitie';
-import {sendFile} from './lib/actions/send-file';
-import {updateCertificationFolder} from "./lib/actions/certification-folders/update-certification-folder";
->>>>>>> e9c1e564
 
 export const wedofAuth = PieceAuth.SecretText({
     displayName: 'Clé API',
@@ -143,7 +73,6 @@
 });
 
 export const wedof = createPiece({
-<<<<<<< HEAD
   displayName: 'Wedof',
   auth: wedofAuth,
   description:
@@ -209,71 +138,4 @@
     certificationFolderToretake,
     certificationFolderSelected
   ],
-=======
-    displayName: 'Wedof',
-    auth: wedofAuth,
-    description:
-        'Automatisez la gestion de vos dossiers de formations (CPF, EDOF, Kairos, AIF, OPCO et autres)',
-    minimumSupportedRelease: '0.20.0',
-    logoUrl: 'https://cdn.activepieces.com/pieces/wedof.svg',
-    categories: [
-        PieceCategory.SALES_AND_CRM,
-        PieceCategory.CONTENT_AND_FILES,
-        PieceCategory.PRODUCTIVITY,
-    ],
-    authors: ['vbarrier', 'obenazouz'],
-    actions: [
-        ////////////// registrationFolders ////////////
-        getRegistrationFolder,
-        listRegistrationFolders,
-        searchRegistrationFolder,
-        updateRegistrationFolder,
-        validateRegistrationFolder,
-        declareRegistrationFolderTerminated,
-        declareRegistrationFolderServicedone,
-        declareRegistrationFolderIntraining,
-        billRegistrationFolder,
-        cancelRegistrationFolder,
-        refuseRegistrationFolder,
-        getMinimalSessionDates,
-        ////////////// certificationFolders ////////////
-        getCertificationFolder,
-        listCertificationFolders,
-        searchCertificationFolder,
-        updateCertificationFolder,
-        declareCertificationFolderRegistred,
-        declareCertificationFolderToTake,
-        declareCertificationFolderToControl,
-        declareCertificationFolderSuccess,
-        declareCertificationFolderToRetake,
-        declareCertificationFolderFailed,
-        refuseCertificationFolder,
-        abortCertificationFolder,
-        getCertificationFolderDocuments,
-        listActivitiesAndTasks,
-        createTask,
-        createActivitie,
-        sendFile
-    ],
-    triggers: [
-        ////////////// registrationFolders ////////////
-        newRegistrationFolderNotProcessed,
-        registrationFolderUpdated,
-        registrationFolderAccepted,
-        registrationFolderInTraining,
-        registrationFolderTerminated,
-        registrationFolderPaid,
-        registrationFolderSelected,
-        registrationFolderTobill,
-        ////////////// certificationFolders ////////////
-        newCertificationFolderCreated,
-        certificationFolderUpdated,
-        certificationFolderRegistred,
-        certificationFolderTotake,
-        certificationFolderToControl,
-        certificationFolderSuccess,
-        certificationFolderToretake,
-        certificationFolderSelected
-    ],
->>>>>>> e9c1e564
 });