import {
  PieceAuth,
  PiecePropValueSchema,
  Property,
  createPiece,
} from '@activepieces/pieces-framework';
import {
  createCompany,
  createContact,
  searchCompany,
  searchContact,
  updateCompany,
  updateContact,
} from './lib/actions';
<<<<<<< HEAD
=======
import { triggers } from './lib/triggers';
>>>>>>> a58d31ed
import { createCustomApiCallAction } from '@activepieces/pieces-common';

const markdownDescription = `
Follow these steps:

1. **Enter the Base URL:** Open your Mautic instance and copy the URL from the address bar. If your dashboard link is "https://mautic.ddev.site/s/dashboard", set your base URL as "https://mautic.ddev.site/".

2. **Enable Basic Authentication:** Log in to Mautic, go to **Settings** > **Configuration** > **API Settings**, and ensure that Basic Authentication is enabled.

`;

export const mauticAuth = PieceAuth.CustomAuth({
  description: markdownDescription,
  props: {
    base_url: Property.ShortText({
      displayName: 'Base URL',
      required: true,
    }),
    username: Property.ShortText({
      displayName: 'Username',
      required: true,
    }),
    password: PieceAuth.SecretText({
      displayName: 'Password',
      required: true,
    }),
  },
  required: true,
});

export const mautic = createPiece({
  displayName: 'Mautic',
  minimumSupportedRelease: '0.5.0',
  logoUrl: 'https://cdn.activepieces.com/pieces/mautic.png',
  authors: ['bibhuty-did-this', 'kanarelo'],
  auth: mauticAuth,
  actions: [
    createContact,
    searchContact,
    updateContact,
    createCompany,
    searchCompany,
    updateCompany,
    createCustomApiCallAction({
<<<<<<< HEAD
      baseUrl: (auth) => (auth as { base_url: string }).base_url,
      auth: mauticAuth,
      authMapping: (auth) => ({
        Authorization: `Basic ${Buffer.from(
          `${(auth as { username: string }).username}:${
            (auth as { password: string }).password
          }`
        ).toString('base64')}`,
      }),
    }),
=======
      auth: mauticAuth,
      baseUrl: (auth) => {
        const { base_url } = (auth as PiecePropValueSchema<typeof mauticAuth>)
        return `${(base_url.endsWith('/') ? base_url : base_url + '/')}api/`
      },
      authMapping: (auth) => {
        const { username, password } = (auth as PiecePropValueSchema<typeof mauticAuth>)
        return {
          'Authorization': 'Basic ' + Buffer.from(`${username}:${password}`).toString('base64'),
          'Content-Type': 'application/json',
        }
      }
    })
>>>>>>> a58d31ed
  ],
  triggers
});<|MERGE_RESOLUTION|>--- conflicted
+++ resolved
@@ -12,10 +12,7 @@
   updateCompany,
   updateContact,
 } from './lib/actions';
-<<<<<<< HEAD
-=======
 import { triggers } from './lib/triggers';
->>>>>>> a58d31ed
 import { createCustomApiCallAction } from '@activepieces/pieces-common';
 
 const markdownDescription = `
@@ -60,18 +57,6 @@
     searchCompany,
     updateCompany,
     createCustomApiCallAction({
-<<<<<<< HEAD
-      baseUrl: (auth) => (auth as { base_url: string }).base_url,
-      auth: mauticAuth,
-      authMapping: (auth) => ({
-        Authorization: `Basic ${Buffer.from(
-          `${(auth as { username: string }).username}:${
-            (auth as { password: string }).password
-          }`
-        ).toString('base64')}`,
-      }),
-    }),
-=======
       auth: mauticAuth,
       baseUrl: (auth) => {
         const { base_url } = (auth as PiecePropValueSchema<typeof mauticAuth>)
@@ -85,7 +70,6 @@
         }
       }
     })
->>>>>>> a58d31ed
   ],
   triggers
 });