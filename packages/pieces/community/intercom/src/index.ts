import { createCustomApiCallAction } from '@activepieces/pieces-common';
import {
	OAuth2PropertyValue,
	PieceAuth,
	createPiece,
	Property,
} from '@activepieces/pieces-framework';
import { PieceCategory } from '@activepieces/shared';
import { sendMessageAction } from './lib/actions/send-message.action';
import crypto from 'node:crypto';
import { noteAddedToConversation } from './lib/triggers/note-added-to-conversation';
import { addNoteToConversation } from './lib/actions/add-note-to-conversation';
import { replyToConversation } from './lib/actions/reply-to-conversation';
import { newConversationFromUser } from './lib/triggers/new-conversation-from-user';
import { replyFromUser } from './lib/triggers/reply-from-user';
import { replyFromAdmin } from './lib/triggers/reply-from-admin';
import { conversationAssigned } from './lib/triggers/conversation-assigned';
import { conversationClosed } from './lib/triggers/conversation-closed';
import { conversationSnoozed } from './lib/triggers/conversation-snoozed';
import { conversationUnsnoozed } from './lib/triggers/conversation-unsnoozed';
import { conversationRated } from './lib/triggers/conversation-rated';
import { conversationPartTagged } from './lib/triggers/conversation-part-tagged';
import { findConversationAction } from './lib/actions/find-conversation';
import { addNoteToUserAction } from './lib/actions/add-note-to-user';
import { findUserAction } from './lib/actions/find-user';
import { findLeadAction } from './lib/actions/find-lead';
import { addOrRemoveTagOnConversationAction } from './lib/actions/add-remove-tag-on-conversation';
import { addOrRemoveTagOnCompanyAction } from './lib/actions/add-remove-tag-on-company';
import { createUserAction } from './lib/actions/create-user';
import { createOrUpdateUserAction } from './lib/actions/create-update-user';
import { listAllTagsAction } from './lib/actions/list-all-tags';
import { newLeadTrigger } from './lib/triggers/new-lead';
import { newCompanyTrigger } from './lib/triggers/new-company';
import { addOrRemoveTagOnContactAction } from './lib/actions/add-remove-tag-on-contact';
import { createArticleAction } from './lib/actions/create-article';
import { createConversationAction } from './lib/actions/create-conversation';
import { getConversationAction } from './lib/actions/get-conversation';
import { createOrUpdateLeadAction } from './lib/actions/create-update-lead';
import { createTicketAction } from './lib/actions/create-ticket';
import { updateTicketAction } from './lib/actions/update-ticket';
import { findCompanyAction } from './lib/actions/find-company';

export const intercomAuth = PieceAuth.OAuth2({
	authUrl: 'https://app.{region}.com/oauth',
	tokenUrl: 'https://api.{region}.io/auth/eagle/token',
	required: true,
	scope: [],
	props: {
		region: Property.StaticDropdown({
			displayName: 'Region',
			required: true,
			options: {
				options: [
					{ label: 'US', value: 'intercom' },
					{ label: 'EU', value: 'eu.intercom' },
					{ label: 'AU', value: 'au.intercom' },
				],
			},
		}),
	},
});

export const intercom = createPiece({
<<<<<<< HEAD
  displayName: 'Intercom',
  description: 'Customer messaging platform for sales, marketing, and support',
  minimumSupportedRelease: '0.29.0', // introduction of new intercom APP_WEBHOOK
  logoUrl: 'https://cdn.activepieces.com/pieces/intercom.png',
  categories: [PieceCategory.CUSTOMER_SUPPORT],
  auth: intercomAuth,
  triggers: [
    newConversationFromUser,
    replyFromUser,
    replyFromAdmin,
    noteAddedToConversation,
    conversationAssigned,
    conversationClosed,
    conversationSnoozed,
    conversationUnsnoozed,
    conversationRated,
    conversationPartTagged,
  ],
  authors: [
    'kishanprmr',
    'MoShizzle',
    'AbdulTheActivePiecer',
    'khaledmashaly',
    'abuaboud',
    'AdamSelene',
  ],
  actions: [
    getOrCreateContact,
    createContact,
    sendMessage,
    addNoteToConversation,
    replyToConversation,
    findConversationAction,
    createCustomApiCallAction({
      baseUrl: (auth) =>
        `https://api.${(auth as OAuth2PropertyValue).props?.['region']}.io`,
      auth: intercomAuth,
      authMapping: async (auth) => ({
        Authorization: `Bearer ${(auth as OAuth2PropertyValue).access_token}`,
      }),
    }),
  ],
  events: {
    parseAndReply: ({ payload }) => {
      const payloadBody = payload.body as PayloadBody;
      return {
        event: payloadBody.topic,
        identifierValue: payloadBody.app_id,
      };
    },
    verify: ({ payload, webhookSecret }) => {
      const signature = payload.headers['x-hub-signature'];
      let hmac: crypto.Hmac;
      if (typeof webhookSecret === 'string') {
        hmac = crypto.createHmac('sha1', webhookSecret);
      } else {
        const app_id = (payload.body as PayloadBody).app_id;
        const webhookSecrets = webhookSecret as Record<string, string>;
        if (!(app_id in webhookSecrets)) {
          return false;
        }
        hmac = crypto.createHmac('sha1', webhookSecrets[app_id]);
      }
      hmac.update(`${payload.rawBody}`);
      const computedSignature = `sha1=${hmac.digest('hex')}`;
      return signature === computedSignature;
    },
  },
=======
	displayName: 'Intercom',
	description: 'Customer messaging platform for sales, marketing, and support',
	minimumSupportedRelease: '0.29.0', // introduction of new intercom APP_WEBHOOK
	logoUrl: 'https://cdn.activepieces.com/pieces/intercom.png',
	categories: [PieceCategory.CUSTOMER_SUPPORT],
	auth: intercomAuth,
	triggers: [
		newConversationFromUser,
		replyFromUser,
		replyFromAdmin,
		noteAddedToConversation,
		conversationAssigned,
		conversationClosed,
		conversationSnoozed,
		conversationUnsnoozed,
		conversationRated,
		conversationPartTagged,
		newLeadTrigger,
		newCompanyTrigger
	],
	authors: [
		'kishanprmr',
		'MoShizzle',
		'AbdulTheActivePiecer',
		'khaledmashaly',
		'abuaboud',
		'AdamSelene',
	],
	actions: [
		addNoteToUserAction,
		addNoteToConversation,
		addOrRemoveTagOnContactAction,
		addOrRemoveTagOnCompanyAction,
		addOrRemoveTagOnConversationAction,
		createArticleAction,
		createConversationAction,
		createTicketAction,
		createUserAction,
		createOrUpdateLeadAction,
		createOrUpdateUserAction,
		replyToConversation,
		sendMessageAction,
		updateTicketAction,
		findCompanyAction,
		findConversationAction,
		findLeadAction,
		findUserAction,
		listAllTagsAction,
		getConversationAction,
		createCustomApiCallAction({
			baseUrl: (auth) => `https://api.${(auth as OAuth2PropertyValue).props?.['region']}.io`,
			auth: intercomAuth,
			authMapping: async (auth) => ({
				Authorization: `Bearer ${(auth as OAuth2PropertyValue).access_token}`,
			}),
		}),
	],
	events: {
		parseAndReply: ({ payload }) => {
			const payloadBody = payload.body as PayloadBody;
			return {
				event: payloadBody.topic,
				identifierValue: payloadBody.app_id,
			};
		},
		verify: ({ payload, webhookSecret }) => {
			const signature = payload.headers['x-hub-signature'];
			const hmac = crypto.createHmac('sha1', webhookSecret);
			hmac.update(`${payload.rawBody}`);
			const computedSignature = `sha1=${hmac.digest('hex')}`;
			return signature === computedSignature;
		},
	},
>>>>>>> 61793c4c
});

type PayloadBody = {
	type: string;
	topic: string;
	id: string;
	app_id: string;
};<|MERGE_RESOLUTION|>--- conflicted
+++ resolved
@@ -61,76 +61,6 @@
 });
 
 export const intercom = createPiece({
-<<<<<<< HEAD
-  displayName: 'Intercom',
-  description: 'Customer messaging platform for sales, marketing, and support',
-  minimumSupportedRelease: '0.29.0', // introduction of new intercom APP_WEBHOOK
-  logoUrl: 'https://cdn.activepieces.com/pieces/intercom.png',
-  categories: [PieceCategory.CUSTOMER_SUPPORT],
-  auth: intercomAuth,
-  triggers: [
-    newConversationFromUser,
-    replyFromUser,
-    replyFromAdmin,
-    noteAddedToConversation,
-    conversationAssigned,
-    conversationClosed,
-    conversationSnoozed,
-    conversationUnsnoozed,
-    conversationRated,
-    conversationPartTagged,
-  ],
-  authors: [
-    'kishanprmr',
-    'MoShizzle',
-    'AbdulTheActivePiecer',
-    'khaledmashaly',
-    'abuaboud',
-    'AdamSelene',
-  ],
-  actions: [
-    getOrCreateContact,
-    createContact,
-    sendMessage,
-    addNoteToConversation,
-    replyToConversation,
-    findConversationAction,
-    createCustomApiCallAction({
-      baseUrl: (auth) =>
-        `https://api.${(auth as OAuth2PropertyValue).props?.['region']}.io`,
-      auth: intercomAuth,
-      authMapping: async (auth) => ({
-        Authorization: `Bearer ${(auth as OAuth2PropertyValue).access_token}`,
-      }),
-    }),
-  ],
-  events: {
-    parseAndReply: ({ payload }) => {
-      const payloadBody = payload.body as PayloadBody;
-      return {
-        event: payloadBody.topic,
-        identifierValue: payloadBody.app_id,
-      };
-    },
-    verify: ({ payload, webhookSecret }) => {
-      const signature = payload.headers['x-hub-signature'];
-      let hmac: crypto.Hmac;
-      if (typeof webhookSecret === 'string') {
-        hmac = crypto.createHmac('sha1', webhookSecret);
-      } else {
-        const app_id = (payload.body as PayloadBody).app_id;
-        const webhookSecrets = webhookSecret as Record<string, string>;
-        if (!(app_id in webhookSecrets)) {
-          return false;
-        }
-        hmac = crypto.createHmac('sha1', webhookSecrets[app_id]);
-      }
-      hmac.update(`${payload.rawBody}`);
-      const computedSignature = `sha1=${hmac.digest('hex')}`;
-      return signature === computedSignature;
-    },
-  },
-=======
 	displayName: 'Intercom',
 	description: 'Customer messaging platform for sales, marketing, and support',
 	minimumSupportedRelease: '0.29.0', // introduction of new intercom APP_WEBHOOK
@@ -189,22 +119,31 @@
 		}),
 	],
 	events: {
-		parseAndReply: ({ payload }) => {
-			const payloadBody = payload.body as PayloadBody;
-			return {
-				event: payloadBody.topic,
-				identifierValue: payloadBody.app_id,
-			};
-		},
-		verify: ({ payload, webhookSecret }) => {
-			const signature = payload.headers['x-hub-signature'];
-			const hmac = crypto.createHmac('sha1', webhookSecret);
-			hmac.update(`${payload.rawBody}`);
-			const computedSignature = `sha1=${hmac.digest('hex')}`;
-			return signature === computedSignature;
-		},
+    parseAndReply: ({ payload }) => {
+      const payloadBody = payload.body as PayloadBody;
+      return {
+        event: payloadBody.topic,
+        identifierValue: payloadBody.app_id,
+      };
+    },
+    verify: ({ payload, webhookSecret }) => {
+      const signature = payload.headers['x-hub-signature'];
+      let hmac: crypto.Hmac;
+      if (typeof webhookSecret === 'string') {
+        hmac = crypto.createHmac('sha1', webhookSecret);
+      } else {
+        const app_id = (payload.body as PayloadBody).app_id;
+        const webhookSecrets = webhookSecret as Record<string, string>;
+        if (!(app_id in webhookSecrets)) {
+          return false;
+        }
+        hmac = crypto.createHmac('sha1', webhookSecrets[app_id]);
+      }
+      hmac.update(`${payload.rawBody}`);
+      const computedSignature = `sha1=${hmac.digest('hex')}`;
+      return signature === computedSignature;
+    },
 	},
->>>>>>> 61793c4c
 });
 
 type PayloadBody = {
