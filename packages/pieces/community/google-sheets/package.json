--- conflicted
+++ resolved
@@ -1,8 +1,4 @@
 {
   "name": "@activepieces/piece-google-sheets",
-<<<<<<< HEAD
-  "version": "0.8.6"
-=======
   "version": "0.7.7"
->>>>>>> aac4cfc9
 }