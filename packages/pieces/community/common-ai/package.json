{
  "name": "@activepieces/common-ai",
  "version": "0.1.0",
  "type": "commonjs",
  "dependencies": {
    "tslib": "^2.3.0",
    "@ai-sdk/anthropic": "2.0.3",
    "@ai-sdk/google": "2.0.6",
    "@ai-sdk/openai": "2.0.12",
    "@ai-sdk/provider": "2.0.0",
    "@ai-sdk/replicate": "1.0.3",
    "ai": "5.0.12",
    "@sinclair/typebox": "0.34.11",
    "@activepieces/shared": "0.20.1",
<<<<<<< HEAD
    "@activepieces/pieces-framework": "0.19.0",
=======
    "@activepieces/pieces-framework": "0.20.0",
>>>>>>> 5fbbfc7a
    "@activepieces/pieces-common": "0.7.0"
  }
}<|MERGE_RESOLUTION|>--- conflicted
+++ resolved
@@ -12,11 +12,7 @@
     "ai": "5.0.12",
     "@sinclair/typebox": "0.34.11",
     "@activepieces/shared": "0.20.1",
-<<<<<<< HEAD
-    "@activepieces/pieces-framework": "0.19.0",
-=======
     "@activepieces/pieces-framework": "0.20.0",
->>>>>>> 5fbbfc7a
     "@activepieces/pieces-common": "0.7.0"
   }
 }