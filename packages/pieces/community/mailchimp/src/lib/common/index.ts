import { Property } from '@activepieces/pieces-framework';
import { getAccessTokenOrThrow } from '@activepieces/pieces-common';

export const mailchimpCommon = {
  mailChimpListIdDropdown: Property.ShortText({
    displayName: 'Audience ID',
    description: 'The unique ID of the Mailchimp audience/list',
    required: true,
<<<<<<< HEAD
    refreshers: [],
    options: async () => {
      return {
        options: [],
      };
    },
=======
>>>>>>> 89f83486
  }),

  async getMailChimpServerPrefix(accessToken: string): Promise<string> {
    try {
      const response = await fetch('https://login.mailchimp.com/oauth2/metadata', {
        headers: {
          'Authorization': `OAuth ${accessToken}`,
        },
      });

      if (!response.ok) {
        throw new Error(`Failed to get server prefix: ${response.statusText}`);
      }

      let data;
      try {
        const responseText = await response.text();
        if (responseText && responseText.trim()) {
          data = JSON.parse(responseText);
        } else {
          throw new Error('Empty response from server');
        }
      } catch (parseError) {
        throw new Error('Invalid response format from server');
      }
      
      return data.dc;
    } catch (error) {
      console.error('Error getting Mailchimp server prefix:', error);
      throw new Error('Failed to get Mailchimp server prefix');
    }
  },

  getMD5EmailHash(email: string): string {
    const crypto = require('crypto');
    return crypto.createHash('md5').update(email.toLowerCase()).digest('hex');
  },

  async enableWebhookRequest({
    server,
    listId,
    token,
    webhookUrl,
    events,
  }: {
    server: string;
    listId: string;
    token: string;
    webhookUrl: string;
    events: Record<string, boolean>;
  }): Promise<string> {
    try {
      const response = await fetch(
        `https://${server}.api.mailchimp.com/3.0/lists/${listId}/webhooks`,
        {
          method: 'POST',
          headers: {
            'Authorization': `Bearer ${token}`,
            'Content-Type': 'application/json',
          },
          body: JSON.stringify({
            url: webhookUrl,
            events,
            sources: {
              user: true,
              admin: true,
              api: true,
            },
          }),
        }
      );

      if (!response.ok) {
        let errorMessage = `HTTP ${response.status}: ${response.statusText}`;
        
        try {
          const errorText = await response.text();
          if (errorText && errorText.trim()) {
            const errorData = JSON.parse(errorText);
            errorMessage = errorData.detail || errorData.title || errorData.message || errorText;
          }
        } catch (parseError) {
          const errorText = await response.text();
          if (errorText && errorText.trim()) {
            errorMessage = errorText;
          }
        }

        throw new Error(`Failed to enable webhook: ${errorMessage}`);
      }

      let result;
      try {
        const responseText = await response.text();
        if (responseText && responseText.trim()) {
          result = JSON.parse(responseText);
        } else {
          throw new Error('Empty response from server');
        }
      } catch (parseError) {
        throw new Error('Invalid response format from server');
      }
      
      return result.id;
    } catch (error: any) {
      console.error('Error enabling webhook:', error);
      throw new Error(`Failed to enable webhook: ${error.message}`);
    }
  },

  async disableWebhookRequest({
    server,
    token,
    listId,
    webhookId,
  }: {
    server: string;
    token: string;
    listId: string;
    webhookId: string;
  }): Promise<void> {
    try {
      const response = await fetch(
        `https://${server}.api.mailchimp.com/3.0/lists/${listId}/webhooks/${webhookId}`,
        {
          method: 'DELETE',
          headers: {
            'Authorization': `Bearer ${token}`,
          },
        }
      );

      if (!response.ok) {
        console.error(`Failed to disable webhook: ${response.statusText}`);
      }
    } catch (error: any) {
      console.error('Error disabling webhook:', error);
    }
  },
};

export type MailChimpWebhookRequest = {
  type: string;
  fired_at: string;
  data: any;
};

export type MailChimpCampaignWebhookRequest = {
  type: 'campaign';
  fired_at: string;
  data: {
    campaign_id: string;
    campaign_title: string;
    campaign_subject: string;
    campaign_send_time: string;
    campaign_status: string;
    campaign_type: string;
    emails_sent: number;
    emails_delivered: number;
    emails_opened: number;
    emails_clicked: number;
    open_rate: number;
    click_rate: number;
    campaign_recipients: number;
    campaign_archive_url: string;
    campaign_web_id: number;
  };
};

export type MailChimpClickWebhookRequest = {
  type: 'click';
  fired_at: string;
  data: {
    id: string;
    list_id: string;
    campaign_id: string;
    email: string;
    url: string;
    ip: string;
    user_agent: string;
  };
};

export type MailChimpOpenWebhookRequest = {
  type: 'open';
  fired_at: string;
  data: {
    id: string;
    list_id: string;
    campaign_id: string;
    email: string;
    ip: string;
    user_agent: string;
  };
};<|MERGE_RESOLUTION|>--- conflicted
+++ resolved
@@ -6,15 +6,12 @@
     displayName: 'Audience ID',
     description: 'The unique ID of the Mailchimp audience/list',
     required: true,
-<<<<<<< HEAD
     refreshers: [],
     options: async () => {
       return {
         options: [],
       };
     },
-=======
->>>>>>> 89f83486
   }),
 
   async getMailChimpServerPrefix(accessToken: string): Promise<string> {
@@ -29,6 +26,18 @@
         throw new Error(`Failed to get server prefix: ${response.statusText}`);
       }
 
+      let data;
+      try {
+        const responseText = await response.text();
+        if (responseText && responseText.trim()) {
+          data = JSON.parse(responseText);
+        } else {
+          throw new Error('Empty response from server');
+        }
+      } catch (parseError) {
+        throw new Error('Invalid response format from server');
+      }
+      
       let data;
       try {
         const responseText = await response.text();
@@ -118,6 +127,36 @@
         throw new Error('Invalid response format from server');
       }
       
+        let errorMessage = `HTTP ${response.status}: ${response.statusText}`;
+        
+        try {
+          const errorText = await response.text();
+          if (errorText && errorText.trim()) {
+            const errorData = JSON.parse(errorText);
+            errorMessage = errorData.detail || errorData.title || errorData.message || errorText;
+          }
+        } catch (parseError) {
+          const errorText = await response.text();
+          if (errorText && errorText.trim()) {
+            errorMessage = errorText;
+          }
+        }
+
+        throw new Error(`Failed to enable webhook: ${errorMessage}`);
+      }
+
+      let result;
+      try {
+        const responseText = await response.text();
+        if (responseText && responseText.trim()) {
+          result = JSON.parse(responseText);
+        } else {
+          throw new Error('Empty response from server');
+        }
+      } catch (parseError) {
+        throw new Error('Invalid response format from server');
+      }
+      
       return result.id;
     } catch (error: any) {
       console.error('Error enabling webhook:', error);
