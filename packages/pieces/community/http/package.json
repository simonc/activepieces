{
  "name": "@activepieces/piece-http",
<<<<<<< HEAD
  "version": "0.5.0"
=======
  "version": "0.4.5"
>>>>>>> 74623d7b
}<|MERGE_RESOLUTION|>--- conflicted
+++ resolved
@@ -1,8 +1,4 @@
 {
   "name": "@activepieces/piece-http",
-<<<<<<< HEAD
   "version": "0.5.0"
-=======
-  "version": "0.4.5"
->>>>>>> 74623d7b
-}+}
