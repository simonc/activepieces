{
  "name": "@activepieces/piece-http",
<<<<<<< HEAD
  "version": "0.8.5"
=======
  "version": "0.8.6"
>>>>>>> 87dbedf6
}<|MERGE_RESOLUTION|>--- conflicted
+++ resolved
@@ -1,8 +1,4 @@
 {
   "name": "@activepieces/piece-http",
-<<<<<<< HEAD
-  "version": "0.8.5"
-=======
   "version": "0.8.6"
->>>>>>> 87dbedf6
 }