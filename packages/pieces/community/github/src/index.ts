import { createCustomApiCallAction } from '@activepieces/pieces-common';
import {
  OAuth2PropertyValue,
  PieceAuth,
  createPiece,
} from '@activepieces/pieces-framework';
import { PieceCategory } from '@activepieces/shared';
import { githubCreateIssueAction } from './lib/actions/create-issue';
import { githubTriggers } from './lib/trigger';
<<<<<<< HEAD
import { githubGetIssueInformation } from './lib/actions/get-issue-information';
=======
import { githubCreateCommentOnAIssue } from './lib/actions/create-comment-on-a-issue';
>>>>>>> 18358771

export const githubAuth = PieceAuth.OAuth2({
  required: true,
  authUrl: 'https://github.com/login/oauth/authorize',
  tokenUrl: 'https://github.com/login/oauth/access_token',
  scope: ['admin:repo_hook', 'admin:org', 'repo'],
});

export const github = createPiece({
  displayName: 'GitHub',
  description:
    'Developer platform that allows developers to create, store, manage and share their code',

  minimumSupportedRelease: '0.5.0',
  logoUrl: 'https://cdn.activepieces.com/pieces/github.png',
  categories: [PieceCategory.DEVELOPER_TOOLS],
  auth: githubAuth,
  actions: [
    githubCreateIssueAction,
<<<<<<< HEAD
    githubGetIssueInformation,
=======
    githubCreateCommentOnAIssue,
>>>>>>> 18358771
    createCustomApiCallAction({
      baseUrl: () => 'https://api.github.com',
      auth: githubAuth,
      authMapping: (auth) => ({
        Authorization: `Bearer ${(auth as OAuth2PropertyValue).access_token}`,
      }),
    }),
  ],
  authors: [
    'kishanprmr',
    'MoShizzle',
    'AbdulTheActivePiecer',
    'khaledmashaly',
    'abuaboud',
    'tintinthedev',
  ],
  triggers: githubTriggers,
});<|MERGE_RESOLUTION|>--- conflicted
+++ resolved
@@ -7,11 +7,8 @@
 import { PieceCategory } from '@activepieces/shared';
 import { githubCreateIssueAction } from './lib/actions/create-issue';
 import { githubTriggers } from './lib/trigger';
-<<<<<<< HEAD
 import { githubGetIssueInformation } from './lib/actions/get-issue-information';
-=======
 import { githubCreateCommentOnAIssue } from './lib/actions/create-comment-on-a-issue';
->>>>>>> 18358771
 
 export const githubAuth = PieceAuth.OAuth2({
   required: true,
@@ -31,11 +28,8 @@
   auth: githubAuth,
   actions: [
     githubCreateIssueAction,
-<<<<<<< HEAD
     githubGetIssueInformation,
-=======
     githubCreateCommentOnAIssue,
->>>>>>> 18358771
     createCustomApiCallAction({
       baseUrl: () => 'https://api.github.com',
       auth: githubAuth,
