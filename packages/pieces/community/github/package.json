{
  "name": "@activepieces/piece-github",
<<<<<<< HEAD
  "version": "0.3.9"
=======
  "version": "0.3.11"
>>>>>>> c43fd2b1
}<|MERGE_RESOLUTION|>--- conflicted
+++ resolved
@@ -1,8 +1,4 @@
 {
   "name": "@activepieces/piece-github",
-<<<<<<< HEAD
-  "version": "0.3.9"
-=======
   "version": "0.3.11"
->>>>>>> c43fd2b1
 }