--- conflicted
+++ resolved
@@ -1,9 +1,5 @@
 import { httpClient, AuthenticationType, HttpMethod } from "@activepieces/pieces-common";
-<<<<<<< HEAD
-import { Agent, AIUsageFeature, createAIProvider, SeekPage } from "@activepieces/shared"
-=======
-import { Agent, createAIProvider, SeekPage, AgentRun, AgentTaskStatus } from "@activepieces/shared"
->>>>>>> 08fea316
+import { Agent, AIUsageFeature, createAIProvider, SeekPage, AgentRun, AgentTaskStatus } from "@activepieces/shared"
 import { openai } from "@ai-sdk/openai";
 import { StatusCodes } from "http-status-codes";
 
