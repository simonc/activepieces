--- conflicted
+++ resolved
@@ -36,14 +36,10 @@
 	pipedrive,
 	googleContacts,
 	sendgrid,
-<<<<<<< HEAD
 	drip,
-	calendly
-=======
+	calendly,
 	typeform,
 	telegramBot,
-	drip
->>>>>>> b350a0c2
 ];
 
 export const getPiece = (name: string): Piece | undefined => {
