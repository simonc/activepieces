import type { Piece } from '../framework/piece';
import { gmail } from './gmail';
import { slack } from './slack';
import { github } from './github';
import { discord } from './discord';
import { hackernews } from './hackernews';
import { hubspot } from './hubspot';
import { mailchimp } from './mailchimp';
import { openai } from './openai';
import { stripe } from './stripe';
import { blackbaud } from './blackbaud';
import { pipedrive } from './pipedrive';
import { googleContacts } from './google-contacts';
import { googleSheets } from './google-sheets';
import { sendgrid } from './sendgrid';
<<<<<<< HEAD
import { typeform } from './typeform';
=======
import { clickup } from './clickup';
import { drip } from './drip';

>>>>>>> 54373ab4

export const pieces: Piece[] = [
	slack,
	gmail,
	discord,
	github,
	hubspot,
	hackernews,
	mailchimp,
	openai,
	stripe,
	blackbaud,
	clickup,
	googleSheets,
	pipedrive,
	googleContacts,
	sendgrid,
<<<<<<< HEAD
	typeform
=======
	drip
>>>>>>> 54373ab4
];

export const getPiece = (name: string): Piece | undefined => {
	return pieces.find((f) => name.toLowerCase() === f.name.toLowerCase());
};<|MERGE_RESOLUTION|>--- conflicted
+++ resolved
@@ -13,13 +13,10 @@
 import { googleContacts } from './google-contacts';
 import { googleSheets } from './google-sheets';
 import { sendgrid } from './sendgrid';
-<<<<<<< HEAD
 import { typeform } from './typeform';
-=======
 import { clickup } from './clickup';
 import { drip } from './drip';
 
->>>>>>> 54373ab4
 
 export const pieces: Piece[] = [
 	slack,
@@ -37,11 +34,8 @@
 	pipedrive,
 	googleContacts,
 	sendgrid,
-<<<<<<< HEAD
-	typeform
-=======
+	typeform,
 	drip
->>>>>>> 54373ab4
 ];
 
 export const getPiece = (name: string): Piece | undefined => {
