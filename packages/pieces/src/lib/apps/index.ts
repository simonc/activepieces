--- conflicted
+++ resolved
@@ -20,13 +20,10 @@
 import { drip } from './drip';
 import { calendly } from './calendly';
 import { http } from './http';
-<<<<<<< HEAD
 import { twilio } from './twilio';
-=======
 import { todoist } from './todoist';
 import { zoom } from './zoom';
 import { googleCalendar } from './google-calendar';
->>>>>>> 540775a7
 
 export const pieces: Piece[] = [
 	slack,
@@ -50,13 +47,10 @@
 	typeform,
 	telegramBot,
 	http,
-<<<<<<< HEAD
-	twilio
-=======
-  todoist,
-  googleCalendar,
+	twilio,
+  	todoist,
+  	googleCalendar,
 	zoom
->>>>>>> 540775a7
 ].sort((a, b) => a.displayName > b.displayName ? 1 : -1);
 
 export const getPiece = (name: string): Piece | undefined => {
