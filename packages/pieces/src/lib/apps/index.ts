--- conflicted
+++ resolved
@@ -13,11 +13,9 @@
 import { googleContacts } from './google-contacts';
 import { googleSheets } from './google-sheets';
 import { sendgrid } from './sendgrid';
-<<<<<<< HEAD
 import { clickup } from './clickup';
-=======
 import { drip } from './drip';
->>>>>>> 76acbfb2
+
 
 export const pieces: Piece[] = [
 	slack,
