--- conflicted
+++ resolved
@@ -8,11 +8,8 @@
 import { mailchimp } from './mailchimp';
 import { openai } from './openai';
 import { stripe } from './stripe';
-<<<<<<< HEAD
 import { blackbaud } from './blackbaud';
-=======
 import { googleContacts } from './google-contacts';
->>>>>>> ba4f2d60
 
 export const pieces: Piece[] = [
 	slack,
@@ -24,11 +21,8 @@
 	mailchimp,
 	openai,
 	stripe,
-<<<<<<< HEAD
-	blackbaud
-=======
+	blackbaud,
 	googleContacts
->>>>>>> ba4f2d60
 ];
 
 export const getPiece = (name: string): Piece | undefined => {
