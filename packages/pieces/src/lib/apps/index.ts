import type { Piece } from '../framework/piece';
import { gmail } from './gmail';
import { slack } from './slack';
import { github } from './github';
import { discord } from './discord';
import { hackernews } from './hackernews';
import { hubspot } from './hubspot';
import { mailchimp } from './mailchimp';
import { openai } from './openai';
import { stripe } from './stripe';
import { blackbaud } from './blackbaud';
import { pipedrive } from './pipedrive';
import { googleContacts } from './google-contacts';
import { googleSheets } from './google-sheets';
<<<<<<< HEAD
import { sendgrid } from './sendgrid';
=======
>>>>>>> 49349d90

export const pieces: Piece[] = [
	slack,
	gmail,
	discord,
	github,
	hubspot,
	hackernews,
	mailchimp,
	openai,
	stripe,
  blackbaud,
	googleSheets,
	pipedrive,
	googleContacts,
	sendgrid
];

export const getPiece = (name: string): Piece | undefined => {
	return pieces.find((f) => name.toLowerCase() === f.name.toLowerCase());
};<|MERGE_RESOLUTION|>--- conflicted
+++ resolved
@@ -12,10 +12,7 @@
 import { pipedrive } from './pipedrive';
 import { googleContacts } from './google-contacts';
 import { googleSheets } from './google-sheets';
-<<<<<<< HEAD
 import { sendgrid } from './sendgrid';
-=======
->>>>>>> 49349d90
 
 export const pieces: Piece[] = [
 	slack,
@@ -27,7 +24,7 @@
 	mailchimp,
 	openai,
 	stripe,
-  blackbaud,
+	blackbaud,
 	googleSheets,
 	pipedrive,
 	googleContacts,
