--- conflicted
+++ resolved
@@ -82,6 +82,7 @@
     if (!route) {
         reply.code(404).send(`Oops! It looks like we hit a dead end. The endpoint you're searching for is nowhere to be found. We suggest turning around and trying another path. Good luck!`);
     }
+    }
 });
 
 app.addHook("onRequest", tokenVerifyMiddleware);
@@ -126,10 +127,8 @@
         validateEnvPropsOnStartup();
         await databaseConnection.initialize();
         await databaseConnection.runMigrations();
-<<<<<<< HEAD
-=======
+
         await seedDevData();
->>>>>>> c9733dbe
 
         const edition = await getEdition();
         logger.info("Activepieces " + (edition == ApEdition.ENTERPRISE ? 'Enterprise' : 'Community') + " Edition");
