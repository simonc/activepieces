--- conflicted
+++ resolved
@@ -65,11 +65,8 @@
 import { AddPinnedOrder1686154285890 } from '../ee/database/migrations/postgres/1686154285890-add_pinned_order'
 import { AddPinnedAndBlogUrlToTemplates1686133672743 } from '../ee/database/migrations/postgres/1686133672743-AddPinnedAndBlogUrlToTemplates'
 import { ChangeToJsonToKeepKeysOrder1685991260335 } from '../ee/database/migrations/postgres/1685991260335-ChangeToJsonToPeserveKeys'
-<<<<<<< HEAD
 import { AddArchiveIdToPieceMetadata1696950789636 } from './migration/postgres/1696950789636-add-archive-id-to-piece-metadata'
 
-=======
->>>>>>> d848bdd1
 const getSslConfig = (): boolean | TlsOptions => {
     const useSsl = system.get(SystemProp.POSTGRES_USE_SSL)
 
@@ -131,7 +128,6 @@
     const edition = getEdition()
     switch (edition) {
         case ApEdition.CLOUD:
-<<<<<<< HEAD
             commonMigration.push(
                 MakeStripeSubscriptionNullable1685053959806,
                 AddTemplates1685538145476,
@@ -150,27 +146,8 @@
                 AddFeaturedDescriptionAndFlagToTemplates1694604120205,
                 ModifyBilling1694902537045,
                 AddDatasourcesLimit1695916063833,
+                AddPieceTypeAndPackageTypeToFlowTemplate1696245170062,
             )
-=======
-            commonMigration.push(MakeStripeSubscriptionNullable1685053959806)
-            commonMigration.push(AddTemplates1685538145476)
-            commonMigration.push(ChangeToJsonToKeepKeysOrder1685991260335)
-            commonMigration.push(AddPinnedAndBlogUrlToTemplates1686133672743)
-            commonMigration.push(AddPinnedOrder1686154285890)
-            commonMigration.push(AddProjectIdToTemplate1688083336934)
-            commonMigration.push(AddBillingParameters1688739844617)
-            commonMigration.push(AddAppSumo1688943462327)
-            commonMigration.push(AddProjectMembers1689177797092)
-            commonMigration.push(AddTasksPerDays1689336533370)
-            commonMigration.push(RemoveCalculatedMetrics1689806173642)
-            commonMigration.push(AddReferral1690459469381)
-            commonMigration.push(ProjectMemberRelations1694381968985)
-            commonMigration.push(FlowTemplateAddUserIdAndImageUrl1694379223109)
-            commonMigration.push(AddFeaturedDescriptionAndFlagToTemplates1694604120205)
-            commonMigration.push(ModifyBilling1694902537045)
-            commonMigration.push(AddDatasourcesLimit1695916063833)
-            commonMigration.push(AddPieceTypeAndPackageTypeToFlowTemplate1696245170062)
->>>>>>> d848bdd1
             break
         case ApEdition.ENTERPRISE:
             commonMigration.push(
