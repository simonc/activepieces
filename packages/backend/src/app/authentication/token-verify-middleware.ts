--- conflicted
+++ resolved
@@ -14,11 +14,7 @@
     '/v1/appsumo/action',
     '/v1/flow-templates/:id',
     '/v1/project-members/accept',
-<<<<<<< HEAD
-    '/v1/managed-authn',
-=======
     '/v1/managed-authn/external-token',
->>>>>>> 7b1b1831
     ...(API_KEY_PROTECTED_ROUTES.map(f => f.url)),
     // END EE
     '/v1/chatbots/:id/ask',
