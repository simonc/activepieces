--- conflicted
+++ resolved
@@ -1,11 +1,7 @@
 import { FastifyInstance, FastifyPluginOptions, FastifyReply, FastifyRequest } from "fastify";
 import { ApFlagId, SignInRequest, SignUpRequest } from "@activepieces/shared";
 import { authenticationService } from "./authentication.service";
-<<<<<<< HEAD
-import { ApFlagId, flagService } from "../flags/flag.service";
-=======
 import { flagService } from "../flags/flag.service";
->>>>>>> 2c6b5c79
 import { system } from "../helper/system/system";
 import { SystemProp } from "../helper/system/system-prop";
 
