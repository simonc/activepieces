--- conflicted
+++ resolved
@@ -9,18 +9,12 @@
 import { atob, btoa, decodeByType, encodeByType } from './pagination-utils'
 
 export enum Order {
-<<<<<<< HEAD
     ASC = 'ASC',
     DESC = 'DESC',
-=======
-    ASC = "ASC",
-    DESC = "DESC",
->>>>>>> 9b4e2f78
 }
 
 export type CursorParam = Record<string, unknown>
 
-<<<<<<< HEAD
 export type CursorResult = {
     beforeCursor: string | null
     afterCursor: string | null
@@ -29,19 +23,9 @@
 export type PagingResult<Entity> = {
     data: Entity[]
     cursor: CursorResult
-=======
-export interface CursorResult {
-    beforeCursor: string | null;
-    afterCursor: string | null;
 }
 
-export interface PagingResult<Entity> {
-    data: Entity[];
-    cursor: CursorResult;
->>>>>>> 9b4e2f78
-}
-
-const PAGINATION_KEY = "created";
+const PAGINATION_KEY = 'created'
 
 export default class Paginator<Entity extends ObjectLiteral> {
     private afterCursor: string | null = null
@@ -60,12 +44,7 @@
 
     public constructor(
         private readonly entity: EntitySchema,
-<<<<<<< HEAD
-        private readonly paginationKeys: Array<Extract<keyof Entity, string>>,
-    ) {}
-=======
     ) { }
->>>>>>> 9b4e2f78
 
     public setAlias(alias: string): void {
         this.alias = alias
@@ -143,19 +122,8 @@
     }
 
     private buildCursorQuery(where: WhereExpressionBuilder, cursors: CursorParam): void {
-<<<<<<< HEAD
         const operator = this.getOperator()
-        const params: CursorParam = {}
-        let query = ''
-        this.paginationKeys.forEach((key) => {
-            params[key] = cursors[key]
-            where.orWhere(`${query}${this.alias}.${key} ${operator} :${key}`, params)
-            query = `${query}${this.alias}.${key} = :${key} AND `
-        })
-=======
-        const operator = this.getOperator();
-        where.orWhere(`DATE_TRUNC('second', ${this.alias}.${PAGINATION_KEY}) ${operator} DATE_TRUNC('second', :${PAGINATION_KEY}::timestamp)`, cursors);
->>>>>>> 9b4e2f78
+        where.orWhere(`DATE_TRUNC('second', ${this.alias}.${PAGINATION_KEY}) ${operator} DATE_TRUNC('second', :${PAGINATION_KEY}::timestamp)`, cursors)
     }
 
     private getOperator(): string {
@@ -177,15 +145,8 @@
             order = this.flipOrder(order)
         }
 
-<<<<<<< HEAD
         const orderByCondition: OrderByCondition = {}
-        this.paginationKeys.forEach((key) => {
-            orderByCondition[`${this.alias}.${key}`] = order
-        })
-=======
-        const orderByCondition: OrderByCondition = {};
-        orderByCondition[`${this.alias}.${PAGINATION_KEY}`] = order;
->>>>>>> 9b4e2f78
+        orderByCondition[`${this.alias}.${PAGINATION_KEY}`] = order
 
         return orderByCondition
     }
@@ -199,19 +160,9 @@
     }
 
     private encode(entity: Entity): string {
-<<<<<<< HEAD
-        const payload = this.paginationKeys
-            .map((key) => {
-                const type = this.getEntityPropertyType(key)
-                const value = encodeByType(type, entity[key])
-                return `${key}:${value}`
-            })
-            .join(',')
-=======
-        const type = this.getEntityPropertyType(PAGINATION_KEY);
-        const value = encodeByType(type, entity[PAGINATION_KEY]);
+        const type = this.getEntityPropertyType(PAGINATION_KEY)
+        const value = encodeByType(type, entity[PAGINATION_KEY])
         const payload = `${PAGINATION_KEY}:${value}`
->>>>>>> 9b4e2f78
 
         return btoa(payload)
     }
