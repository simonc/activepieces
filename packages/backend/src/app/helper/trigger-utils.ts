--- conflicted
+++ resolved
@@ -9,23 +9,13 @@
     TriggerType,
 } from '@activepieces/shared'
 import { ActivepiecesError, ErrorCode } from '@activepieces/shared'
-<<<<<<< HEAD
 import { JobType, flowQueue } from '../workers/flow-worker/flow-queue'
-import { engineHelper } from './engine-helper'
-import { webhookService } from '../webhooks/webhook-service'
-import { appEventRoutingService } from '../app-event-routing/app-event-routing.service'
-import { captureException } from '@sentry/node'
-import { isNil } from 'lodash'
-import { pieceMetadataLoader } from '../pieces/piece-metadata-loader'
-=======
-import { flowQueue } from '../workers/flow-worker/flow-queue'
 import { engineHelper, ExecuteReturn } from './engine-helper'
-import { getPiece } from '@activepieces/pieces-apps'
 import { webhookService } from '../webhooks/webhook-service'
 import { appEventRoutingService } from '../app-event-routing/app-event-routing.service'
 import { captureException } from '@sentry/node'
 import { isEmpty, isNil } from 'lodash'
->>>>>>> 0897ed58
+import { pieceMetadataLoader } from '../pieces/piece-metadata-loader'
 
 export const triggerUtils = {
     async executeTrigger(params: ExecuteTrigger): Promise<unknown[]> {
