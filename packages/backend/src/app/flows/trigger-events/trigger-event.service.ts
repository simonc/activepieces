--- conflicted
+++ resolved
@@ -99,10 +99,6 @@
         const flowId = flow.id
         const paginator = buildPaginator({
             entity: TriggerEventEntity,
-<<<<<<< HEAD
-            paginationKeys: ['created'],
-=======
->>>>>>> 9b4e2f78
             query: {
                 limit,
                 order: Order.DESC,
