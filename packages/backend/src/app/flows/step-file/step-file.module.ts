import { FastifyPluginAsyncTypebox } from '@fastify/type-provider-typebox'
import { allowWorkersOrQueryTokens, entitiesMustBeOwnedByCurrentProject } from '../../authentication/authorization'
import { Type } from '@sinclair/typebox'
import { stepFileService } from './step-file.service'
import { StepFileUpsert } from '@activepieces/shared'
import { StatusCodes } from 'http-status-codes'

export const stepFileModule: FastifyPluginAsyncTypebox = async (app) => {
    app.addHook('preSerialization', entitiesMustBeOwnedByCurrentProject)
<<<<<<< HEAD
    app.addHook('onRequest', allowWorkersOrQueryTokens)
=======
    app.addHook('preHandler', allowWorkersOnly)
>>>>>>> ec51a4ce
    await app.register(stepFileController, { prefix: '/v1/step-files' })
}

export const stepFileController: FastifyPluginAsyncTypebox = async (app) => {
    app.get('/:id', {
        schema: {
            params: Type.Object({
                id: Type.String(),
            }),
        },
    }, async (request, reply) => {
        const stepFile = await stepFileService.get({
            projectId: request.principal.projectId,
            id: request.params.id,
        })
        return reply.header('Content-Disposition', `attachment; filename="${stepFile?.name}"`)
            .type('application/octet-stream')
            .status(StatusCodes.OK)
            .send(stepFile?.data)
    })

    app.post('/', {
        schema: {
            body: StepFileUpsert,
        },
    }, async (request) => {
        return stepFileService.upsert({
            projectId: request.principal.projectId,
            request: request.body,
        })
    })

    app.delete('/:id', {
        schema: {
            params: Type.Object({
                id: Type.String(),
            }),
        },
    }, async (request) => {
        return stepFileService.delete({
            projectId: request.principal.projectId,
            id: request.params.id,
        })
    })

    app.get('/:id/generate-view-token', {
        schema: {
            params: Type.Object({
                id: Type.String(),
            }),
        },
    }, async (request) => {
        return stepFileService.generateViewToken({
            apId: request.principal.id,
            projectId: request.principal.projectId,
            id: request.params.id
        })
    })
}<|MERGE_RESOLUTION|>--- conflicted
+++ resolved
@@ -7,11 +7,7 @@
 
 export const stepFileModule: FastifyPluginAsyncTypebox = async (app) => {
     app.addHook('preSerialization', entitiesMustBeOwnedByCurrentProject)
-<<<<<<< HEAD
-    app.addHook('onRequest', allowWorkersOrQueryTokens)
-=======
-    app.addHook('preHandler', allowWorkersOnly)
->>>>>>> ec51a4ce
+    app.addHook('preHandler', allowWorkersOrQueryTokens)
     await app.register(stepFileController, { prefix: '/v1/step-files' })
 }
 
