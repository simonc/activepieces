import { TSchema, Type } from '@sinclair/typebox'
import { TypeCompiler } from '@sinclair/typebox/compiler'
import { PiecePropertyMap, PropertyType, TriggerStrategy } from '@activepieces/pieces-framework'
import {
    ActionType,
    apId,
    BranchActionSettingsWithValidation,
    CodeActionSettings,
    flowHelper,
    FlowId,
    FlowOperationRequest,
    FlowOperationType,
    FlowVersion,
    FlowVersionId,
    FlowVersionState,
    LoopOnItemsActionSettingsWithValidation,
    PieceActionSettings,
    PieceTriggerSettings,
    ProjectId,
    TriggerType,
} from '@activepieces/shared'
import { QueryDeepPartialEntity } from 'typeorm/query-builder/QueryPartialEntity'
import { fileService } from '../../file/file.service'
import { ActivepiecesError, ErrorCode } from '@activepieces/shared'
import { databaseConnection } from '../../database/database-connection'
import { FlowVersionEntity } from './flow-version-entity'
import { flowVersionSideEffects } from './flow-version-side-effects'
import { FlowViewMode, DEFAULT_SAMPLE_DATA_SETTINGS } from '@activepieces/shared'
import { isNil, set } from 'lodash'
import { pieceMetadataService } from '../../pieces/piece-metadata-service'

const branchSettingsValidator = TypeCompiler.Compile(BranchActionSettingsWithValidation)
const loopSettingsValidator = TypeCompiler.Compile(LoopOnItemsActionSettingsWithValidation)
const flowVersionRepo = databaseConnection.getRepository(FlowVersionEntity)

export const flowVersionService = {
    async overwriteVersion(flowVersionId: FlowVersionId, mutatedFlowVersion: FlowVersion) {
        await flowVersionRepo.update(flowVersionId, mutatedFlowVersion as QueryDeepPartialEntity<FlowVersion>)
        return await flowVersionRepo.findOneBy({
            id: flowVersionId,
        })
    },
    async applyOperation(projectId: ProjectId, flowVersion: FlowVersion, userOperation: FlowOperationRequest): Promise<FlowVersion> {
        let operations: FlowOperationRequest[] = []
        switch (userOperation.type) {
            case FlowOperationType.IMPORT_FLOW:
<<<<<<< HEAD
                {
                    const actionsToRemove = flowHelper.getAllParentSteps(flowVersion.trigger).filter(step => flowHelper.isAction(step.type))
                    for (const step of actionsToRemove) {
                        operations.push({
                            type: FlowOperationType.DELETE_ACTION,
                            request: {
                                name: step.name,
                            },
                        })
                    }
                    const trigger = userOperation.request.trigger
                    if (trigger) {
                        operations.push({
                            type: FlowOperationType.UPDATE_TRIGGER,
                            request: trigger,
                        })
                        operations.push(...flowHelper.getImportOperations(trigger))
                    }
                    break
=======
            {
                const actionsToRemove = flowHelper.getAllStepsAtFirstLevel(flowVersion.trigger).filter(step => flowHelper.isAction(step.type))
                for (const step of actionsToRemove) {
                    operations.push({
                        type: FlowOperationType.DELETE_ACTION,
                        request: {
                            name: step.name,
                        },
                    })
                }
                const trigger = userOperation.request.trigger
                if (trigger) {
                    operations.push({
                        type: FlowOperationType.UPDATE_TRIGGER,
                        request: trigger,
                    })
                    operations.push(...flowHelper.getImportOperations(trigger))
>>>>>>> c779458e
                }
            default:
                operations = [userOperation]
                break

        }
        let mutatedFlowVersion = flowVersion
        for (const operation of operations) {
            mutatedFlowVersion = await applySingleOperation(projectId, mutatedFlowVersion, operation)
        }
        await flowVersionRepo.update(flowVersion.id, mutatedFlowVersion as QueryDeepPartialEntity<FlowVersion>)
        return (await flowVersionRepo.findOneBy({
            id: flowVersion.id,
        }))!
    },

    async getOne(id: FlowVersionId): Promise<FlowVersion | null> {
        if (id === null || id === undefined) {
            return null
        }
        return await flowVersionRepo.findOneBy({
            id,
        })
    },
    async getOneOrThrow(id: FlowVersionId): Promise<FlowVersion> {
        const flowVersion = await flowVersionService.getOne(id)
        if (flowVersion === null) {
            throw new ActivepiecesError({
                code: ErrorCode.FLOW_VERSION_NOT_FOUND,
                params: {
                    id,
                },
            })
        }

        return flowVersion
    },
    async getFlowVersion(projectId: ProjectId, flowId: FlowId, versionId: FlowVersionId | undefined, viewMode: FlowViewMode): Promise<FlowVersion | null> {
        const flowVersion = await flowVersionRepo.findOne({
            where: {
                flowId,
                id: versionId,
            },
            order: {
                created: 'DESC',
            },
        })
        if (viewMode === FlowViewMode.WITH_ARTIFACTS) {
            return addArtifactsAsBase64(projectId, flowVersion)
        }
        if (viewMode === FlowViewMode.TEMPLATE) {
            return addArtifactsAsBase64(projectId, await removeSecrets(flowVersion))
        }
        return flowVersion
    },
    async createEmptyVersion(flowId: FlowId, request: {
        displayName: string
    }): Promise<FlowVersion> {
        const flowVersion: Partial<FlowVersion> = {
            id: apId(),
            displayName: request.displayName,
            flowId,
            trigger: {
                type: TriggerType.EMPTY,
                name: 'trigger',
                settings: {},
                valid: false,
                displayName: 'Select Trigger',
            },
            valid: false,
            state: FlowVersionState.DRAFT,
        }
        return await flowVersionRepo.save(flowVersion)
    },
}

async function applySingleOperation(projectId: ProjectId, flowVersion: FlowVersion, operation: FlowOperationRequest): Promise<FlowVersion> {
    await flowVersionSideEffects.preApplyOperation({
        projectId,
        flowVersion,
        operation: operation,
    })
    operation = await prepareRequest(projectId, flowVersion, operation)
    return flowHelper.apply(flowVersion, operation)
}

async function removeSecrets(flowVersion: FlowVersion | null) {
    if (flowVersion === null) {
        return null
    }
    const flowVersionWithArtifacts: FlowVersion = JSON.parse(JSON.stringify(flowVersion))

    const steps = flowHelper.getAllSteps(flowVersionWithArtifacts.trigger)
    for (const step of steps) {
        /*
        Remove Sample Data & connections
        */
        step.settings.inputUiInfo = DEFAULT_SAMPLE_DATA_SETTINGS
        step.settings.input = replaceConnections(step.settings.input)
    }
    return flowVersionWithArtifacts
}

function replaceConnections(obj: Record<string, unknown>): Record<string, unknown> {
    if (isNil(obj)) {
        return obj
    }
    const replacedObj: Record<string, unknown> = {}

    for (const [key, value] of Object.entries(obj)) {
        if (Array.isArray(value)) {
            replacedObj[key] = value
        }
        else if (typeof value === 'object' && value !== null) {
            replacedObj[key] = replaceConnections(value as Record<string, unknown>)
        }
        else if (typeof value === 'string') {
            const replacedValue = value.replace(/\{{connections\.[^}]*}}/g, '')
            replacedObj[key] = replacedValue === '' ? undefined : replacedValue
        }
        else {
            replacedObj[key] = value
        }
    }
    return replacedObj
}


async function addArtifactsAsBase64(projectId: ProjectId, flowVersion: FlowVersion | null) {
    if (flowVersion === null) {
        return null
    }
    const flowVersionWithArtifacts: FlowVersion = JSON.parse(JSON.stringify(flowVersion))
    const artifactPromises = []

    const steps = flowHelper.getAllSteps(flowVersionWithArtifacts.trigger)
    for (const step of steps) {
        if (step.type === ActionType.CODE) {
            const codeSettings: CodeActionSettings = step.settings
            const artifactPromise = fileService
                .getOne({ projectId: projectId, fileId: codeSettings.artifactSourceId! })
                .then((artifact) => {
                    if (artifact !== null) {
                        codeSettings.artifactSourceId = undefined
                        codeSettings.artifact = artifact.data.toString('base64')
                    }
                })
            artifactPromises.push(artifactPromise)
        }
    }

    await Promise.all(artifactPromises)
    return flowVersionWithArtifacts
}

async function prepareRequest(projectId: ProjectId, flowVersion: FlowVersion, request: FlowOperationRequest) {
    const clonedRequest: FlowOperationRequest = JSON.parse(JSON.stringify(request))
    switch (clonedRequest.type) {
        case FlowOperationType.ADD_ACTION:
            clonedRequest.request.action.valid = true
            switch (clonedRequest.request.action.type) {
                case ActionType.MISSING:
                    clonedRequest.request.action.valid = false
                    break
                case ActionType.LOOP_ON_ITEMS:
                    clonedRequest.request.action.valid = loopSettingsValidator.Check(clonedRequest.request.action.settings)
                    break
                case ActionType.BRANCH:
                    clonedRequest.request.action.valid = branchSettingsValidator.Check(clonedRequest.request.action.settings)
                    break
                case ActionType.PIECE:
                    clonedRequest.request.action.valid = await validateAction({
                        settings: clonedRequest.request.action.settings,
                        projectId: projectId,
                    })
                    break
                case ActionType.CODE: {
                    const codeSettings: CodeActionSettings = clonedRequest.request.action.settings
                    await uploadArtifact(projectId, codeSettings)
                    break
                }
            }
            break
        case FlowOperationType.UPDATE_ACTION:
            clonedRequest.request.valid = true
            switch (clonedRequest.request.type) {
                case ActionType.MISSING:
                    clonedRequest.request.valid = false
                    break
                case ActionType.LOOP_ON_ITEMS:
                    clonedRequest.request.valid = loopSettingsValidator.Check(clonedRequest.request.settings)
                    break
                case ActionType.BRANCH:
                    clonedRequest.request.valid = branchSettingsValidator.Check(clonedRequest.request.settings)
                    break
                case ActionType.PIECE:
                    clonedRequest.request.valid = await validateAction({
                        settings: clonedRequest.request.settings,
                        projectId: projectId,
                    })
                    break
                case ActionType.CODE: {
                    const codeSettings: CodeActionSettings = clonedRequest.request.settings
                    await uploadArtifact(projectId, codeSettings)
                    const previousStep = flowHelper.getStep(flowVersion, clonedRequest.request.name)
                    if (
                        previousStep !== undefined &&
                        previousStep.type === ActionType.CODE &&
                        codeSettings.artifactSourceId !== previousStep.settings.artifactSourceId
                    ) {
                        await deleteArtifact(projectId, previousStep.settings)
                    }
                    break
                }
            }
            break
        case FlowOperationType.DELETE_ACTION: {
            const previousStep = flowHelper.getStep(flowVersion, clonedRequest.request.name)
            if (previousStep !== undefined && previousStep.type === ActionType.CODE) {
                await deleteArtifact(projectId, previousStep.settings)
            }
            break
        }

        case FlowOperationType.UPDATE_TRIGGER:
            switch (clonedRequest.request.type) {
                case TriggerType.EMPTY:
                    clonedRequest.request.valid = false
                    break
                case TriggerType.PIECE:
                    clonedRequest.request.valid = await validateTrigger({
                        settings: clonedRequest.request.settings,
                        projectId: projectId,
                    })
                    break
                default:
                    clonedRequest.request.valid = true
                    break
            }
            break
        default:
            break
    }
    return clonedRequest
}


async function validateAction({ projectId, settings }: { projectId: ProjectId, settings: PieceActionSettings }) {

    if (
        settings.pieceName === undefined ||
        settings.pieceVersion === undefined ||
        settings.actionName === undefined ||
        settings.input === undefined
    ) {
        return false
    }

    const piece = await pieceMetadataService.get({
        projectId: projectId,
        name: settings.pieceName,
        version: settings.pieceVersion,
    })

    if (isNil(piece)) {
        return false
    }
    const action = piece.actions[settings.actionName]
    if (isNil(action)) {
        return false
    }
    return validateProps(action.props, settings.input)
}

async function validateTrigger({ settings, projectId }: { settings: PieceTriggerSettings, projectId: ProjectId }) {
    if (
        settings.pieceName === undefined ||
        settings.pieceVersion === undefined ||
        settings.triggerName === undefined ||
        settings.input === undefined
    ) {
        return false
    }

    const piece = await pieceMetadataService.get({
        projectId: projectId,
        name: settings.pieceName,
        version: settings.pieceVersion,
    })

    if (isNil(piece)) {
        return false
    }
    const trigger = piece.triggers[settings.triggerName]
    if (isNil(trigger)) {
        return false
    }
    if(trigger.type === TriggerStrategy.POLLING){
        if(settings.schedule)
    }
    return validateProps(trigger.props, settings.input)
}

function validateProps(props: PiecePropertyMap, input: Record<string, unknown>) {
    const propsSchema = buildSchema(props)
    const propsValidator = TypeCompiler.Compile(propsSchema)
    return propsValidator.Check(input)
}

function buildSchema(props: PiecePropertyMap): TSchema {
    const entries = Object.entries(props)
    const nonNullableUnknownPropType = Type.Not(Type.Union([Type.Null(), Type.Undefined()]), Type.Unknown())
    const propsSchema: Record<string, TSchema> = {}
    for (const [name, property] of entries) {
        switch (property.type) {
            case PropertyType.DATE_TIME:
            case PropertyType.SHORT_TEXT:
            case PropertyType.LONG_TEXT:
            case PropertyType.FILE:
                propsSchema[name] = Type.String({
                    minLength: property.required ? 1 : undefined,
                })
                break
            case PropertyType.CHECKBOX:
                propsSchema[name] = Type.Union([Type.Boolean(), Type.String({})])
                break
            case PropertyType.NUMBER:
                // Because it could be a variable
                propsSchema[name] = Type.String({})
                break
            case PropertyType.STATIC_DROPDOWN:
                propsSchema[name] = nonNullableUnknownPropType
                break
            case PropertyType.DROPDOWN:
                propsSchema[name] = nonNullableUnknownPropType
                break
            case PropertyType.BASIC_AUTH:
            case PropertyType.CUSTOM_AUTH:
            case PropertyType.SECRET_TEXT:
            case PropertyType.OAUTH2:
                // Only accepts connections variable.
                propsSchema[name] = Type.Union([Type.RegEx(RegExp('{{1}{connections.(.*?)}{1}}')), Type.String()])
                break
            case PropertyType.ARRAY:
                // Only accepts connections variable.
                propsSchema[name] = Type.Union([Type.Array(Type.String({})), Type.String()])
                break
            case PropertyType.OBJECT:
                propsSchema[name] = Type.Union([Type.Record(Type.String(), Type.Any()), Type.String()])
                break
            case PropertyType.JSON:
                propsSchema[name] = Type.Union([Type.Record(Type.String(), Type.Any()), Type.Array(Type.Any()), Type.String()])
                break
            case PropertyType.MULTI_SELECT_DROPDOWN:
                propsSchema[name] = Type.Union([Type.Array(Type.Any()), Type.String()])
                break
            case PropertyType.STATIC_MULTI_SELECT_DROPDOWN:
                propsSchema[name] = Type.Union([Type.Array(Type.Any()), Type.String()])
                break
            case PropertyType.DYNAMIC:
                propsSchema[name] = Type.Record(Type.String(), Type.Any())
                break
        }

        if (!property.required) {
            propsSchema[name] = Type.Optional(Type.Union([Type.Null(), Type.Undefined(), propsSchema[name]]))
        }
    }

    return Type.Object(propsSchema)
}

async function deleteArtifact(projectId: ProjectId, codeSettings: CodeActionSettings): Promise<CodeActionSettings> {
    const requests: Promise<void>[] = []
    if (codeSettings.artifactSourceId !== undefined) {
        requests.push(fileService.delete({ projectId: projectId, fileId: codeSettings.artifactSourceId }))
    }
    if (codeSettings.artifactPackagedId !== undefined) {
        requests.push(fileService.delete({ projectId: projectId, fileId: codeSettings.artifactPackagedId }))
    }
    await Promise.all(requests)
    return codeSettings
}

async function uploadArtifact(projectId: ProjectId, codeSettings: CodeActionSettings): Promise<CodeActionSettings> {
    if (codeSettings.artifact !== undefined) {
        const bufferFromBase64 = Buffer.from(codeSettings.artifact, 'base64')

        const savedFile = await fileService.save({
            projectId,
            data: bufferFromBase64,
        })

        codeSettings.artifact = undefined
        codeSettings.artifactSourceId = savedFile.id
        codeSettings.artifactPackagedId = undefined
    }
    return codeSettings
}<|MERGE_RESOLUTION|>--- conflicted
+++ resolved
@@ -1,6 +1,6 @@
 import { TSchema, Type } from '@sinclair/typebox'
 import { TypeCompiler } from '@sinclair/typebox/compiler'
-import { PiecePropertyMap, PropertyType, TriggerStrategy } from '@activepieces/pieces-framework'
+import { PiecePropertyMap, PropertyType } from '@activepieces/pieces-framework'
 import {
     ActionType,
     apId,
@@ -26,7 +26,7 @@
 import { FlowVersionEntity } from './flow-version-entity'
 import { flowVersionSideEffects } from './flow-version-side-effects'
 import { FlowViewMode, DEFAULT_SAMPLE_DATA_SETTINGS } from '@activepieces/shared'
-import { isNil, set } from 'lodash'
+import { isNil } from 'lodash'
 import { pieceMetadataService } from '../../pieces/piece-metadata-service'
 
 const branchSettingsValidator = TypeCompiler.Compile(BranchActionSettingsWithValidation)
@@ -44,27 +44,6 @@
         let operations: FlowOperationRequest[] = []
         switch (userOperation.type) {
             case FlowOperationType.IMPORT_FLOW:
-<<<<<<< HEAD
-                {
-                    const actionsToRemove = flowHelper.getAllParentSteps(flowVersion.trigger).filter(step => flowHelper.isAction(step.type))
-                    for (const step of actionsToRemove) {
-                        operations.push({
-                            type: FlowOperationType.DELETE_ACTION,
-                            request: {
-                                name: step.name,
-                            },
-                        })
-                    }
-                    const trigger = userOperation.request.trigger
-                    if (trigger) {
-                        operations.push({
-                            type: FlowOperationType.UPDATE_TRIGGER,
-                            request: trigger,
-                        })
-                        operations.push(...flowHelper.getImportOperations(trigger))
-                    }
-                    break
-=======
             {
                 const actionsToRemove = flowHelper.getAllStepsAtFirstLevel(flowVersion.trigger).filter(step => flowHelper.isAction(step.type))
                 for (const step of actionsToRemove) {
@@ -82,8 +61,9 @@
                         request: trigger,
                     })
                     operations.push(...flowHelper.getImportOperations(trigger))
->>>>>>> c779458e
                 }
+                break
+            }
             default:
                 operations = [userOperation]
                 break
@@ -380,9 +360,6 @@
     if (isNil(trigger)) {
         return false
     }
-    if(trigger.type === TriggerStrategy.POLLING){
-        if(settings.schedule)
-    }
     return validateProps(trigger.props, settings.input)
 }
 
