--- conflicted
+++ resolved
@@ -79,13 +79,10 @@
 import { communityFlowTemplateModule } from './flow-templates/community-flow-template.module'
 import { copilotModule } from './copilot/copilot.module'
 import { PieceMetadata } from '@activepieces/pieces-framework'
-<<<<<<< HEAD
-import { rateLimitModule } from './core/security/rate-limit'
-=======
 import { Socket } from 'socket.io'
 import { accessTokenManager } from './authentication/lib/access-token-manager'
 import { websocketService } from './websockets/websockets.service'
->>>>>>> 25e19df9
+import { rateLimitModule } from './core/security/rate-limit'
 
 export const setupApp = async (): Promise<FastifyInstance> => {
     const app = fastify({
@@ -161,16 +158,14 @@
     })
 
     await app.register(formBody, { parser: str => qs.parse(str) })
-
-<<<<<<< HEAD
     await app.register(rateLimitModule)
-=======
+
     await app.register(fastifySocketIO, {
         cors: {
             origin: '*',
         },
     })
-    
+
     app.io.use((socket: Socket, next: (err?: Error) => void) => {
         accessTokenManager.extractPrincipal(socket.handshake.auth.token).then(() => {
             next()
@@ -183,7 +178,6 @@
         websocketService.init(socket)
     })
 
->>>>>>> 25e19df9
 
     app.addHook('onRequest', async (request, reply) => {
         const route = app.hasRoute({
