--- conflicted
+++ resolved
@@ -1,18 +1,13 @@
 import { Worker } from "bullmq";
 import { ApId, RunEnvironment, TriggerType } from "@activepieces/shared";
-import { collectionService } from "../../collections/collection.service";
 import { createRedisClient } from "../../database/redis-connection";
 import { flowRunService } from "../../flow-run/flow-run-service";
-import { flowVersionService } from "../../flows/flow-version/flow-version.service";
 import { triggerUtils } from "../../helper/trigger-utils";
 import { ONE_TIME_JOB_QUEUE, REPEATABLE_JOB_QUEUE } from "./flow-queue";
 import { flowWorker } from "./flow-worker";
 import { OneTimeJobData, RepeatableJobData } from "./job-data";
-<<<<<<< HEAD
 import { logger } from "packages/backend/src/main";
-=======
 import { collectionVersionService } from "../../collections/collection-version/collection-version.service";
->>>>>>> ba4f2d60
 
 const oneTimeJobConsumer = new Worker<OneTimeJobData, unknown, ApId>(
   ONE_TIME_JOB_QUEUE,
@@ -39,6 +34,7 @@
         await consumePieceTrigger(data);
         break;
     }
+    logger.info(`[repeatableJobConsumer] done job.id=${job.name} job.type=${job.data.triggerType}`);
   },
   {
     connection: createRedisClient(),
