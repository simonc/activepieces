--- conflicted
+++ resolved
@@ -3,11 +3,8 @@
 import { databaseConnection } from '../database/database-connection'
 import { UserEntity } from './user-entity'
 import { PlatformId } from '@activepieces/ee-shared'
-<<<<<<< HEAD
+import { IsNull } from 'typeorm'
 import dayjs from 'dayjs'
-=======
-import { IsNull } from 'typeorm'
->>>>>>> c1b09df5
 
 const userRepo = databaseConnection.getRepository(UserEntity)
 
