--- conflicted
+++ resolved
@@ -7,13 +7,14 @@
   FlowVersionState,
   Instance,
   InstanceStatus,
+  ProjectId,
 } from "@activepieces/shared";
 import { In } from "typeorm";
 import { logger } from "../../main";
 import { collectionVersionService } from "../collections/collection-version/collection-version.service";
-import { flowService } from "../flows/flow-service";
 import { flowVersionRepo } from "../flows/flow-version/flow-version-repo";
 import { flowVersionService } from "../flows/flow-version/flow-version.service";
+import { flowService } from "../flows/flow.service";
 import { triggerUtils } from "../helper/trigger-utils";
 import { instanceService } from "./instance.service";
 
@@ -66,22 +67,16 @@
     const disableTriggers = flowVersions.map((version) => triggerUtils.disable({ collectionId: instance.collectionId, flowVersion: version, projectId: instance.projectId, collectionVersion }));
     await Promise.all(disableTriggers);
   },
-<<<<<<< HEAD
   async onCollectionDelete({projectId, collectionId}: {projectId: ProjectId, collectionId: CollectionId}) {
     const instance = await instanceService.getByCollectionId({ projectId, collectionId });
     if (instance !== null) {
-=======
-  async onCollectionDelete(collectionId: CollectionId) {
-    const instace = await instanceService.getByCollectionId({ collectionId });
-    if (instace !== null) {
->>>>>>> 99b248c4
       logger.info(`Collection ${collectionId} is deleted, running intstance side effects first`);
       await this.disable(instance);
     }
   },
-  async onFlowDelete(flowId: FlowId) {
-    const flow = await flowService.getOneOrThrow(flowId);
-    const instance = await instanceService.getByCollectionId({ collectionId: flow.collectionId });
+  async onFlowDelete({projectId, flowId}: {projectId: ProjectId, flowId: FlowId}) {
+    const flow = await flowService.getOneOrThrow({projectId, id: flowId});
+    const instance = await instanceService.getByCollectionId({ projectId: projectId, collectionId: flow.collectionId });
     const flowVersionId = instance.flowIdToVersionId[flow.id];
     if (instance !== null && flowVersionId != null) {
       const collectionVersion = (await collectionVersionService.getOneOrThrow(instance.collectionVersionId));
