--- conflicted
+++ resolved
@@ -1,27 +1,14 @@
-<<<<<<< HEAD
 import { FastifyInstance, FastifyReply, FastifyRequest } from 'fastify'
 import { StatusCodes } from 'http-status-codes'
-import { GetInstanceRequest, InstanceId, UpsertInstanceRequest } from '@activepieces/shared'
+import { GetInstanceRequest, UpdateInstanceRequest, UpsertInstanceRequest } from '@activepieces/shared'
 import { instanceService as service } from './instance.service'
-=======
-import { FastifyInstance, FastifyReply, FastifyRequest } from "fastify";
-import { StatusCodes } from "http-status-codes";
-import { GetInstanceRequest, UpdateInstanceRequest, UpsertInstanceRequest } from "@activepieces/shared";
-import { instanceService as service } from "./instance.service";
-import { Static, Type } from "@sinclair/typebox";
->>>>>>> 9b4e2f78
+import { Static, Type } from '@sinclair/typebox'
 
 const GetCollectionIdParams = Type.Object({
     collectionId: Type.String(),
-});
+})
 
-<<<<<<< HEAD
-type GetOnePathParams = {
-    id: InstanceId
-}
-=======
-type GetCollectionIdParams = Static<typeof GetCollectionIdParams>;
->>>>>>> 9b4e2f78
+type GetCollectionIdParams = Static<typeof GetCollectionIdParams>
 
 export const instanceController = async (app: FastifyInstance) => {
     // upsert
@@ -51,38 +38,24 @@
             request: FastifyRequest<{
                 Querystring: GetInstanceRequest
             }>,
-<<<<<<< HEAD
             reply: FastifyReply,
-=======
-            reply: FastifyReply
->>>>>>> 9b4e2f78
         ) => {
             reply.send(await service.getByCollectionId({ projectId: request.principal.projectId, collectionId: request.query.collectionId }))
         },
     )
 
     // delete one
-<<<<<<< HEAD
-    app.delete('/:id', async (request: FastifyRequest<{ Params: GetOnePathParams }>, reply: FastifyReply) => {
+    app.delete('/:collectionId', async (request: FastifyRequest<{ Params: GetCollectionIdParams }>, reply: FastifyReply) => {
         await service.deleteOne({
-            id: request.params.id,
+            id: request.params.collectionId,
             projectId: request.principal.projectId,
         })
         reply.status(StatusCodes.OK).send()
     })
-}
-=======
-    app.delete("/:collectionId", async (request: FastifyRequest<{ Params: GetCollectionIdParams }>, reply: FastifyReply) => {
-        await service.deleteOne({
-            id: request.params.collectionId,
-            projectId: request.principal.projectId
-        });
-        reply.status(StatusCodes.OK).send();
-    });
 
     // update status
     app.post(
-        "/:collectionId",
+        '/:collectionId',
         {
             schema: {
                 params: GetCollectionIdParams,
@@ -90,9 +63,8 @@
             },
         },
         async (request: FastifyRequest<{ Body: UpdateInstanceRequest, Params: GetCollectionIdParams }>, reply: FastifyReply) => {
-            const instance = await service.updateInstanceStatusByCollectionId({ projectId: request.principal.projectId, collectionId: request.params.collectionId , request: request.body });
-            reply.send(instance);
-        }
-    );
-};
->>>>>>> 9b4e2f78
+            const instance = await service.updateInstanceStatusByCollectionId({ projectId: request.principal.projectId, collectionId: request.params.collectionId, request: request.body })
+            reply.send(instance)
+        },
+    )
+}