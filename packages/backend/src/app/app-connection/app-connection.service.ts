import {
    ActivepiecesError,
    apId,
    AppConnection,
    AppConnectionId,
    AppConnectionStatus,
    AppConnectionType,
    BaseOAuth2ConnectionValue,
    CloudOAuth2ConnectionValue,
    Cursor,
    ErrorCode,
    OAuth2ConnectionValueWithApp,
    ProjectId,
    SeekPage,
    UpsertConnectionRequest,
} from '@activepieces/shared'
import { databaseConnection } from '../database/database-connection'
import { buildPaginator } from '../helper/pagination/build-paginator'
import { paginationHelper } from '../helper/pagination/pagination-utils'
import { AppConnectionEntity } from './app-connection.entity'
import axios from 'axios'
import { createRedisLock } from '../database/redis-connection'
import { decryptObject, encryptObject } from '../helper/encryption'
import { getEdition } from '../helper/secret-helper'
import { logger } from '../helper/logger'


const appConnectionRepo = databaseConnection.getRepository(AppConnectionEntity)

export const appConnectionService = {
    async upsert({ projectId, request }: { projectId: ProjectId, request: UpsertConnectionRequest }): Promise<AppConnection> {
        let response: Record<string, unknown> = request.value
        switch (request.value.type) {
<<<<<<< HEAD
            case AppConnectionType.CLOUD_OAUTH2:
                response = await claimWithCloud({
                    pieceName: request.appName,
                    code: request.value.code,
                    clientId: request.value.client_id,
                    edition: await getEdition(),
                    codeVerifier: request.value.code_challenge,
                })
                break
            case AppConnectionType.OAUTH2:
                response = await claim({
                    clientSecret: request.value.client_secret,
                    clientId: request.value.client_id,
                    tokenUrl: request.value.token_url,
                    redirectUrl: request.value.redirect_url,
                    code: request.value.code,
                    codeVerifier: request.value.code_challenge,
                })
                break
            default:
                break
=======
        case AppConnectionType.CLOUD_OAUTH2:
            response = await claimWithCloud({
                pieceName: request.appName,
                code: request.value.code,
                clientId: request.value.client_id,
                tokenUrl: request.value.token_url,
                edition: await getEdition(),
                codeVerifier: request.value.code_challenge
            })
            break;
        case AppConnectionType.OAUTH2:
            response = await claim({
                clientSecret: request.value.client_secret,
                clientId: request.value.client_id,
                tokenUrl: request.value.token_url,
                redirectUrl: request.value.redirect_url,
                code: request.value.code,
                codeVerifier: request.value.code_challenge,
            })
            break;
        default:
            break;
>>>>>>> a6533b46
        }
        const claimedUpsertRequest = { ...request, value: { ...response, ...request.value }, id: apId(), projectId }
        await appConnectionRepo.upsert({ ...claimedUpsertRequest, id: apId(), projectId: projectId, value: encryptObject(claimedUpsertRequest.value) }, ['name', 'projectId'])
        const connection = await appConnectionRepo.findOneByOrFail({
            projectId: projectId,
            name: request.name,
        })
        connection.value = decryptObject(connection.value)
        return connection
    },
    async getOne({ projectId, name }: { projectId: ProjectId, name: string }): Promise<AppConnection | null> {
        const appConnection = await appConnectionRepo.findOneBy({
            projectId: projectId,
            name: name,
        })
        if (appConnection === null) {
            return null
        }
        // We should make sure this is accessed only once, as a race condition could occur where the token needs to be refreshed and it gets accessed at the same time,
        // which could result in the wrong request saving incorrect data.
        const refreshLock = createRedisLock(10 * 1000)
        try {
            await refreshLock.acquire(`${projectId}_${name}`)

            appConnection.value = decryptObject(appConnection.value)
            const refreshedAppConnection = await refresh(appConnection)
            await appConnectionRepo.update(refreshedAppConnection.id, { ...refreshedAppConnection, value: encryptObject(refreshedAppConnection.value) })
            refreshedAppConnection.status = getStatus(refreshedAppConnection)
            return refreshedAppConnection
        }
        catch (e) {
            appConnection.status = AppConnectionStatus.ERROR
        }
        finally {
            refreshLock.release()
        }
        return appConnection
    },
    async delete({ projectId, id }: { projectId: ProjectId, id: AppConnectionId }): Promise<void> {
        await appConnectionRepo.delete({ id: id, projectId: projectId })
    },
    async list(projectId: ProjectId, appName: string | undefined, cursorRequest: Cursor | null, limit: number): Promise<SeekPage<AppConnection>> {
        const decodedCursor = paginationHelper.decodeCursor(cursorRequest)
        const paginator = buildPaginator({
            entity: AppConnectionEntity,
            query: {
                limit,
                order: 'ASC',
                afterCursor: decodedCursor.nextCursor,
                beforeCursor: decodedCursor.previousCursor,
            },
        })
        let queryBuilder = appConnectionRepo.createQueryBuilder('app_connection').where({ projectId })
        if (appName !== undefined) {
            queryBuilder = queryBuilder.where({ appName })
        }
        const { data, cursor } = await paginator.paginate(queryBuilder)
        const promises: Promise<AppConnection>[] = []
        data.forEach(connection => {
            try {
                connection.value = decryptObject(connection.value)
                connection.status = getStatus(connection)
                if (connection.status === AppConnectionStatus.ACTIVE) {
                    promises.push(new Promise((resolve) => {
                        return resolve(connection)
                    }))
                }
                else {
                    promises.push(this.getOne({ projectId: connection.projectId, name: connection.name }))
                }
            }
            catch (e) {
                connection.status = AppConnectionStatus.ERROR
                promises.push(new Promise((resolve) => {
                    return resolve(connection)
                }))
            }
        })
        const refreshConnections = await Promise.all(promises)
        return paginationHelper.createPage<AppConnection>(refreshConnections, cursor)
    },
}

async function refresh(connection: AppConnection): Promise<AppConnection> {
    switch (connection.value.type) {
        case AppConnectionType.CLOUD_OAUTH2:
            connection.value = await refreshCloud(connection.appName, connection.value)
            break
        case AppConnectionType.OAUTH2:
            connection.value = await refreshWithCredentials(connection.value)
            break
        default:
            break
    }
    return connection
}

const REFRESH_THRESHOLD = 15 * 60 // Refresh if there is less than 15 minutes to expire

function isExpired(connection: BaseOAuth2ConnectionValue) {
    const secondsSinceEpoch = Math.round(Date.now() / 1000)

    if (!connection.expires_in || !connection.refresh_token) {
        return false
    }

    return (secondsSinceEpoch + REFRESH_THRESHOLD >= connection.claimed_at + connection.expires_in)
}

async function refreshCloud(appName: string, connectionValue: CloudOAuth2ConnectionValue): Promise<CloudOAuth2ConnectionValue> {
    if (!isExpired(connectionValue)) {
        return connectionValue
    }

    const requestBody = {
        refreshToken: connectionValue.refresh_token,
        pieceName: appName,
        clientId: connectionValue.client_id,
        edition: await getEdition(),
        tokenUrl: connectionValue.token_url,
    }
    const response = (
        await axios.post('https://secrets.activepieces.com/refresh', requestBody)
    ).data

    return {
        ...connectionValue,
        ...response,
        type: AppConnectionType.CLOUD_OAUTH2,
    }
}

async function refreshWithCredentials(appConnection: OAuth2ConnectionValueWithApp): Promise<OAuth2ConnectionValueWithApp> {
    if (!isExpired(appConnection)) {
        return appConnection

    }
    const settings = appConnection
    const response = (
        await axios.post(
            settings.token_url,
            new URLSearchParams({
                client_id: settings.client_id,
                client_secret: settings.client_secret,
                redirect_uri: settings.redirect_url,
                grant_type: 'refresh_token',
                refresh_token: appConnection.refresh_token,
            }),
            {
                headers: { 'content-type': 'application/x-www-form-urlencoded', accept: 'application/json' },
            },
        )
    ).data
    return { ...appConnection, ...formatOAuth2Response(response) }
}

async function claim(request: {
    clientSecret: string
    clientId: string
    tokenUrl: string
    redirectUrl: string
    code: string
    codeVerifier: string
}): Promise<Record<string, unknown>> {
    try {
        const params = {
            client_id: request.clientId,
            client_secret: request.clientSecret,
            redirect_uri: request.redirectUrl,
            grant_type: 'authorization_code',
            code: request.code,
        }
        if (request.codeVerifier) {
            params['code_verifier'] = request.codeVerifier
        }
        const response = (
            await axios.post(
                request.tokenUrl,
                new URLSearchParams(params),
                {
                    headers: { 'content-type': 'application/x-www-form-urlencoded', accept: 'application/json' },
                },
            )
        ).data
        return { ...formatOAuth2Response(response), client_id: request.clientId, client_secret: request.clientSecret }
    }
    catch (e: unknown) {
        logger.error(e)
        throw new ActivepiecesError({
            code: ErrorCode.INVALID_CLAIM, params: {
                clientId: request.clientId,
                tokenUrl: request.tokenUrl,
                redirectUrl: request.redirectUrl,
            },
        })
    }
}

<<<<<<< HEAD
async function claimWithCloud(request: claimWithCloudRequest): Promise<Record<string, unknown>> {
=======
async function claimWithCloud(request: {
    pieceName: string; code: string; codeVerifier: string, edition: string; clientId: string, tokenUrl: string
}): Promise<unknown> {
>>>>>>> a6533b46
    try {
        return (await axios.post('https://secrets.activepieces.com/claim', request)).data
    }
    catch (e: unknown) {
        logger.error(e)
        throw new ActivepiecesError({
            code: ErrorCode.INVALID_CLOUD_CLAIM, params: {
                appName: request.pieceName,
            },
        })
    }
}

function formatOAuth2Response(response: unknown) {
    const secondsSinceEpoch = Math.round(Date.now() / 1000)
    const formattedResponse: BaseOAuth2ConnectionValue = {
        access_token: response['access_token'],
        expires_in: response['expires_in'],
        claimed_at: secondsSinceEpoch,
        refresh_token: response['refresh_token'],
        scope: response['scope'],
        token_type: response['token_type'],
        data: response,
    }

    deleteProps(formattedResponse.data, ['access_token', 'access_token', 'expires_in', 'refresh_token', 'scope', 'token_type'])
    return formattedResponse
}

function deleteProps(obj: Record<string, unknown>, prop: string[]) {
    for (const p of prop) {
        delete obj[p]
    }
}

function getStatus(connection: AppConnection): AppConnectionStatus {
    const connectionStatus = AppConnectionStatus.ACTIVE
    switch (connection.value.type) {
        case AppConnectionType.CLOUD_OAUTH2:
        case AppConnectionType.OAUTH2:
            if (isExpired(connection.value)) {
                return AppConnectionStatus.EXPIRED
            }
            break
        default:
            break
    }
    return connectionStatus
}

type claimWithCloudRequest = {
    pieceName: string
    code: string
    codeVerifier: string
    edition: string
    clientId: string
}<|MERGE_RESOLUTION|>--- conflicted
+++ resolved
@@ -31,12 +31,12 @@
     async upsert({ projectId, request }: { projectId: ProjectId, request: UpsertConnectionRequest }): Promise<AppConnection> {
         let response: Record<string, unknown> = request.value
         switch (request.value.type) {
-<<<<<<< HEAD
             case AppConnectionType.CLOUD_OAUTH2:
                 response = await claimWithCloud({
                     pieceName: request.appName,
                     code: request.value.code,
                     clientId: request.value.client_id,
+                    tokenUrl: request.value.token_url,
                     edition: await getEdition(),
                     codeVerifier: request.value.code_challenge,
                 })
@@ -53,30 +53,6 @@
                 break
             default:
                 break
-=======
-        case AppConnectionType.CLOUD_OAUTH2:
-            response = await claimWithCloud({
-                pieceName: request.appName,
-                code: request.value.code,
-                clientId: request.value.client_id,
-                tokenUrl: request.value.token_url,
-                edition: await getEdition(),
-                codeVerifier: request.value.code_challenge
-            })
-            break;
-        case AppConnectionType.OAUTH2:
-            response = await claim({
-                clientSecret: request.value.client_secret,
-                clientId: request.value.client_id,
-                tokenUrl: request.value.token_url,
-                redirectUrl: request.value.redirect_url,
-                code: request.value.code,
-                codeVerifier: request.value.code_challenge,
-            })
-            break;
-        default:
-            break;
->>>>>>> a6533b46
         }
         const claimedUpsertRequest = { ...request, value: { ...response, ...request.value }, id: apId(), projectId }
         await appConnectionRepo.upsert({ ...claimedUpsertRequest, id: apId(), projectId: projectId, value: encryptObject(claimedUpsertRequest.value) }, ['name', 'projectId'])
@@ -275,13 +251,7 @@
     }
 }
 
-<<<<<<< HEAD
 async function claimWithCloud(request: claimWithCloudRequest): Promise<Record<string, unknown>> {
-=======
-async function claimWithCloud(request: {
-    pieceName: string; code: string; codeVerifier: string, edition: string; clientId: string, tokenUrl: string
-}): Promise<unknown> {
->>>>>>> a6533b46
     try {
         return (await axios.post('https://secrets.activepieces.com/claim', request)).data
     }
@@ -338,4 +308,5 @@
     codeVerifier: string
     edition: string
     clientId: string
+    tokenUrl: string
 }