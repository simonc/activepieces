<<<<<<< HEAD
import { pieces, TriggerStrategy } from "pieces";
import { CollectionId, FlowVersion, PieceTrigger, TriggerType as FlowTriggerType } from "shared";
=======
import { pieces, Trigger, TriggerStrategy } from "pieces";
import { CollectionVersionId, FlowVersion, InstanceId, PieceTrigger, TriggerType as FlowTriggerType } from "shared";
>>>>>>> 5af0471d
import { ActivepiecesError, ErrorCode } from "./activepieces-error";
import { flowQueue } from "../workers/flow-worker/flow-queue";
import { createContextStore } from "../store-entry/store-entry.service";

const PIECES_WEBHOOK_BASE_URL = "";

const EVERY_FIFTEEN_MINUTES = "* 15 * * * *";

export const triggerUtils = {
<<<<<<< HEAD
  async enable(collectionId: CollectionId, flowVersion: FlowVersion): Promise<void> {
    switch (flowVersion.trigger.type) {
      case FlowTriggerType.PIECE:
        await enablePieceTrigger(collectionId, flowVersion);
=======
  async enable({ instanceId, collectionVersionId, flowVersion }: EnableParams): Promise<void> {
    switch (flowVersion.trigger.type) {
      case FlowTriggerType.PIECE:
        await enablePieceTrigger({ instanceId, collectionVersionId, flowVersion });
>>>>>>> 5af0471d
        break;

      case FlowTriggerType.SCHEDULE:
        console.log("Created Schedule for flow version Id " + flowVersion.id);

        await flowQueue.add({
          id: flowVersion.id,
          data: {
            instanceId,
            collectionVersionId,
            flowVersionId: flowVersion.id,
          },
          cronExpression: flowVersion.trigger.settings.cronExpression,
        });

        break;
      default:
        break;
    }
  },

  async disable(collectionId: CollectionId, flowVersion: FlowVersion): Promise<void> {
    switch (flowVersion.trigger.type) {
      case FlowTriggerType.PIECE:
        await disablePieceTrigger(collectionId, flowVersion);
        break;

      case FlowTriggerType.SCHEDULE:
        console.log("Deleted Schedule for flow version Id " + flowVersion.id);
        await flowQueue.remove({
          id: flowVersion.id,
          repeatable: true,
        });
        break;

      default:
        break;
    }
  },
};

const disablePieceTrigger = async (collectionId: CollectionId, flowVersion: FlowVersion): Promise<void> => {
  const flowTrigger = flowVersion.trigger as PieceTrigger;
  const pieceTrigger = getPieceTrigger(flowTrigger);

  switch (pieceTrigger.type) {
    case TriggerStrategy.WEBHOOK:
      await pieceTrigger.onDisable({
        store: createContextStore(collectionId),
        webhookUrl: `${PIECES_WEBHOOK_BASE_URL}/flow-version/${flowVersion.id}`,
        propsValue: flowTrigger.settings.input,
      });
      break;

    case TriggerStrategy.POLLING:
      await flowQueue.remove({
        id: flowVersion.id,
        repeatable: true,
      });
      break;
  }
};

<<<<<<< HEAD
const enablePieceTrigger = async (collectionId: CollectionId, flowVersion: FlowVersion): Promise<void> => {
=======
const enablePieceTrigger = async ({ instanceId, flowVersion, collectionVersionId }: EnableParams): Promise<void> => {
>>>>>>> 5af0471d
  const flowTrigger = flowVersion.trigger as PieceTrigger;
  const pieceTrigger = getPieceTrigger(flowTrigger);

  switch (pieceTrigger.type) {
    case TriggerStrategy.WEBHOOK:
      await pieceTrigger.onEnable({
        store: createContextStore(collectionId),
        webhookUrl: `${PIECES_WEBHOOK_BASE_URL}/flow-version/${flowVersion.id}`,
        propsValue: flowTrigger.settings.input,
      });
      break;

    case TriggerStrategy.POLLING:
      await flowQueue.add({
        id: flowVersion.id,
        data: {
          instanceId,
          collectionVersionId,
          flowVersionId: flowVersion.id,
        },
        cronExpression: EVERY_FIFTEEN_MINUTES,
      });

      break;
  }
};

const getPieceTrigger = (trigger: PieceTrigger): Trigger => {
  const piece = pieces.find((p) => p.name === trigger.settings.pieceName);

  if (piece == null) {
    throw new ActivepiecesError({
      code: ErrorCode.PIECE_NOT_FOUND,
      params: {
        pieceName: trigger.settings.pieceName,
      },
    });
  }

  const pieceTrigger = piece.getTrigger(trigger.settings.triggerName);

  if (pieceTrigger == null) {
    throw new ActivepiecesError({
      code: ErrorCode.PIECE_TRIGGER_NOT_FOUND,
      params: {
        pieceName: trigger.settings.pieceName,
        triggerName: trigger.settings.triggerName,
      },
    });
  }

  return pieceTrigger;
};

interface EnableParams {
  instanceId: InstanceId;
  collectionVersionId: CollectionVersionId;
  flowVersion: FlowVersion;
}<|MERGE_RESOLUTION|>--- conflicted
+++ resolved
@@ -1,10 +1,5 @@
-<<<<<<< HEAD
-import { pieces, TriggerStrategy } from "pieces";
-import { CollectionId, FlowVersion, PieceTrigger, TriggerType as FlowTriggerType } from "shared";
-=======
 import { pieces, Trigger, TriggerStrategy } from "pieces";
-import { CollectionVersionId, FlowVersion, InstanceId, PieceTrigger, TriggerType as FlowTriggerType } from "shared";
->>>>>>> 5af0471d
+import { CollectionId, CollectionVersionId, FlowVersion, InstanceId, PieceTrigger, TriggerType as FlowTriggerType } from "shared";
 import { ActivepiecesError, ErrorCode } from "./activepieces-error";
 import { flowQueue } from "../workers/flow-worker/flow-queue";
 import { createContextStore } from "../store-entry/store-entry.service";
@@ -14,17 +9,10 @@
 const EVERY_FIFTEEN_MINUTES = "* 15 * * * *";
 
 export const triggerUtils = {
-<<<<<<< HEAD
-  async enable(collectionId: CollectionId, flowVersion: FlowVersion): Promise<void> {
+  async enable({ instanceId, collectionId,  collectionVersionId, flowVersion }: EnableParams): Promise<void> {
     switch (flowVersion.trigger.type) {
       case FlowTriggerType.PIECE:
-        await enablePieceTrigger(collectionId, flowVersion);
-=======
-  async enable({ instanceId, collectionVersionId, flowVersion }: EnableParams): Promise<void> {
-    switch (flowVersion.trigger.type) {
-      case FlowTriggerType.PIECE:
-        await enablePieceTrigger({ instanceId, collectionVersionId, flowVersion });
->>>>>>> 5af0471d
+        await enablePieceTrigger({ instanceId, collectionId, collectionVersionId, flowVersion });
         break;
 
       case FlowTriggerType.SCHEDULE:
@@ -88,11 +76,7 @@
   }
 };
 
-<<<<<<< HEAD
-const enablePieceTrigger = async (collectionId: CollectionId, flowVersion: FlowVersion): Promise<void> => {
-=======
-const enablePieceTrigger = async ({ instanceId, flowVersion, collectionVersionId }: EnableParams): Promise<void> => {
->>>>>>> 5af0471d
+const enablePieceTrigger = async ({ instanceId, flowVersion, collectionId, collectionVersionId }: EnableParams): Promise<void> => {
   const flowTrigger = flowVersion.trigger as PieceTrigger;
   const pieceTrigger = getPieceTrigger(flowTrigger);
 
@@ -149,6 +133,7 @@
 
 interface EnableParams {
   instanceId: InstanceId;
+  collectionId: CollectionId;
   collectionVersionId: CollectionVersionId;
   flowVersion: FlowVersion;
 }