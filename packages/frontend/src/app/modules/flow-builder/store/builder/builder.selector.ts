import { createFeatureSelector, createSelector } from '@ngrx/store';
import { GlobalBuilderState } from '../model/builder-state.model';
import { RightSideBarType } from '../../../common/model/enum/right-side-bar-type.enum';
import { LeftSideBarType } from '../../../common/model/enum/left-side-bar-type.enum';
import {
  AppConnection,
  Flow,
  FlowRun,
  PieceActionSettings,
  SampleDataSettings,
} from '@activepieces/shared';
import { TabState } from '../model/tab-state';
import { ViewModeEnum } from '../model/enums/view-mode.enum';
import { FlowItem } from '../../../common/model/flow-builder/flow-item';
import {
  FlowItemsDetailsState,
  StepMetaData,
} from '../model/flow-items-details-state.model';
import { FlowsState } from '../model/flows-state.model';
import { CollectionStateEnum } from '../model/enums/collection-state.enum';
import { ActionType, Collection, TriggerType } from '@activepieces/shared';
import { FlowStructureUtil } from '../../service/flowStructureUtil';
import { ConnectionDropdownItem } from '../../../common/model/dropdown-item.interface';
import { MentionListItem } from '../../../common/components/form-controls/interpolating-text-form-control/utils';

export const BUILDER_STATE_NAME = 'builderState';

export const selectBuilderState =
  createFeatureSelector<GlobalBuilderState>(BUILDER_STATE_NAME);

export const selectCurrentCollection = createSelector(
  selectBuilderState,
  (state: GlobalBuilderState) => state.collectionState.collection
);

export const selectCurrentCollectionId = createSelector(
  selectCurrentCollection,
  (collection: Collection) => collection.id
);
export const selectCurrentCollectionInstance = createSelector(
  selectBuilderState,
  (state: GlobalBuilderState) => {
    return state.collectionState.instance;
  }
);

export const selectCollectionState = createSelector(
  selectBuilderState,
  (state: GlobalBuilderState) => state.collectionState.state
);
export const selectIsPublishing = createSelector(
  selectBuilderState,
  (state: GlobalBuilderState) =>
    (state.collectionState.state & CollectionStateEnum.PUBLISHING) ===
    CollectionStateEnum.PUBLISHING
);
export const selectIsSaving = createSelector(
  selectBuilderState,
  (state: GlobalBuilderState) =>
    (state.collectionState.state & CollectionStateEnum.SAVING_COLLECTION) ===
      CollectionStateEnum.SAVING_COLLECTION ||
    (state.collectionState.state & CollectionStateEnum.SAVING_FLOW) ===
      CollectionStateEnum.SAVING_FLOW
);
export const selectViewMode = createSelector(
  selectBuilderState,
  (state: GlobalBuilderState) => state.viewMode
);

export const selectInstanceRunView = createSelector(
  selectBuilderState,
  (state: GlobalBuilderState) =>
    state.viewMode === ViewModeEnum.VIEW_INSTANCE_RUN
);

export const selectReadOnly = createSelector(
  selectBuilderState,
  (state: GlobalBuilderState) => state.viewMode !== ViewModeEnum.BUILDING
);

export const selectFlows = createSelector(
  selectBuilderState,
  (state: GlobalBuilderState) => state.flowsState.flows
);
export const selectFlowsValidity = createSelector(
  selectBuilderState,
  (state: GlobalBuilderState) => {
    const allFlowsValidity = state.flowsState.flows.map(
      (f) => f.version!.valid
    );
    return allFlowsValidity.reduce(
      (current, previous) => current && previous,
      true
    );
  }
);

export const selectFlowsCount = createSelector(
  selectFlows,
  (flows: Flow[]) => flows.length
);

export const selectCanPublish = createSelector(selectFlows, (flows: Flow[]) => {
  let canPublish = true;
  for (let i = 0; i < flows.length; ++i) {
    if (!flows[i].version?.valid) {
      canPublish = false;
    }
  }
  return flows.length > 0 && canPublish;
});

export const selectCurrentFlowId = createSelector(
  selectBuilderState,
  (state: GlobalBuilderState) => state.flowsState.selectedFlowId
);

export const selectFlowsState = createSelector(
  selectBuilderState,
  (state: GlobalBuilderState) => {
    return state.flowsState;
  }
);

export const selectCurrentFlow = createSelector(
  selectFlowsState,
  (flowsState: FlowsState) => {
    return flowsState.flows.find((f) => f.id === flowsState.selectedFlowId);
  }
);

export const selectTabState = (flowId: string) =>
  createSelector(selectFlowsState, (state: FlowsState): TabState => {
    return state.tabsState[flowId.toString()];
  });

export const selectFlow = (flowId: string) =>
  createSelector(selectFlowsState, (state: FlowsState): Flow | undefined => {
    return state.flows.find((f) => f.id === flowId);
  });
export const selectCurrentFlowValidity = createSelector(
  selectCurrentFlow,
  (flow: Flow | undefined) => {
    if (!flow) return false;

    return flow.version!.valid;
  }
);

export const selectFlowSelectedId = createSelector(
  selectBuilderState,
  (state: GlobalBuilderState) => {
    return state.flowsState.selectedFlowId !== undefined;
  }
);

export const selectCurrentStep = createSelector(
  selectFlowsState,
  (flowsState: FlowsState) => {
    const selectedFlowTabsState =
      flowsState.tabsState[flowsState.selectedFlowId!.toString()];
    if (!selectedFlowTabsState) {
      return undefined;
    }
    return selectedFlowTabsState.focusedStep;
  }
);
const selectCurrentStepSettings = createSelector(
  selectCurrentStep,
  (selectedStep) => {
    if (selectedStep) {
      return selectedStep.settings;
    }
    return undefined;
  }
);
const selectStepSelectedSampleData = createSelector(
  selectCurrentStepSettings,
  (settings) => {
    if (settings) {
      const sampleDataSettings = settings['inputUiInfo'] as SampleDataSettings;
      return sampleDataSettings.currentSelectedData;
    }
    return undefined;
  }
);
export const selectCurrentStepName = createSelector(
  selectCurrentStep,
  (selectedStep) => {
    if (selectedStep) {
      return selectedStep.name;
    }
    return null;
  }
);
export const selectCurrentDisplayName = createSelector(
  selectCurrentStep,
  (state) => {
    return state?.displayName;
  }
);
export const selectCurrentTabState = createSelector(
  selectBuilderState,
  (state: GlobalBuilderState) => {
    if (state.flowsState.selectedFlowId == undefined) {
      return undefined;
    }
    return state.flowsState.tabsState[
      state.flowsState.selectedFlowId.toString()
    ];
  }
);

export const selectCurrentFlowRun = createSelector(
  selectBuilderState,
  (state: GlobalBuilderState) => {
    if (state.flowsState.selectedFlowId == undefined) {
      return undefined;
    }
    const tabState =
      state.flowsState.tabsState[state.flowsState.selectedFlowId.toString()];
    if (tabState == null) {
      return tabState;
    }
    return tabState.selectedRun;
  }
);

export const selectCurrentFlowRunStatus = createSelector(
  selectCurrentFlowRun,
  (run: FlowRun | undefined) => {
    if (run === undefined) {
      return undefined;
    }
    return run.status;
  }
);

export const selectCurrentLeftSidebar = createSelector(
  selectBuilderState,
  (state: GlobalBuilderState) => {
    if (state.flowsState.selectedFlowId == undefined) {
      return {
        type: LeftSideBarType.NONE,
        props: {},
      };
    }
    const tabState: TabState =
      state.flowsState.tabsState[state.flowsState.selectedFlowId.toString()];
    if (tabState == undefined) {
      return {
        type: LeftSideBarType.NONE,
        props: {},
      };
    }
    return tabState.leftSidebar;
  }
);

export const selectCurrentLeftSidebarType = createSelector(
  selectCurrentLeftSidebar,
  (state: { type: LeftSideBarType }) => {
    return state.type;
  }
);

export const selectCurrentRightSideBar = createSelector(
  selectBuilderState,
  (state: GlobalBuilderState) => {
    if (state.flowsState.selectedFlowId == undefined) {
      return {
        type: RightSideBarType.NONE,
        props: {},
      };
    }
    const tabState: TabState =
      state.flowsState.tabsState[state.flowsState.selectedFlowId.toString()];
    if (tabState == undefined) {
      return {
        type: RightSideBarType.NONE,
        props: {},
      };
    }
    return tabState.rightSidebar;
  }
);

export const selectCurrentRightSideBarType = createSelector(
  selectCurrentRightSideBar,
  (state: { type: RightSideBarType }) => {
    return state.type;
  }
);

export const selectAllFlowItemsDetails = createSelector(
  selectBuilderState,
  (state: GlobalBuilderState) => {
    return state.flowItemsDetailsState;
  }
);
export const selectAllFlowItemsDetailsLoadedState = createSelector(
  selectAllFlowItemsDetails,
  (state: FlowItemsDetailsState) => {
    return state.loaded;
  }
);

export const selectCoreFlowItemsDetails = createSelector(
  selectAllFlowItemsDetails,
  (state: FlowItemsDetailsState) => {
    return state.coreFlowItemsDetails;
  }
);

export const selectFlowItemDetailsForCoreTriggers = createSelector(
  selectAllFlowItemsDetails,
  (state: FlowItemsDetailsState) => {
    return state.coreTriggerFlowItemsDetails.filter(
      (details) => details.type !== TriggerType.EMPTY
    );
  }
);
export const selectFlowItemDetailsForCustomPiecesActions = createSelector(
  selectAllFlowItemsDetails,
  (state: FlowItemsDetailsState) => {
    return state.customPiecesActionsFlowItemDetails;
  }
);
export const selectFlowItemDetailsForCustomPiecesTriggers = createSelector(
  selectAllFlowItemsDetails,
  (state: FlowItemsDetailsState) => {
    return state.customPiecesTriggersFlowItemDetails;
  }
);

export const selectFlowItemDetails = (flowItem: FlowItem) =>
  createSelector(selectAllFlowItemsDetails, (state: FlowItemsDetailsState) => {
    const triggerItemDetails = state.coreTriggerFlowItemsDetails.find(
      (t) => t.type === flowItem.type
    );
    if (triggerItemDetails) {
      return triggerItemDetails;
    }
    if (
      (flowItem.settings as PieceActionSettings)?.pieceName == 'storage' ||
      (flowItem.settings as PieceActionSettings)?.pieceName == 'http'
    ) {
      const details = state.coreFlowItemsDetails.find(
        (p) =>
          p.extra?.appName ===
          (flowItem.settings as PieceActionSettings)?.pieceName
      );
      if (!details) {
        throw new Error(
          `${
            (flowItem.settings as PieceActionSettings)?.pieceName
          } not found in core nor custom pieces details`
        );
      }
      return details;
    }
    if (flowItem.type === ActionType.PIECE) {
      return state.customPiecesActionsFlowItemDetails.find(
        (f) => f.extra!.appName === flowItem.settings.pieceName
      );
    }
    if (flowItem.type === TriggerType.PIECE) {
      return state.customPiecesTriggersFlowItemDetails.find(
        (f) => f.extra!.appName === flowItem.settings.pieceName
      );
    }

    //Core items might contain remote flows so always have them at the end
    const coreItemDetials = state.coreFlowItemsDetails.find(
      (c) => c.type === flowItem.type
    );

    if (!coreItemDetials) {
      console.warn(
        `Flow item details for ${flowItem.displayName} are not currently loaded`
      );
    }
    return coreItemDetials;
  });

const selectAllAppConnections = createSelector(
  selectBuilderState,
  (globalState) => globalState.appConnectionsState.connections
);

export const selectConnection = (connectionName: string) =>
  createSelector(selectAllAppConnections, (connections: AppConnection[]) => {
    return connections.find((c) => c.name === connectionName)!;
  });

const selectAppConnectionsDropdownOptions = createSelector(
  selectAllAppConnections,
  (connections: AppConnection[]) => {
    return [...connections].map((c) => {
      const result: ConnectionDropdownItem = {
        label: { appName: c.appName, name: c.name },
        value: `\${connections.${c.name}}`,
      };
      return result;
    });
  }
);

const selectAllFlowSteps = createSelector(
  selectCurrentFlow,
  (flow: Flow | undefined) => {
    if (flow && flow.version) {
      return FlowStructureUtil.traverseAllSteps(flow.version.trigger, false);
    }
    return [];
  }
);
const selectAllFlowStepsMetaData = createSelector(
  selectAllFlowSteps,
  selectAllFlowItemsDetails,
  (steps, flowItemDetails): StepMetaData[] => {
    return steps.map((s) => {
      const logoUrl = findStepLogoUrl(s, flowItemDetails);
      return {
        displayName: s.displayName,
        name: s.name,
        logoUrl: logoUrl,
      };
    });
  }
);
const selectAllStepsForMentionsDropdown = createSelector(
  selectCurrentStep,
  selectCurrentFlow,
  (currentStep, flow): (MentionListItem & { step: FlowItem })[] => {
    if (!currentStep || !flow || !flow.version || !flow.version.trigger) {
      return [];
    }
    const path = FlowStructureUtil.findPathToStep(
      currentStep,
      flow?.version?.trigger
    );
    return path.map((s) => {
      return {
        label: s.displayName,
        value: `\${${s.name}}`,
        step: s,
      };
    });
  }
);
const selectAppConnectionsForMentionsDropdown = createSelector(
  selectAllAppConnections,
  (connections: AppConnection[]) => {
    return [...connections].map((c) => {
      const result: MentionListItem = {
        label: c.name,
        value: `\${connections.${c.name}}`,
      };
      return result;
    });
  }
);

const selectAnyFlowHasSteps = createSelector(selectFlows, (flows: Flow[]) => {
  let aFlowHasSteps = false;
  flows.forEach((f) => {
    aFlowHasSteps = aFlowHasSteps || !!f.version?.trigger?.nextAction;
  });
  return aFlowHasSteps;
});

const selectStepLogoUrl = (stepName: string) => {
  return createSelector(selectAllFlowStepsMetaData, (stepsMetaData) => {
    const logoUrl = stepsMetaData.find((s) => s.name === stepName)?.logoUrl;
    if (!logoUrl) {
      return 'assets/img/custom/piece/branch.png';
    }
    return logoUrl;
  });
};

function findStepLogoUrl(
  step: FlowItem,
  flowItemsDetailsState: FlowItemsDetailsState
) {
  if (step.type === ActionType.PIECE) {
    if (step.settings.pieceName === 'storage') {
      return 'assets/img/custom/piece/storage.png';
    }
    if (step.settings.pieceName === 'http') {
      return 'assets/img/custom/piece/http.png';
    }
    return flowItemsDetailsState.customPiecesActionsFlowItemDetails.find(
      (i) => i.extra?.appName === step.settings.pieceName
    )!.logoUrl!;
  } else if (step.type === TriggerType.PIECE) {
    return flowItemsDetailsState.customPiecesTriggersFlowItemDetails.find(
      (i) => i.extra?.appName === step.settings.pieceName
    )!.logoUrl!;
  } else {
    if (
      step.type === TriggerType.EMPTY ||
      step.type === TriggerType.SCHEDULE ||
      step.type === TriggerType.WEBHOOK
    ) {
      const fileName =
        step.type === TriggerType.EMPTY
          ? 'emptyTrigger.png'
          : step.type === TriggerType.SCHEDULE
          ? 'schedule.png'
          : 'webhook.png';
      return 'assets/img/custom/piece/' + fileName;
    }
    return 'assets/img/custom/piece/code.png';
  }
}
export const BuilderSelectors = {
  selectCurrentCollection,
  selectCurrentCollectionId,
  selectReadOnly,
  selectViewMode,
  selectCurrentFlowId,
  selectCurrentFlowRun,
  selectFlows,
  selectCurrentTabState,
  selectFlowSelectedId,
  selectCurrentFlow,
  selectCurrentRightSideBar,
  selectCurrentStep,
  selectCanPublish,
  selectCurrentLeftSidebar,
  selectCurrentLeftSidebarType,
  selectFlowsCount,
  selectCurrentStepName,
  selectCurrentRightSideBarType,
  selectCurrentFlowRunStatus,
  selectCurrentDisplayName,
  selectInstanceRunView,
  selectCollectionState,
  selectIsSaving,
  selectFlow,
  selectTabState,
  selectAllFlowItemsDetails,
  selectFlowItemDetails,
  selectAllFlowItemsDetailsLoadedState,
  selectCoreFlowItemsDetails,
  selectFlowItemDetailsForCoreTriggers,
  selectCurrentFlowValidity,
  selectFlowsValidity,
  selectFlowItemDetailsForCustomPiecesActions,
  selectAppConnectionsDropdownOptions,
  selectCurrentCollectionInstance,
  selectIsPublishing,
  selectFlowItemDetailsForCustomPiecesTriggers,
  selectAllAppConnections,
  selectAllFlowSteps,
  selectAllFlowStepsMetaData,
  selectAllStepsForMentionsDropdown,
  selectAppConnectionsForMentionsDropdown,
  selectAnyFlowHasSteps,
<<<<<<< HEAD
  selectStepLogoUrl,
=======
  selectCurrentStepSettings,
  selectStepSelectedSampleData,
>>>>>>> 50b3b9a6
};<|MERGE_RESOLUTION|>--- conflicted
+++ resolved
@@ -559,10 +559,7 @@
   selectAllStepsForMentionsDropdown,
   selectAppConnectionsForMentionsDropdown,
   selectAnyFlowHasSteps,
-<<<<<<< HEAD
   selectStepLogoUrl,
-=======
   selectCurrentStepSettings,
   selectStepSelectedSampleData,
->>>>>>> 50b3b9a6
 };