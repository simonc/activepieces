<!-- <div class="ap-px-4  ap-py-2 expansion-panel-body">
  <p class="ap-my-2 doc-container ap-cursor-default" placement="bottom">
    <fa-icon class="ap-mr-2 info-icon" matTooltipShowDelay="100" matTooltip="Connector Documentation"
      [icon]="faInfoCircle"></fa-icon>
    <a > </a>
  </p>
</div> -->

<form *ngIf="form" [formGroup]="form" class="ap-flex  ap-flex-col ap-gap-2">
  <div *ngFor="let config of requiredConfigs; let i = index">
    <ng-container
      *ngTemplateOutlet="formFieldsTemplate;context:{$implicit:config, configIndex:i,formGroup:form}"></ng-container>
  </div>
  <div *ngIf="allOptionalConfigs.length > 0" class="ap-flex ap-items-center optional-input-label-container">
    <div> Optional Inputs </div>
    <div #spacer class="ap-flex-grow"></div>
    <app-button *ngIf="selectedOptionalConfigs.length !== allOptionalConfigs.length && form.enabled" btnColor="primary"
      btnSize="medium" btnStyle="basic" #menuTrigger="matMenuTrigger" (menuOpened)="optionalConfigsMenuOpened=true"
      (menuClosed)="optionalConfigsMenuOpened=false" [matMenuTriggerFor]="bodyTypesMenu">
      + Add Input
    </app-button>
    <mat-menu #bodyTypesMenu="matMenu">
      <ng-container *ngFor="let config of allOptionalConfigs">
        <ng-container *ngIf="!selectedOptionalConfigs.includes(config)">
          <div (click)="addOptionalConfig(config)" mat-menu-item>
            {{config.label}}
          </div>
        </ng-container>
      </ng-container>
    </mat-menu>
  </div>
  <div *ngFor="let config of selectedOptionalConfigs; let i = index">
    <ng-container *ngTemplateOutlet="formFieldsTemplate;context:{$implicit:config, configIndex:i, formGroup:form}">
    </ng-container>
  </div>

</form>

<ng-template let-config let-configIndex="configIndex" #formFieldsTemplate let-formGroup="formGroup">

  <ng-container [ngSwitch]="config.type" [formGroup]="formGroup">

    <ng-container *ngSwitchCase="configType.CHECKBOX">
      <mat-slide-toggle [formControlName]="config.key" color="primary"
        [matTooltip]="config.description">{{config.label}}</mat-slide-toggle>
    </ng-container>

    <mat-form-field *ngIf="config.type === configType.SHORT_TEXT || config.type === configType.NUMBER" class="ap-w-full"
      appearance="outline">
      <mat-label>{{config.label}}</mat-label>
      <input matInput [formControlName]="config.key" [matTooltip]="config.description"
        [type]=" config.type === configType.SHORT_TEXT? 'text' : 'number'" />
      <mat-error *ngIf="formGroup.get(config.key)?.invalid">
        {{config.label}} is required
      </mat-error>
    </mat-form-field>

    <mat-form-field *ngSwitchCase="configType.LONG_TEXT" class="ap-w-full" appearance="outline">
      <mat-label>{{config.label}}</mat-label>
      <textarea matInput [formControlName]="config.key">
      </textarea>
      <mat-error *ngIf="formGroup.get(config.key)?.invalid">
        {{config.label}} is required
      </mat-error>
    </mat-form-field>

    <ng-container *ngSwitchCase="configType.DROPDOWN">
      <mat-form-field class="ap-w-full" appearance="outline">
        <mat-label> {{ (dropdownsLoadingFlags$[config.key] | async)? 'Loading...' : config.label }} </mat-label>
        <mat-select [formControlName]="config.key" [compareWith]="dropdownCompareWithFunction">
          <ng-container *ngIf="optionsObservables$[config.key]| async as state">
            <mat-option *ngFor="let opt of state.options" [value]="opt.value">
              {{opt.label}}
            </mat-option>
            <mat-option [disabled]="true" *ngIf="state.disabled">
              <div> {{state.placeholder}} </div>
            </mat-option>
          </ng-container>
<<<<<<< HEAD


=======
>>>>>>> ef91c8aa
        </mat-select>
        <mat-error *ngIf="formGroup.get(config.key)?.invalid">
          {{config.label}} is required
        </mat-error>
      </mat-form-field>

    </ng-container>
    <ng-container *ngSwitchCase="configType.OAUTH2">
      <div class="ap-relative">
        <app-button btnColor="primary" btnStyle="basic" btnSize="extraSmall"
          *ngIf="formGroup.enabled && formGroup.get(config.key)!.value"
          (buttonClicked)="editSelectedAuthConfig(config.key)" class="edit-selected-auth" [darkLoadingSpinner]="true"
          [loading]="checkingOAuth2CloudManager"> Edit
        </app-button>

        <mat-form-field class="ap-w-full" appearance="outline">
          <mat-label> {{ config.label }} </mat-label>
          <mat-select [formControlName]="config.key" [compareWith]="dropdownCompareWithFunction">
            <mat-option *ngFor="let opt of ((allAuthConfigs$ | async)!| authConfigsForPiece:pieceName)"
              [value]="opt.value">
              {{opt.label.configKey}}
            </mat-option>
            <mat-option *ngIf="((allAuthConfigs$ | async)!| authConfigsForPiece:pieceName)?.length === 0"
              class="add-auth">
              <div class="ap-flex">
                <div class="ap-flex-grow">No authentication</div>
                <app-button btnColor="primary" btnStyle="basic"
                  (buttonClicked)="newAuthenticationDialogProcess(config.key)" type="button" btnSize="small"
                  *ngIf="formGroup.enabled" [darkLoadingSpinner]="true" [loading]="checkingOAuth2CloudManager">+ Add
                </app-button>
              </div>
            </mat-option>
          </mat-select>
          <mat-error *ngIf="formGroup.get(config.key)!.invalid">
            {{config.label}} is required
          </mat-error>
        </mat-form-field>


        <app-button btnColor="primary" btnStyle="basic" (buttonClicked)="newAuthenticationDialogProcess(config.key)"
          type="button" btnSize="medium" *ngIf="formGroup.enabled" [darkLoadingSpinner]="true"
          [loading]="checkingOAuth2CloudManager"> + New Authentication
        </app-button>
      </div>

    </ng-container>

  </ng-container>


</ng-template>
<ng-container *ngIf="updateValueOnChange$ | async"></ng-container>
<ng-container *ngFor="let obs$  of 	optionsObservables$ | keyvalue">
  <ng-container *ngIf=" obs$.value | async "></ng-container>
</ng-container>
<ng-container *ngIf="configDropdownChanged$  | async"></ng-container>
<ng-container *ngIf="updateOrAddConfigModalClosed$ | async "></ng-container>
<ng-container *ngIf="updateAuthConfig$ | async"> </ng-container>
<ng-container *ngIf="cloudAuthCheck$ | async"></ng-container><|MERGE_RESOLUTION|>--- conflicted
+++ resolved
@@ -76,11 +76,6 @@
               <div> {{state.placeholder}} </div>
             </mat-option>
           </ng-container>
-<<<<<<< HEAD
-
-
-=======
->>>>>>> ef91c8aa
         </mat-select>
         <mat-error *ngIf="formGroup.get(config.key)?.invalid">
           {{config.label}} is required
