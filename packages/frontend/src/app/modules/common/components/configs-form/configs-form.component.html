<form *ngIf="form" [formGroup]="form" class="ap-flex  ap-flex-col ap-gap-2">
  <div *ngFor="let config of requiredConfigs; let i = index">
    <ng-container
      *ngTemplateOutlet="formFieldsTemplate;context:{$implicit:config, configIndex:i,formGroup:form}"></ng-container>
  </div>
  <div *ngIf="allOptionalConfigs.length > 0" class="ap-flex ap-items-center optional-input-label-container">
    <div> Optional Inputs </div>
    <div #spacer class="ap-flex-grow"></div>
    <app-button *ngIf="selectedOptionalConfigs.length !== allOptionalConfigs.length && form.enabled" btnColor="primary"
      btnSize="medium" btnStyle="basic" #menuTrigger="matMenuTrigger" (menuOpened)="optionalConfigsMenuOpened=true"
      (menuClosed)="optionalConfigsMenuOpened=false" [matMenuTriggerFor]="bodyTypesMenu">
      + Add Input
    </app-button>
    <mat-menu #bodyTypesMenu="matMenu">
      <ng-container *ngFor="let config of allOptionalConfigs">
        <ng-container *ngIf="!selectedOptionalConfigs.includes(config)">
          <div (click)="addOptionalConfig(config)" mat-menu-item>
            {{config.label}}
          </div>
        </ng-container>
      </ng-container>
    </mat-menu>
  </div>
  <div *ngFor="let config of selectedOptionalConfigs; let i = index">
    <ng-container *ngTemplateOutlet="formFieldsTemplate;context:{$implicit:config, configIndex:i, formGroup:form}">
    </ng-container>
  </div>

</form>

<ng-template let-config let-configIndex="configIndex" #formFieldsTemplate let-formGroup="formGroup">

  <ng-container [ngSwitch]="config.type" [formGroup]="formGroup">

    <ng-container *ngSwitchCase="PropertyType.CHECKBOX">
      <ng-container
        *ngTemplateOutlet="customizedInputs && customizedInputs[config.key]? dynamicValueTemplate:checkboxInputTemplate ;context:{$implicit:config, formGroup:form}">
      </ng-container>

      <ng-template #checkboxInputTemplate>
        <div class="ap-flex">
          <mat-slide-toggle [formControlName]="config.key" color="primary"
            [matTooltip]="config.description">{{config.label}}</mat-slide-toggle>
          <div class="ap-flex-grow"></div>
          <div class="ap-cursor-pointer">
            <ng-container *ngTemplateOutlet="customizedInputs? dynamicVariableIcon: null; context:{$implicit:config} ">
            </ng-container>
          </div>
        </div>
      </ng-template>
      <ng-template #dynamicValueTemplate let-config>
        <span class="ap-float-right ap-mb-1 ap-mr-1 ap-text-primary ap-cursor-pointer">
          <ng-container *ngTemplateOutlet="customizedInputs? dynamicVariableIcon: null; context:{$implicit:config} ">
          </ng-container>
        </span>
        <ng-container>
          <ng-container *ngTemplateOutlet="textInputTemplate;context:{$implicit:config, formGroup:form}">
          </ng-container>
        </ng-container>
      </ng-template>

    </ng-container>
    <div
      *ngIf="config.type === PropertyType.SHORT_TEXT || config.type === PropertyType.NUMBER || config.type === PropertyType.LONG_TEXT">
      <ng-container *ngTemplateOutlet="textInputTemplate;context:{$implicit:config, formGroup:form}">
      </ng-container>
    </div>

    <ng-container *ngSwitchCase="PropertyType.DROPDOWN">
<<<<<<< HEAD
      <div>
        <span class="ap-float-right ap-mb-1 ap-mr-1 ap-text-primary ap-cursor-pointer">
          <ng-container *ngTemplateOutlet="customizedInputs? dynamicVariableIcon: null; context:{$implicit:config} ">
=======
      <mat-form-field class="ap-w-full" appearance="outline">
        <mat-label> {{ (dropdownsLoadingFlags$[config.key] | async)? 'Loading...' : config.label }} </mat-label>
        <mat-select [matTooltip]="config.description" [formControlName]="config.key"
          [compareWith]="dropdownCompareWithFunction">
          <ng-container *ngIf="optionsObservables$[config.key]| async as state">
            <mat-option *ngFor="let opt of state.options" [value]="opt.value">
              {{opt.label}}
            </mat-option>
            <mat-option [disabled]="true" *ngIf="state.disabled">
              <div> {{state.placeholder}} </div>
            </mat-option>
>>>>>>> 1fcb6d0e
          </ng-container>
        </span>
        <ng-container
          *ngTemplateOutlet="customizedInputs && customizedInputs[config.key]? textInputTemplate:dropdownInputTemplate ;context:{$implicit:config, formGroup:form}">
        </ng-container>
        <ng-template #dropdownInputTemplate>

          <mat-form-field class="ap-w-full" appearance="outline">
            <mat-label> {{ (dropdownsLoadingFlags$[config.key] | async)? 'Loading...' : config.label }}</mat-label>
            <mat-select [formControlName]="config.key" [compareWith]="dropdownCompareWithFunction">
              <ng-container *ngIf="optionsObservables$[config.key]| async as state">
                <mat-option *ngFor="let opt of state.options" [value]="opt.value">
                  {{opt.label}}
                </mat-option>
                <mat-option [disabled]="true"
                  *ngIf="state.disabled && ((dropdownsLoadingFlags$[config.key] | async) === false || !dropdownsLoadingFlags$[config.key])">
                  <div> {{state.placeholder}} </div>
                </mat-option>
              </ng-container>
            </mat-select>
            <mat-error *ngIf="formGroup.get(config.key)?.invalid">
              {{config.label}} is required
            </mat-error>
          </mat-form-field>
        </ng-template>

      </div>

    </ng-container>

<<<<<<< HEAD
=======
    <ng-container *ngSwitchCase="PropertyType.STATIC_DROPDOWN">
      <mat-form-field class="ap-w-full" appearance="outline">
        <mat-label> {{ config.label }} </mat-label>
        <mat-select [matTooltip]="config.description" [formControlName]="config.key"
          [compareWith]="dropdownCompareWithFunction">
          <mat-option *ngFor="let opt of config.staticDropdownState.options" [value]="opt.value">
            {{opt.label}}
          </mat-option>
        </mat-select>
        <mat-error *ngIf="formGroup.get(config.key)?.invalid">
          {{config.label}} is required
        </mat-error>
      </mat-form-field>


    </ng-container>
>>>>>>> 1fcb6d0e
    <ng-container *ngSwitchCase="PropertyType.ARRAY">
      <span class="ap-float-right ap-mb-1 ap-mr-1 ap-text-primary ap-cursor-pointer">
        <ng-container *ngTemplateOutlet="customizedInputs? dynamicVariableIcon: null; context:{$implicit:config} ">
        </ng-container>
      </span>
      <ng-container
        *ngTemplateOutlet="customizedInputs && customizedInputs[config.key]? textInputTemplate:arrayInputTemplate ;context:{$implicit:config, formGroup:form}">
      </ng-container>

      <ng-template #arrayInputTemplate>
        <div [class.ap-mb-5]="form.disabled">
          <div class="ap-mb-2 ap-pointer-events-none" [matTooltip]="config.description">{{config.label}}</div>
          <app-array-form-control [formControlName]="config.key"></app-array-form-control>
        </div>
      </ng-template>

    </ng-container>
    <ng-container *ngSwitchCase="PropertyType.OBJECT">
      <span class="ap-float-right ap-mb-1 ap-mr-1 ap-text-primary ap-cursor-pointer">
        <ng-container *ngTemplateOutlet="customizedInputs? dynamicVariableIcon: null; context:{$implicit:config} ">
        </ng-container>
      </span>

      <ng-container
        *ngTemplateOutlet="customizedInputs && customizedInputs[config.key]? textInputTemplate:objectInputTemplate ;context:{$implicit:config, formGroup:form}">
      </ng-container>

      <ng-template #objectInputTemplate>
        <div [class.ap-mb-5]="form.disabled">
          <div class="ap-mb-2 ap-pointer-events-none" [matTooltip]="config.description">{{config.label}}</div>
          <app-dictonary-form-control [formControlName]="config.key"></app-dictonary-form-control>
        </div>
      </ng-template>

    </ng-container>


    <ng-container
      *ngIf="config.type === PropertyType.OAUTH2 || config.type === PropertyType.SECRET_TEXT || config.type === PropertyType.BASIC_AUTH">
<<<<<<< HEAD
      <div class="ap-flex">
        <div class="ap-flex-grow"></div>
        <div class="ap-cursor-pointer">
          <ng-container *ngTemplateOutlet="customizedInputs? dynamicVariableIcon: null; context:{$implicit:config} ">
          </ng-container>
        </div>
=======
      <div class="ap-relative">
        <app-add-edit-connection-button class="edit-selected-auth"
          *ngIf="formGroup.enabled && formGroup.get(config.key)!.value" btnSize="extraSmall"
          [isEditConnectionButton]="true" [config]="config" [pieceName]="pieceName"
          [selectedConnectionInterpolatedString]="formGroup.get(config.key)!.value">
          Edit
        </app-add-edit-connection-button>
        <mat-form-field class="ap-w-full" appearance="outline">
          <mat-label> {{ config.label }} </mat-label>
          <mat-select [matTooltip]="config.description" [formControlName]="config.key"
            [compareWith]="dropdownCompareWithFunction">
            <mat-option *ngFor="let opt of ((allAuthConfigs$ | async)!| authConfigsForPiece:pieceName)"
              [value]="opt.value">
              {{opt.label.name}}
            </mat-option>
            <mat-option *ngIf="((allAuthConfigs$ | async)!| authConfigsForPiece:pieceName)?.length === 0"
              class="add-auth">
              <div class="ap-flex">
                <div class="ap-flex-grow">No connections</div>
                <app-add-edit-connection-button class="edit-selected-auth" btnSize="small" *ngIf="formGroup.enabled"
                  [isEditConnectionButton]="false" [config]="config" [pieceName]="pieceName"
                  (connectionPropertyValueChanged)="connectionValueChanged($event)">
                  + Add
                </app-add-edit-connection-button>
              </div>
            </mat-option>
          </mat-select>
          <mat-error *ngIf="formGroup.get(config.key)!.invalid">
            {{config.label}} is required
          </mat-error>
        </mat-form-field>
        <app-add-edit-connection-button btnSize="medium" *ngIf="formGroup.enabled" [isEditConnectionButton]="false"
          [config]="config" [pieceName]="pieceName" (connectionPropertyValueChanged)="connectionValueChanged($event)">
          + New Connection
        </app-add-edit-connection-button>
>>>>>>> 1fcb6d0e
      </div>

      <ng-container
        *ngTemplateOutlet="customizedInputs && customizedInputs[config.key]? textInputTemplate:connectionDropdownInputTemplate ;context:{$implicit:config, formGroup:form}">
      </ng-container>
      <ng-template #connectionDropdownInputTemplate>
        <div class="ap-relative">
          <app-add-edit-connection-button class="edit-selected-auth"
            *ngIf="formGroup.enabled && formGroup.get(config.key)!.value" btnSize="extraSmall"
            [isEditConnectionButton]="true" [config]="config" [pieceName]="pieceName"
            [selectedConnectionInterpolatedString]="formGroup.get(config.key)!.value">
            Edit
          </app-add-edit-connection-button>
          <mat-form-field class="ap-w-full" appearance="outline">
            <mat-label> {{ config.label }} </mat-label>
            <mat-select [formControlName]="config.key" [compareWith]="dropdownCompareWithFunction">
              <mat-option *ngFor="let opt of ((allAuthConfigs$ | async)!| authConfigsForPiece:pieceName)"
                [value]="opt.value">
                {{opt.label.name}}
              </mat-option>
              <mat-option *ngIf="((allAuthConfigs$ | async)!| authConfigsForPiece:pieceName)?.length === 0"
                class="add-auth">
                <div class="ap-flex">
                  <div class="ap-flex-grow">No connections</div>
                  <app-add-edit-connection-button class="edit-selected-auth" btnSize="small" *ngIf="formGroup.enabled"
                    [isEditConnectionButton]="false" [config]="config" [pieceName]="pieceName"
                    (connectionPropertyValueChanged)="connectionValueChanged($event)">
                    + Add
                  </app-add-edit-connection-button>
                </div>
              </mat-option>
            </mat-select>
            <mat-error *ngIf="formGroup.get(config.key)!.invalid">
              {{config.label}} is required
            </mat-error>
          </mat-form-field>
          <app-add-edit-connection-button btnSize="medium" *ngIf="formGroup.enabled" [isEditConnectionButton]="false"
            [config]="config" [pieceName]="pieceName" (connectionPropertyValueChanged)="connectionValueChanged($event)">
            + New Connection
          </app-add-edit-connection-button>
        </div>
      </ng-template>


    </ng-container>
    <ng-container *ngIf="config.type === PropertyType.JSON">
      <div class="ap-flex">
        <div class="ap-flex-grow"></div>
        <span class="ap-mb-1 ap-mr-1 ap-text-primary ap-cursor-pointer">
          <ng-container *ngTemplateOutlet="customizedInputs? dynamicVariableIcon: null; context:{$implicit:config} ">
          </ng-container>
        </span>
      </div>

      <ng-container
        *ngTemplateOutlet="customizedInputs && customizedInputs[config.key]? textInputTemplate:jsonInputTemplate ;context:{$implicit:config, formGroup:form}">
      </ng-container>

      <ng-template #jsonInputTemplate>
        <div class="code-font-sm code-size-200 code-block">
          <div class="ap-py-2 ap-px-4 ap-flex bar-containing-beautify-button">
            <div class="ap-flex-grow">
              <span class="ap-text-white">{{config.label}}</span>
            </div>
            <div>
              <svg-icon src="/assets/img/custom/beautify.svg" [svgStyle]="{width:'16px', height:'16px'}"
                (click)="beautify(config.key)" matTooltip="beautify" class="ap-cursor-pointer"> </svg-icon>
            </div>
          </div>
          <ngx-codemirror [formControlName]="config.key" #jsonControl [options]="editorOptions"
            (focusChange)="$event? mentionsDropdown.showMenuSubject$.next(true): null"></ngx-codemirror>
          <app-builder-autocomplete-mentions-dropdown #mentionsDropdown
            (addMention)="addMentionToJsonControl(jsonControl,$event)"></app-builder-autocomplete-mentions-dropdown>
        </div>
        <div *ngIf="getControl(config.key)!.invalid" class="ap-p-2">
          <p @fadeInUp *ngIf="getControl(config.key)!.hasError('required');else invalidJson"
            class="ap-text-danger ap-typography-caption">
            {{config.label}} is required
          </p>
          <ng-template #invalidJson>
            <p @fadeInUp class="ap-text-danger ap-typography-caption">
              {{config.label}} is not a valid JSON object.
            </p>
          </ng-template>
        </div>
      </ng-template>
    </ng-container>

  </ng-container>


</ng-template>

<ng-container *ngIf="updateValueOnChange$ | async"></ng-container>
<ng-container *ngFor="let obs$  of 	optionsObservables$ | keyvalue">
  <ng-container *ngIf=" obs$.value | async "></ng-container>
</ng-container>
<ng-container *ngIf="configDropdownChanged$  | async"></ng-container>

<ng-template #textInputTemplate let-config let-formGroup="formGroup">
  <div [formGroup]="formGroup">
    <mat-form-field class="ap-w-full" appearance="outline">
      <mat-label>{{config.label}}</mat-label>
      <app-interpolating-text-form-control #textControl [matTooltip]="config.description" [formControlName]="config.key"
        [attr.name]="config.key" (click)="mentionsDropdown.showMenuSubject$.next(true)"
        (keyup)="$event.key ==='Escape'? mentionsDropdown.closePressed=true : null"></app-interpolating-text-form-control>
      <mat-error *ngIf="formGroup.get(config.key)?.invalid">
        {{config.label}} is required
      </mat-error>
    </mat-form-field>
    <app-builder-autocomplete-mentions-dropdown #mentionsDropdown (menuClosed)="textControl.focusEditor()"
      (addMention)="textControl.addMention($event)"></app-builder-autocomplete-mentions-dropdown>
  </div>

</ng-template>


<ng-template #dynamicVariableIcon let-config>
  <svg-icon [svgStyle]="{width:'22px', height:'22px'}" *ngIf="form.enabled" class="ap-mb-[3px]" appTrackHover
    [class.!ap-opacity-100]="hoverTracker.isHovered" #hoverTracker="hoverTrackerDirective"
    [class.ap-opacity-40]="customizedInputs && !customizedInputs[config.key]" src="assets/img/custom/variable.svg"
    matTooltip="Dynamic Value" (click)="toggleCustomizedInputFlag(config.key)">
  </svg-icon>
</ng-template><|MERGE_RESOLUTION|>--- conflicted
+++ resolved
@@ -67,23 +67,9 @@
     </div>
 
     <ng-container *ngSwitchCase="PropertyType.DROPDOWN">
-<<<<<<< HEAD
       <div>
         <span class="ap-float-right ap-mb-1 ap-mr-1 ap-text-primary ap-cursor-pointer">
           <ng-container *ngTemplateOutlet="customizedInputs? dynamicVariableIcon: null; context:{$implicit:config} ">
-=======
-      <mat-form-field class="ap-w-full" appearance="outline">
-        <mat-label> {{ (dropdownsLoadingFlags$[config.key] | async)? 'Loading...' : config.label }} </mat-label>
-        <mat-select [matTooltip]="config.description" [formControlName]="config.key"
-          [compareWith]="dropdownCompareWithFunction">
-          <ng-container *ngIf="optionsObservables$[config.key]| async as state">
-            <mat-option *ngFor="let opt of state.options" [value]="opt.value">
-              {{opt.label}}
-            </mat-option>
-            <mat-option [disabled]="true" *ngIf="state.disabled">
-              <div> {{state.placeholder}} </div>
-            </mat-option>
->>>>>>> 1fcb6d0e
           </ng-container>
         </span>
         <ng-container
@@ -114,25 +100,34 @@
 
     </ng-container>
 
-<<<<<<< HEAD
-=======
     <ng-container *ngSwitchCase="PropertyType.STATIC_DROPDOWN">
-      <mat-form-field class="ap-w-full" appearance="outline">
-        <mat-label> {{ config.label }} </mat-label>
-        <mat-select [matTooltip]="config.description" [formControlName]="config.key"
-          [compareWith]="dropdownCompareWithFunction">
-          <mat-option *ngFor="let opt of config.staticDropdownState.options" [value]="opt.value">
-            {{opt.label}}
-          </mat-option>
-        </mat-select>
-        <mat-error *ngIf="formGroup.get(config.key)?.invalid">
-          {{config.label}} is required
-        </mat-error>
-      </mat-form-field>
-
-
-    </ng-container>
->>>>>>> 1fcb6d0e
+      <div>
+        <span class="ap-float-right ap-mb-1 ap-mr-1 ap-text-primary ap-cursor-pointer">
+          <ng-container *ngTemplateOutlet="customizedInputs? dynamicVariableIcon: null; context:{$implicit:config} ">
+          </ng-container>
+        </span>
+        <ng-container
+          *ngTemplateOutlet="customizedInputs && customizedInputs[config.key]? textInputTemplate:staticDropdownInputTemplate ;context:{$implicit:config, formGroup:form}">
+        </ng-container>
+        <ng-template #staticDropdownInputTemplate>
+          <mat-form-field class="ap-w-full" appearance="outline">
+            <mat-label> {{ config.label }} </mat-label>
+            <mat-select [matTooltip]="config.description" [formControlName]="config.key"
+              [compareWith]="dropdownCompareWithFunction">
+              <mat-option *ngFor="let opt of config.staticDropdownState.options" [value]="opt.value">
+                {{opt.label}}
+              </mat-option>
+            </mat-select>
+            <mat-error *ngIf="formGroup.get(config.key)?.invalid">
+              {{config.label}} is required
+            </mat-error>
+          </mat-form-field>
+        </ng-template>
+
+      </div>
+
+    </ng-container>
+
     <ng-container *ngSwitchCase="PropertyType.ARRAY">
       <span class="ap-float-right ap-mb-1 ap-mr-1 ap-text-primary ap-cursor-pointer">
         <ng-container *ngTemplateOutlet="customizedInputs? dynamicVariableIcon: null; context:{$implicit:config} ">
@@ -172,50 +167,12 @@
 
     <ng-container
       *ngIf="config.type === PropertyType.OAUTH2 || config.type === PropertyType.SECRET_TEXT || config.type === PropertyType.BASIC_AUTH">
-<<<<<<< HEAD
       <div class="ap-flex">
         <div class="ap-flex-grow"></div>
         <div class="ap-cursor-pointer">
           <ng-container *ngTemplateOutlet="customizedInputs? dynamicVariableIcon: null; context:{$implicit:config} ">
           </ng-container>
         </div>
-=======
-      <div class="ap-relative">
-        <app-add-edit-connection-button class="edit-selected-auth"
-          *ngIf="formGroup.enabled && formGroup.get(config.key)!.value" btnSize="extraSmall"
-          [isEditConnectionButton]="true" [config]="config" [pieceName]="pieceName"
-          [selectedConnectionInterpolatedString]="formGroup.get(config.key)!.value">
-          Edit
-        </app-add-edit-connection-button>
-        <mat-form-field class="ap-w-full" appearance="outline">
-          <mat-label> {{ config.label }} </mat-label>
-          <mat-select [matTooltip]="config.description" [formControlName]="config.key"
-            [compareWith]="dropdownCompareWithFunction">
-            <mat-option *ngFor="let opt of ((allAuthConfigs$ | async)!| authConfigsForPiece:pieceName)"
-              [value]="opt.value">
-              {{opt.label.name}}
-            </mat-option>
-            <mat-option *ngIf="((allAuthConfigs$ | async)!| authConfigsForPiece:pieceName)?.length === 0"
-              class="add-auth">
-              <div class="ap-flex">
-                <div class="ap-flex-grow">No connections</div>
-                <app-add-edit-connection-button class="edit-selected-auth" btnSize="small" *ngIf="formGroup.enabled"
-                  [isEditConnectionButton]="false" [config]="config" [pieceName]="pieceName"
-                  (connectionPropertyValueChanged)="connectionValueChanged($event)">
-                  + Add
-                </app-add-edit-connection-button>
-              </div>
-            </mat-option>
-          </mat-select>
-          <mat-error *ngIf="formGroup.get(config.key)!.invalid">
-            {{config.label}} is required
-          </mat-error>
-        </mat-form-field>
-        <app-add-edit-connection-button btnSize="medium" *ngIf="formGroup.enabled" [isEditConnectionButton]="false"
-          [config]="config" [pieceName]="pieceName" (connectionPropertyValueChanged)="connectionValueChanged($event)">
-          + New Connection
-        </app-add-edit-connection-button>
->>>>>>> 1fcb6d0e
       </div>
 
       <ng-container
