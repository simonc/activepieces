import { t } from 'i18next';
import { ArrowLeft, Search, X } from 'lucide-react';
import * as React from 'react';

import { cn } from '@/lib/utils';

import { SelectUtilButton } from '../custom/select-util-button';

import { Button } from './button';

export type SearchInputProps = Omit<
  React.InputHTMLAttributes<HTMLInputElement>,
  'onChange'
> & {
  onChange: (value: string) => void;
  showDeselect: boolean;
  showBackButton?: boolean;
};

const SearchInput = React.forwardRef<HTMLInputElement, SearchInputProps>(
  ({ type, showDeselect, showBackButton, ...props }, ref) => {
    return (
<<<<<<< HEAD
      <div
        className={cn(
          'flex-grow flex  items-center gap-2 w-full  bg-background px-3 focus-within:outline-none first:disabled:cursor-not-allowed first:disabled:opacity-50 box-border',
          {
            'pl-1': showBackButton,
          },
        )}
      >
        {showBackButton && (
          <Button
            variant="ghost"
            size="icon"
            onClick={() => props.onChange('')}
          >
            <ArrowLeft className="size-4 shrink-0"></ArrowLeft>
          </Button>
        )}
        {!showBackButton && (
          <Search className="size-4 shrink-0 opacity-50"></Search>
        )}
=======
      <div className="flex-grow flex  items-center gap-2 w-full  bg-background rounded-sm px-3 focus-within:outline-none first:disabled:cursor-not-allowed first:disabled:opacity-50 box-border">
        <Search className="size-4 shrink-0 opacity-50"></Search>
>>>>>>> 4a5a9b51
        <input
          className="rounded-md bg-transparent h-9 grow text-sm outline-none placeholder:text-muted-foreground"
          type={type}
          ref={ref}
          {...props}
          onChange={(e) => props.onChange(e.target.value)}
        />
        {showDeselect && (
          <SelectUtilButton
            tooltipText={t('Clear')}
            onClick={(e) => {
              e.stopPropagation();
              e.preventDefault();
              props.onChange('');
            }}
            Icon={X}
          ></SelectUtilButton>
        )}
      </div>
    );
  },
);
SearchInput.displayName = 'SearchInput';

export { SearchInput };<|MERGE_RESOLUTION|>--- conflicted
+++ resolved
@@ -20,7 +20,6 @@
 const SearchInput = React.forwardRef<HTMLInputElement, SearchInputProps>(
   ({ type, showDeselect, showBackButton, ...props }, ref) => {
     return (
-<<<<<<< HEAD
       <div
         className={cn(
           'flex-grow flex  items-center gap-2 w-full  bg-background px-3 focus-within:outline-none first:disabled:cursor-not-allowed first:disabled:opacity-50 box-border',
@@ -41,10 +40,6 @@
         {!showBackButton && (
           <Search className="size-4 shrink-0 opacity-50"></Search>
         )}
-=======
-      <div className="flex-grow flex  items-center gap-2 w-full  bg-background rounded-sm px-3 focus-within:outline-none first:disabled:cursor-not-allowed first:disabled:opacity-50 box-border">
-        <Search className="size-4 shrink-0 opacity-50"></Search>
->>>>>>> 4a5a9b51
         <input
           className="rounded-md bg-transparent h-9 grow text-sm outline-none placeholder:text-muted-foreground"
           type={type}
