--- conflicted
+++ resolved
@@ -1,10 +1,7 @@
 import { Plus, TrashIcon } from 'lucide-react';
 import { useState } from 'react';
 
-<<<<<<< HEAD
-=======
 // TDO fix this import
->>>>>>> c72e9583
 import { TextInputWithMentions } from '../../app/builder/text-input-with-mentions/text-input-with-mentions';
 
 import { Button } from './button';
@@ -74,12 +71,7 @@
           />
           <div className="basis-[50%] max-w-[50%]">
             <TextInputWithMentions
-<<<<<<< HEAD
-              originalValue={value}
-              extraClasses=""
-=======
               initialValue={value}
->>>>>>> c72e9583
               onChange={(e) => onChangeValue(index, e, undefined)}
             ></TextInputWithMentions>
           </div>
