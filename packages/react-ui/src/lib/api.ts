--- conflicted
+++ resolved
@@ -19,26 +19,16 @@
   '/v1/authn/local/reset-password',
 ];
 
-<<<<<<< HEAD
-const startWithProtocol = (url: string) => {
-  return url.startsWith('http') || url.startsWith('https')
-};
-=======
 function isUrlRelative(url: string) {
   return !url.startsWith('http') && !url.startsWith('https');
 }
->>>>>>> 91629a63
 
 function request<TResponse>(
   url: string,
   config: AxiosRequestConfig = {},
 ): Promise<TResponse> {
   return axios({
-<<<<<<< HEAD
-    url: startWithProtocol(url) ? url : `${apiUrl}${url}`,
-=======
     url: !isUrlRelative(url) ? url : `${apiUrl}${url}`,
->>>>>>> 91629a63
     ...config,
     headers: {
       ...config.headers,
