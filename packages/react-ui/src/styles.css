--- conflicted
+++ resolved
@@ -17,7 +17,6 @@
     --card-foreground: 240 10% 3.9%;
     
     --popover: 0 0% 100%;
-<<<<<<< HEAD
     --popover-foreground: 240 10% 3.9%;
 
     --secondary: 0 0% 96.1%;
@@ -34,20 +33,6 @@
 
     --ring: 240 5.9% 10%;
     --radius: 0.625rem;
-=======
-    --popover-foreground: 224 71.4% 4.1%;
-    --secondary: 220 14.3% 95.9%;
-    --secondary-foreground: 220.9 39.3% 11%;
-    --muted: 220 14.3% 95.9%;
-    --muted-foreground: 220 8.9% 46.1%;
-    --accent: 220 14.3% 95.9%;
-    --accent-foreground: 220.9 39.3% 11%;
-    --border: 220 13% 87%;
-    --input: 220 13% 87%;
-
-    --ring: 240 5.9% 10%;
-    --radius: 0.75rem;
->>>>>>> b6d8d301
 
     --primary-100: 257 75% 85%;
     --primary: 257 74% 57%;
@@ -147,30 +132,6 @@
 }
 
 
-<<<<<<< HEAD
-=======
-    --warning-100: 51.72, 93.55%, 17.92%;
-    --warning: 47 96% 53%;
-    --warning-300: 52 96% 70%;
-
-    --add-button-shadow: 0px 0px 0px 6px hsl(var(--primary-100) / 0.5);
-
-    --chart-1: 220 70% 50%;
-    --chart-2: 160 60% 45%;
-    --chart-3: 30 80% 55%;
-    --chart-4: 280 65% 60%;
-    --chart-5: 340 75% 55%;
-
-    --sidebar-background: 20 14.3% 6%;
-    --sidebar-foreground: 240 4.8% 95.9%;
-    --sidebar-primary: 224.3 76.3% 48%;
-    --sidebar-primary-foreground: 0 0% 100%;
-    --sidebar-accent: 240 3.7% 15.9%;
-    --sidebar-accent-foreground: 240 4.8% 95.9%;
-    --sidebar-border: 240 3.7% 15.9%;
-    --sidebar-ring: 217.2 91.2% 59.8%;  
-  }
->>>>>>> b6d8d301
 }
 
 @layer base {
@@ -205,7 +166,3 @@
   /* If necessary, add !important to the rule */
   pointer-events: none !important;
 }
-<<<<<<< HEAD
-
-=======
->>>>>>> b6d8d301
