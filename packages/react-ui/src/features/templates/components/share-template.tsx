import { FlowOperationType, FlowTemplate } from '@activepieces/shared';
import { useMutation, useQuery } from '@tanstack/react-query';
import React from 'react';
import { useNavigate } from 'react-router-dom';

import { LoadingSpinner } from '../../../components/ui/spinner';
import { PieceIconList } from '../../pieces/components/piece-icon-list';
import { templatesApi } from '../lib/templates-api';

import { Button } from '@/components/ui/button';
import { Card, CardContent, CardHeader } from '@/components/ui/card';
import { Separator } from '@/components/ui/seperator';
import { INTERNAL_ERROR_TOAST, toast } from '@/components/ui/use-toast';
import { flowsApi } from '@/features/flows/lib/flows-api';
<<<<<<< HEAD
=======
import { FlowOperationType, FlowTemplate } from '@activepieces/shared';

import { LoadingSpinner } from '../../../components/ui/spinner';
import { PieceIconList } from '../../pieces/components/piece-icon-list';
import { templatesApi } from '../lib/templates-api';
>>>>>>> c72e9583

const TemplateViewer = ({ template }: { template: FlowTemplate }) => {
  const navigate = useNavigate();
  const { mutate, isPending } = useMutation({
    mutationFn: async () => {
      const flow = await flowsApi.create({
        projectId: template.projectId,
        displayName: template.name,
      });
      const updatedFlow = await flowsApi.update(flow.id, {
        type: FlowOperationType.IMPORT_FLOW,
        request: {
          displayName: flow.version.displayName,
          trigger: flow.version.trigger,
        },
      });
      return updatedFlow;
    },
    onSuccess: (data) => {
      navigate(`/flows/${data.id}`);
    },
    onError: () => {
      toast(INTERNAL_ERROR_TOAST);
    },
  });

  return (
    <Card className="w-1/4">
      <>
        <CardHeader>
          <span className="font-semibold">{template.name}</span>
          <Separator />
        </CardHeader>
        <CardContent>
          <div className="flex flex-col gap-2">
            <div className="flex flex-col gap-2 items-center justify-between mb-4">
              <div className="flex flex-row w-full justify-between items-center">
                <span>Steps in this flow</span>
                <PieceIconList
                  trigger={template.template.trigger}
                  maxNumberOfIconsToShow={5}
                ></PieceIconList>
              </div>
              {template.description && (
                <>
                  <Separator className="my-2" />
                  <div className="flex flex-col w-full justify-start items-start">
                    <span className="font-semibold">Description</span>
                    <span>{template.description}</span>
                  </div>
                </>
              )}
<<<<<<< HEAD
            </div>
            <div className="ml-auto">
              <Button
                variant={'secondary'}
                className="mr-2"
                onClick={() => navigate('/flows')}
              >
                Cancel
              </Button>
              <Button loading={isPending} onClick={() => mutate()}>
                Confirm
              </Button>
            </div>
=======
            </div>
            <div className="ml-auto">
              <Button
                variant={'secondary'}
                className="mr-2"
                onClick={() => navigate('/flows')}
              >
                Cancel
              </Button>
              <Button loading={isPending} onClick={() => mutate()}>
                Confirm
              </Button>
            </div>
>>>>>>> c72e9583
          </div>
        </CardContent>
      </>
    </Card>
  );
};

const ShareTemplate: React.FC<{ templateId: string }> = ({ templateId }) => {
  const { data } = useQuery({
    queryKey: ['template', templateId],
    queryFn: () => templatesApi.getTemplate(templateId),
    staleTime: 0,
  });
  if (!data) {
    return (
      <div className="w-full h-full flex items-center justify-center">
        <LoadingSpinner size={50}></LoadingSpinner>
      </div>
    );
  }
  return <TemplateViewer template={data}></TemplateViewer>;
};

export { ShareTemplate };<|MERGE_RESOLUTION|>--- conflicted
+++ resolved
@@ -1,25 +1,17 @@
-import { FlowOperationType, FlowTemplate } from '@activepieces/shared';
 import { useMutation, useQuery } from '@tanstack/react-query';
 import React from 'react';
 import { useNavigate } from 'react-router-dom';
-
-import { LoadingSpinner } from '../../../components/ui/spinner';
-import { PieceIconList } from '../../pieces/components/piece-icon-list';
-import { templatesApi } from '../lib/templates-api';
 
 import { Button } from '@/components/ui/button';
 import { Card, CardContent, CardHeader } from '@/components/ui/card';
 import { Separator } from '@/components/ui/seperator';
 import { INTERNAL_ERROR_TOAST, toast } from '@/components/ui/use-toast';
 import { flowsApi } from '@/features/flows/lib/flows-api';
-<<<<<<< HEAD
-=======
 import { FlowOperationType, FlowTemplate } from '@activepieces/shared';
 
 import { LoadingSpinner } from '../../../components/ui/spinner';
 import { PieceIconList } from '../../pieces/components/piece-icon-list';
 import { templatesApi } from '../lib/templates-api';
->>>>>>> c72e9583
 
 const TemplateViewer = ({ template }: { template: FlowTemplate }) => {
   const navigate = useNavigate();
@@ -72,7 +64,6 @@
                   </div>
                 </>
               )}
-<<<<<<< HEAD
             </div>
             <div className="ml-auto">
               <Button
@@ -86,21 +77,6 @@
                 Confirm
               </Button>
             </div>
-=======
-            </div>
-            <div className="ml-auto">
-              <Button
-                variant={'secondary'}
-                className="mr-2"
-                onClick={() => navigate('/flows')}
-              >
-                Cancel
-              </Button>
-              <Button loading={isPending} onClick={() => mutate()}>
-                Confirm
-              </Button>
-            </div>
->>>>>>> c72e9583
           </div>
         </CardContent>
       </>
