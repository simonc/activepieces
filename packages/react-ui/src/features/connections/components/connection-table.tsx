--- conflicted
+++ resolved
@@ -17,14 +17,8 @@
 import { authenticationSession } from '@/lib/authentication-session';
 import { formatUtils } from '@/lib/utils';
 import { AppConnection, AppConnectionStatus } from '@activepieces/shared';
-
 import { appConnectionUtils } from '../lib/app-connections-utils';
-
-<<<<<<< HEAD
 import { NewConnectionTypeDialog } from './new-connection-type-dialog';
-=======
-import { ConnectionTypeDialog } from './connection-type-dialog';
->>>>>>> 91629a63
 
 const DeleteConnectionColumn = ({
   row,
