import { useQuery } from '@tanstack/react-query';

<<<<<<< HEAD
import {
  PieceMetadataModel,
  PieceMetadataModelSummary,
} from '@activepieces/pieces-framework';
=======
import { PieceMetadataModelSummary } from '@activepieces/pieces-framework';
import { Action, ActionType, Trigger, TriggerType } from '@activepieces/shared';
>>>>>>> ca768ce9

import { piecesApi } from './pieces-api';

type UsePieceProps = {
  name: string;
  version?: string;
};

type UsePieceMetadata = {
  step: Action | Trigger;
};

type UsePiecesProps = {
  searchQuery?: string;
};

export type StepMetadata = {
  displayName: string;
  logoUrl: string;
};
export const piecesHooks = {
  usePiece: ({ name, version }: UsePieceProps) => {
    return useQuery<PieceMetadataModel, Error>({
      queryKey: ['piece', name, version],
      queryFn: () => piecesApi.get({ name, version }),
      staleTime: Infinity,
    });
  },
  usePieceMetadata: ({ step }: UsePieceMetadata) => {
    const { type } = step;
    const pieceName = step.settings?.pieceName;
    const pieceVersion = step.settings?.pieceVersion;
    return useQuery<StepMetadata, Error>({
      queryKey: ['piece', type, pieceName, pieceVersion],
      queryFn: async () => {
        switch (type) {
          case ActionType.BRANCH:
            return {
              displayName: 'Branch',
              logoUrl: 'https://cdn.activepieces.com/pieces/branch.svg',
            };
          case ActionType.CODE:
            return {
              displayName: 'Code',
              logoUrl: 'https://cdn.activepieces.com/pieces/code.svg',
            };
          case ActionType.LOOP_ON_ITEMS:
            return {
              displayName: 'Loop on Items',
              logoUrl: 'https://cdn.activepieces.com/pieces/loop.svg',
            };
          case TriggerType.EMPTY:
            return {
              displayName: 'Empty Trigger',
              logoUrl: 'https://cdn.activepieces.com/pieces/empty-trigger.svg',
            };
          case ActionType.PIECE:
          case TriggerType.PIECE: {
            // TODO optmize the query and use cached version
            const piece = await piecesApi.get({
              name: pieceName,
              version: pieceVersion,
            });
            return {
              displayName: piece.displayName,
              logoUrl: piece.logoUrl,
            };
          }
        }
      },
      staleTime: Infinity,
    });
  },
  usePieces: ({ searchQuery }: UsePiecesProps) => {
    return useQuery<PieceMetadataModelSummary[], Error>({
      queryKey: ['pieces', searchQuery],
      queryFn: () => piecesApi.list({ searchQuery }),
      staleTime: searchQuery ? 0 : Infinity,
    });
  },
};<|MERGE_RESOLUTION|>--- conflicted
+++ resolved
@@ -1,14 +1,10 @@
 import { useQuery } from '@tanstack/react-query';
 
-<<<<<<< HEAD
 import {
   PieceMetadataModel,
   PieceMetadataModelSummary,
 } from '@activepieces/pieces-framework';
-=======
-import { PieceMetadataModelSummary } from '@activepieces/pieces-framework';
 import { Action, ActionType, Trigger, TriggerType } from '@activepieces/shared';
->>>>>>> ca768ce9
 
 import { piecesApi } from './pieces-api';
 
