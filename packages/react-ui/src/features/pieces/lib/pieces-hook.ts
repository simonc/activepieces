--- conflicted
+++ resolved
@@ -1,14 +1,10 @@
-<<<<<<< HEAD
-=======
 import { useQueries, useQuery } from '@tanstack/react-query';
 
->>>>>>> 3df30f73
 import {
   PieceMetadataModel,
   PieceMetadataModelSummary,
 } from '@activepieces/pieces-framework';
 import { Action, ActionType, Trigger, TriggerType } from '@activepieces/shared';
-import { useQueries, useQuery } from '@tanstack/react-query';
 
 import { piecesApi } from './pieces-api';
 
