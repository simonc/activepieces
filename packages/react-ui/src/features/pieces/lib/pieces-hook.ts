import { useQueries, useQuery } from '@tanstack/react-query';

import {
  PieceMetadataModel,
  PieceMetadataModelSummary,
} from '@activepieces/pieces-framework';
import { Action, ActionType, Trigger, TriggerType } from '@activepieces/shared';

import { piecesApi } from './pieces-api';

type UsePieceProps = {
  name: string;
  version?: string;
};
type Step = Action | Trigger;
type UseStepMetadata = {
  step: Step;
};
type UseStepsMetadata = Step[];

<<<<<<< HEAD
type UseStepMetadata = {
  step: Action | Trigger;
=======
type UseMultiplePiecesProps = {
  names: string[];
>>>>>>> c72e9583
};

type UsePiecesProps = {
  searchQuery?: string;
};

type PieceStepMetadata = {
  displayName: string;
  logoUrl: string;
  description: string;
<<<<<<< HEAD
  pieceName: string;
  pieceVersion: string;
  type: ActionType | TriggerType;
=======
  type: ActionType.PIECE | TriggerType.PIECE;
  pieceName: string;
>>>>>>> c72e9583
};

type NonPieceStepMetadata = {
  displayName: string;
  logoUrl: string;
  description: string;
  type:
    | ActionType.BRANCH
    | ActionType.CODE
    | ActionType.LOOP_ON_ITEMS
    | TriggerType.EMPTY;
};

export type StepMetadata = NonPieceStepMetadata | PieceStepMetadata;

export const piecesHooks = {
  usePiece: ({ name, version }: UsePieceProps) => {
    return useQuery<PieceMetadataModel, Error>({
      queryKey: ['piece', name, version],
      queryFn: () => piecesApi.get({ name, version }),
      staleTime: Infinity,
    });
  },
  useStepMetadata: ({ step }: UseStepMetadata) => {
<<<<<<< HEAD
    return useQuery<StepMetadata, Error>(stepMetadataQueryBuilder({ step }));
  },
  useStepsMetadata: (props: UseStepMetadata[]) => {
    const queries = props.map(({ step }) => stepMetadataQueryBuilder({ step }));
    return useQueries({
      queries,
=======
    return useQuery<StepMetadata, Error>(stepMetadataQueryBuilder(step));
  },
  useMultiplePieces: ({ names }: UseMultiplePiecesProps) => {
    return useQueries({
      queries: names.map((name) => ({
        queryKey: ['piece', name, undefined],
        queryFn: () => piecesApi.get({ name, version: undefined }),
        staleTime: Infinity,
      })),
    });
  },
  useStepsMetadata: (props: UseStepsMetadata) => {
    return useQueries({
      queries: props.map((step) => stepMetadataQueryBuilder(step)),
>>>>>>> c72e9583
    });
  },
  usePieces: ({ searchQuery }: UsePiecesProps) => {
    return useQuery<PieceMetadataModelSummary[], Error>({
      queryKey: ['pieces', searchQuery],
      queryFn: () => piecesApi.list({ searchQuery }),
      staleTime: searchQuery ? 0 : Infinity,
    });
  },
};

<<<<<<< HEAD
function stepMetadataQueryBuilder({ step }: { step: Action | Trigger }) {
  const isPieceStep =
    step.type === ActionType.PIECE || step.type === TriggerType.PIECE;
  const pieceName = isPieceStep ? step.settings.pieceName : `${step.type}`;
  const pieceVersion = isPieceStep ? step.settings.pieceVersion : ``;
  const type = step.type;
  return {
    queryKey: ['piece', type, pieceName, pieceVersion],
    queryFn: async () => {
      const metadata = await getStepMetadata(type, pieceName, pieceVersion);
      return {
        ...metadata,
        type,
        pieceName,
        pieceVersion,
      };
    },
=======
function stepMetadataQueryBuilder(step: Step) {
  const isPieceStep =
    step.type === ActionType.PIECE || step.type === TriggerType.PIECE;
  const pieceName = isPieceStep ? step.settings.pieceName : undefined;
  const pieceVersion = isPieceStep ? step.settings.pieceVersion : undefined;
  return {
    queryKey: ['piece', step.type, pieceName, pieceVersion],
    queryFn: () => getStepMetadata(step),
>>>>>>> c72e9583
    staleTime: Infinity,
  };
}

<<<<<<< HEAD
async function getStepMetadata(
  type: ActionType | TriggerType,
  pieceName: string,
  pieceVersion: string,
): Promise<StepMetadata> {
  const metadataExtractor = async () => {
    switch (type) {
      case ActionType.BRANCH:
        return {
          displayName: 'Branch',
          logoUrl: 'https://cdn.activepieces.com/pieces/branch.svg',
          description: 'Branch',
        };
      case ActionType.CODE:
        return {
          displayName: 'Code',
          logoUrl: 'https://cdn.activepieces.com/pieces/code.svg',
          description: 'Powerful nodejs & typescript code with npm',
        };
      case ActionType.LOOP_ON_ITEMS:
        return {
          displayName: 'Loop on Items',
          logoUrl: 'https://cdn.activepieces.com/pieces/loop.svg',
          description: 'Iterate over a list of items',
        };
      case TriggerType.EMPTY:
        return {
          displayName: 'Empty Trigger',
          logoUrl: 'https://cdn.activepieces.com/pieces/empty-trigger.svg',
          description: 'Empty Trigger',
        };
      case ActionType.PIECE:
      case TriggerType.PIECE: {
        // TODO optmize the query and use cached version
        const piece = await piecesApi.get({
          name: pieceName,
          version: pieceVersion,
        });
        return {
          displayName: piece.displayName,
          logoUrl: piece.logoUrl,
          description: piece.description,
        };
      }
    }
  };
  return { ...(await metadataExtractor()), pieceName, pieceVersion, type };
=======
async function getStepMetadata(step: Step): Promise<StepMetadata> {
  switch (step.type) {
    case ActionType.BRANCH:
      return {
        displayName: 'Branch',
        logoUrl: 'https://cdn.activepieces.com/pieces/branch.svg',
        description: 'Branch',
        type: step.type,
      };
    case ActionType.CODE:
      return {
        displayName: 'Code',
        logoUrl: 'https://cdn.activepieces.com/pieces/code.svg',
        description: 'Powerful nodejs & typescript code with npm',
        type: ActionType.CODE,
      };
    case ActionType.LOOP_ON_ITEMS:
      return {
        displayName: 'Loop on Items',
        logoUrl: 'https://cdn.activepieces.com/pieces/loop.svg',
        description: 'Iterate over a list of items',
        type: ActionType.LOOP_ON_ITEMS,
      };
    case TriggerType.EMPTY: {
      return {
        displayName: 'Empty Trigger',
        logoUrl: 'https://cdn.activepieces.com/pieces/empty-trigger.svg',
        description: 'Empty Trigger',
        type: TriggerType.EMPTY,
      };
    }
    case ActionType.PIECE:
    case TriggerType.PIECE: {
      const piece = await piecesApi.get({
        name: step.settings.pieceName,
        version: step.settings.pieceVersion,
      });
      return {
        displayName: piece.displayName,
        logoUrl: piece.logoUrl,
        description: piece.description,
        type: step.type,
        pieceName: step.settings.pieceName,
      };
    }
  }
>>>>>>> c72e9583
}<|MERGE_RESOLUTION|>--- conflicted
+++ resolved
@@ -18,13 +18,8 @@
 };
 type UseStepsMetadata = Step[];
 
-<<<<<<< HEAD
-type UseStepMetadata = {
-  step: Action | Trigger;
-=======
 type UseMultiplePiecesProps = {
   names: string[];
->>>>>>> c72e9583
 };
 
 type UsePiecesProps = {
@@ -35,14 +30,8 @@
   displayName: string;
   logoUrl: string;
   description: string;
-<<<<<<< HEAD
-  pieceName: string;
-  pieceVersion: string;
-  type: ActionType | TriggerType;
-=======
   type: ActionType.PIECE | TriggerType.PIECE;
   pieceName: string;
->>>>>>> c72e9583
 };
 
 type NonPieceStepMetadata = {
@@ -67,14 +56,6 @@
     });
   },
   useStepMetadata: ({ step }: UseStepMetadata) => {
-<<<<<<< HEAD
-    return useQuery<StepMetadata, Error>(stepMetadataQueryBuilder({ step }));
-  },
-  useStepsMetadata: (props: UseStepMetadata[]) => {
-    const queries = props.map(({ step }) => stepMetadataQueryBuilder({ step }));
-    return useQueries({
-      queries,
-=======
     return useQuery<StepMetadata, Error>(stepMetadataQueryBuilder(step));
   },
   useMultiplePieces: ({ names }: UseMultiplePiecesProps) => {
@@ -89,7 +70,6 @@
   useStepsMetadata: (props: UseStepsMetadata) => {
     return useQueries({
       queries: props.map((step) => stepMetadataQueryBuilder(step)),
->>>>>>> c72e9583
     });
   },
   usePieces: ({ searchQuery }: UsePiecesProps) => {
@@ -101,25 +81,6 @@
   },
 };
 
-<<<<<<< HEAD
-function stepMetadataQueryBuilder({ step }: { step: Action | Trigger }) {
-  const isPieceStep =
-    step.type === ActionType.PIECE || step.type === TriggerType.PIECE;
-  const pieceName = isPieceStep ? step.settings.pieceName : `${step.type}`;
-  const pieceVersion = isPieceStep ? step.settings.pieceVersion : ``;
-  const type = step.type;
-  return {
-    queryKey: ['piece', type, pieceName, pieceVersion],
-    queryFn: async () => {
-      const metadata = await getStepMetadata(type, pieceName, pieceVersion);
-      return {
-        ...metadata,
-        type,
-        pieceName,
-        pieceVersion,
-      };
-    },
-=======
 function stepMetadataQueryBuilder(step: Step) {
   const isPieceStep =
     step.type === ActionType.PIECE || step.type === TriggerType.PIECE;
@@ -128,60 +89,10 @@
   return {
     queryKey: ['piece', step.type, pieceName, pieceVersion],
     queryFn: () => getStepMetadata(step),
->>>>>>> c72e9583
     staleTime: Infinity,
   };
 }
 
-<<<<<<< HEAD
-async function getStepMetadata(
-  type: ActionType | TriggerType,
-  pieceName: string,
-  pieceVersion: string,
-): Promise<StepMetadata> {
-  const metadataExtractor = async () => {
-    switch (type) {
-      case ActionType.BRANCH:
-        return {
-          displayName: 'Branch',
-          logoUrl: 'https://cdn.activepieces.com/pieces/branch.svg',
-          description: 'Branch',
-        };
-      case ActionType.CODE:
-        return {
-          displayName: 'Code',
-          logoUrl: 'https://cdn.activepieces.com/pieces/code.svg',
-          description: 'Powerful nodejs & typescript code with npm',
-        };
-      case ActionType.LOOP_ON_ITEMS:
-        return {
-          displayName: 'Loop on Items',
-          logoUrl: 'https://cdn.activepieces.com/pieces/loop.svg',
-          description: 'Iterate over a list of items',
-        };
-      case TriggerType.EMPTY:
-        return {
-          displayName: 'Empty Trigger',
-          logoUrl: 'https://cdn.activepieces.com/pieces/empty-trigger.svg',
-          description: 'Empty Trigger',
-        };
-      case ActionType.PIECE:
-      case TriggerType.PIECE: {
-        // TODO optmize the query and use cached version
-        const piece = await piecesApi.get({
-          name: pieceName,
-          version: pieceVersion,
-        });
-        return {
-          displayName: piece.displayName,
-          logoUrl: piece.logoUrl,
-          description: piece.description,
-        };
-      }
-    }
-  };
-  return { ...(await metadataExtractor()), pieceName, pieceVersion, type };
-=======
 async function getStepMetadata(step: Step): Promise<StepMetadata> {
   switch (step.type) {
     case ActionType.BRANCH:
@@ -228,5 +139,4 @@
       };
     }
   }
->>>>>>> c72e9583
 }