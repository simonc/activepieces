--- conflicted
+++ resolved
@@ -29,31 +29,6 @@
   const extraPieces = uniqueMetadata.length - visibleMetadata.length;
 
   return (
-<<<<<<< HEAD
-    <div className="flex gap-2">
-      {steps.length === 0 ? (
-        <PieceIcon circle={true} size={'md'} border={true} pieceName={''} />
-      ) : (
-        <>
-          {visibleSteps.map((pieceName, index) => (
-            <PieceIcon
-              circle={true}
-              size={'md'}
-              border={true}
-              pieceName={pieceName}
-              key={index}
-            />
-          ))}
-          {extraStepsCount > 0 && (
-            <ExtraPiecesCircle
-              extraStepsCount={extraStepsCount}
-              pieces={extraSteps}
-            />
-          )}
-        </>
-      )}
-    </div>
-=======
     <Tooltip>
       <TooltipTrigger asChild>
         <div className="flex gap-2">
@@ -85,6 +60,5 @@
         {uniqueMetadata.length === 1 && uniqueMetadata[0].displayName}
       </TooltipContent>
     </Tooltip>
->>>>>>> c72e9583
   );
 }