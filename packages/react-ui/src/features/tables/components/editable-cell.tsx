--- conflicted
+++ resolved
@@ -141,24 +141,16 @@
     <div
       ref={containerRef}
       id={`editable-cell-${rowIdx}-${column.idx}`}
-<<<<<<< HEAD
-      className={cn(
-        'h-full flex items-center justify-between gap-2 pl-2 py-2 focus:outline-none',
-        'group cursor-pointer border',
-        isSelected && !locked ? 'border-primary' : 'border-transparent',
-        locked && 'locked-row',
-      )}
-=======
       className={
         isEditing
           ? 'h-full'
           : cn(
               'h-full flex items-center justify-between gap-2 pl-2 py-2  focus:outline-none  ',
               'group cursor-pointer border',
-              isSelected ? 'border-primary' : 'border-transparent',
+              isSelected && !locked ? 'border-primary' : 'border-transparent',
+              locked && 'locked-row',
             )
       }
->>>>>>> 08696411
       onMouseEnter={() => {
         if (!disabled) {
           setIsHovered(true);
@@ -189,14 +181,6 @@
         }
       }}
     >
-<<<<<<< HEAD
-      <span className="flex-1 truncate">
-        {field.type === FieldType.DATE && displayedValue
-          ? formatUtils.formatDateOnly(new Date(displayedValue))
-          : displayedValue}
-      </span>
-      {!locked && isHovered && (
-=======
       {isEditing && (
         <EditorSelector
           field={field}
@@ -231,7 +215,6 @@
         </span>
       )}
       {isHovered && !isEditing && (
->>>>>>> 08696411
         <Button
           variant="transparent"
           size="sm"
