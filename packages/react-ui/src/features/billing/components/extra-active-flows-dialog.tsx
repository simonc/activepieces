import { t } from 'i18next';
import { Loader2 } from 'lucide-react';
import { useEffect, useState } from 'react';

import { Button } from '@/components/ui/button';
import {
  Dialog,
  DialogContent,
  DialogDescription,
  DialogHeader,
  DialogTitle,
  DialogFooter,
} from '@/components/ui/dialog';
import { Slider } from '@/components/ui/slider';
import {
<<<<<<< HEAD
  BillingCycle,
=======
>>>>>>> ffbe480a
  PlanName,
  PRICE_PER_EXTRA_5_ACTIVE_FLOWS_MAP,
  StripePlanName,
} from '@activepieces/ee-shared';
import { PlatformBillingInformation } from '@activepieces/shared';

import { billingMutations } from '../lib/billing-hooks';

const MAX_ACTIVE_FLOWS_PLUS = 40;
const MAX_ACTIVE_FLOWS_BUSINESS = 100;
const DEFAULT_ACTIVE_FLOWS_MAP = {
  [PlanName.BUSINESS]: 50,
  [PlanName.PLUS]: 10,
};

type ExtraActiveFlowsDialogProps = {
  open: boolean;
  onOpenChange: (open: boolean) => void;
  platformSubscription: PlatformBillingInformation;
};

const getMaxActiveFlows = (plan?: string) => {
  if (plan === PlanName.PLUS) {
    return MAX_ACTIVE_FLOWS_PLUS;
  }
  if (plan === PlanName.BUSINESS) {
    return MAX_ACTIVE_FLOWS_BUSINESS;
  }
  return MAX_ACTIVE_FLOWS_PLUS;
};

export const ExtraActiveFlowsDialog = ({
  open,
  onOpenChange,
  platformSubscription,
}: ExtraActiveFlowsDialogProps) => {
  const { plan } = platformSubscription;

  const DEFAULT_ACTIVE_FLOWS =
    DEFAULT_ACTIVE_FLOWS_MAP[plan.plan as PlanName.PLUS | PlanName.BUSINESS];
<<<<<<< HEAD
  const PRICE_PER_EXTRA_5_ACTIVE_FLOWS =
    PRICE_PER_EXTRA_5_ACTIVE_FLOWS_MAP[plan.stripeBillingCycle as BillingCycle];
=======
>>>>>>> ffbe480a
  const currentActiveFlowLimit = plan.activeFlowsLimit ?? DEFAULT_ACTIVE_FLOWS;
  const [selectedActiveFlows, setSelectedActiveFlows] = useState([
    currentActiveFlowLimit,
  ]);

  const maxActiveFlows = getMaxActiveFlows(plan.plan);
  const newActiveFlowCount = selectedActiveFlows[0];
  const activeFlowDifference = newActiveFlowCount - currentActiveFlowLimit;
  const costDifference =
    (activeFlowDifference / 5) * PRICE_PER_EXTRA_5_ACTIVE_FLOWS;

  const { mutate: updateActiveFlows, isPending } =
    billingMutations.useUpdateSubscription(() => onOpenChange(false));

  useEffect(() => {
    setSelectedActiveFlows([currentActiveFlowLimit]);
  }, [currentActiveFlowLimit]);

  return (
    <Dialog open={open} onOpenChange={onOpenChange}>
      <DialogContent className="sm:max-w-md">
        <DialogHeader>
          <DialogTitle className="flex items-center gap-3">
            {t('Manage Active Flows')}
          </DialogTitle>
          <DialogDescription>
            {t(
              'Adjust your automation capacity by modifying the number of active flows.',
            )}
          </DialogDescription>
        </DialogHeader>
        <div className="space-y-6 py-4">
          <div className="space-y-4">
            <div className="flex justify-between items-center">
              <label className="text-sm font-medium">
                {t('Total number of active flows')}
              </label>
              <p className="text-lg font-bold px-3 py-1">
                {newActiveFlowCount}
              </p>
            </div>
            <div className="space-y-3">
              <Slider
                value={selectedActiveFlows}
                onValueChange={setSelectedActiveFlows}
                max={maxActiveFlows}
                min={DEFAULT_ACTIVE_FLOWS}
                step={5}
                className="w-full"
              />
              <div className="flex justify-between text-xs text-muted-foreground">
                <span>
                  {DEFAULT_ACTIVE_FLOWS} {t('flows (min)')}
                </span>
                <span>{maxActiveFlows} flows (max)</span>
              </div>
            </div>
            <div className="text-xs text-muted-foreground">
              {t('Current active flows limit: ')} {currentActiveFlowLimit}
            </div>
          </div>
          <div className="bg-muted/50 rounded-lg p-4">
            <div className="flex justify-between items-center">
              <div>
                <div className="text-sm text-muted-foreground">
                  {costDifference >= 0
                    ? `Additional Monthly Cost`
                    : `Monthly Savings`}
                </div>
                <div className="text-xs text-muted-foreground">
                  {Math.abs(activeFlowDifference)} {t('flow')}
                  {Math.abs(activeFlowDifference) !== 1 ? 's' : ''} (
                  {Math.abs(activeFlowDifference) / 5} {t('Pack')}
                  {Math.abs(activeFlowDifference) / 5 !== 1 ? 's' : ''}) × $
                  {PRICE_PER_EXTRA_5_ACTIVE_FLOWS}
                </div>
              </div>
              <div
                className={`text-2xl font-bold ${
                  costDifference >= 0 ? 'text-primary' : 'text-green-600'
                }`}
              >
                {costDifference >= 0 ? '+' : '-'}${Math.abs(costDifference)}
              </div>
            </div>
          </div>
        </div>
        <DialogFooter className="gap-2">
          <Button variant="outline" onClick={() => onOpenChange(false)}>
            {t('Cancel')}
          </Button>
          <Button
            onClick={() =>
              updateActiveFlows({
                plan: plan.plan as StripePlanName,
                addons: {
                  activeFlows: newActiveFlowCount,
                },
                cycle: plan.stripeBillingCycle as BillingCycle,
              })
            }
            disabled={
              isPending || newActiveFlowCount === currentActiveFlowLimit
            }
          >
            {isPending ? (
              <>
                <Loader2 className="w-4 h-4 animate-spin mr-2" />
                {t('Updating Active Flows')}
              </>
            ) : (
              'Update Active Flows'
            )}
          </Button>
        </DialogFooter>
      </DialogContent>
    </Dialog>
  );
};<|MERGE_RESOLUTION|>--- conflicted
+++ resolved
@@ -13,10 +13,7 @@
 } from '@/components/ui/dialog';
 import { Slider } from '@/components/ui/slider';
 import {
-<<<<<<< HEAD
   BillingCycle,
-=======
->>>>>>> ffbe480a
   PlanName,
   PRICE_PER_EXTRA_5_ACTIVE_FLOWS_MAP,
   StripePlanName,
@@ -27,6 +24,10 @@
 
 const MAX_ACTIVE_FLOWS_PLUS = 40;
 const MAX_ACTIVE_FLOWS_BUSINESS = 100;
+const DEFAULT_ACTIVE_FLOWS_MAP = {
+  [PlanName.BUSINESS]: 50,
+  [PlanName.PLUS]: 10,
+};
 const DEFAULT_ACTIVE_FLOWS_MAP = {
   [PlanName.BUSINESS]: 50,
   [PlanName.PLUS]: 10,
@@ -57,11 +58,8 @@
 
   const DEFAULT_ACTIVE_FLOWS =
     DEFAULT_ACTIVE_FLOWS_MAP[plan.plan as PlanName.PLUS | PlanName.BUSINESS];
-<<<<<<< HEAD
   const PRICE_PER_EXTRA_5_ACTIVE_FLOWS =
     PRICE_PER_EXTRA_5_ACTIVE_FLOWS_MAP[plan.stripeBillingCycle as BillingCycle];
-=======
->>>>>>> ffbe480a
   const currentActiveFlowLimit = plan.activeFlowsLimit ?? DEFAULT_ACTIVE_FLOWS;
   const [selectedActiveFlows, setSelectedActiveFlows] = useState([
     currentActiveFlowLimit,
