import { QueryClient, useMutation, useQuery } from '@tanstack/react-query';
import { t } from 'i18next';
import { useNavigate } from 'react-router-dom';

import { toast, INTERNAL_ERROR_TOAST } from '@/components/ui/use-toast';
import { api } from '@/lib/api';
import {
  CreateSubscriptionParams,
  ToggleAiCreditsOverageEnabledParams,
  SetAiCreditsOverageLimitParams,
  UpdateSubscriptionParams,
} from '@activepieces/ee-shared';
import { ApErrorParams, ErrorCode } from '@activepieces/shared';

import { platformBillingApi } from './api';

export const billingKeys = {
  platformSubscription: (platformId: string) =>
    ['platform-billing-subscription', platformId] as const,
};

export const billingMutations = {
  usePortalLink: () => {
    return useMutation({
      mutationFn: async () => {
        const portalLink = await platformBillingApi.getPortalLink();
        window.open(portalLink, '_blank');
      },
      onError: () => toast(INTERNAL_ERROR_TOAST),
    });
  },
  useUpdateSubscription: (setIsOpen: (isOpen: boolean) => void) => {
    const navigate = useNavigate();
    return useMutation({
      mutationFn: (params: UpdateSubscriptionParams) =>
        platformBillingApi.updateSubscription(params),
      onSuccess: (url) => {
        setIsOpen(false);
        navigate(url);
        toast({
          title: t('Success'),
          description: t('Plan updated successfully'),
        });
      },
      onError: (error) => {
        navigate(`/platform/setup/billing/error`);
        if (api.isError(error)) {
          const apError = error.response?.data as ApErrorParams;
          if (apError.code === ErrorCode.QUOTA_EXCEEDED_DOWNGRADE) {
            toast({
              title: t('Plan Change Not Possible'),
              description: t(
                `Cannot downgrade because you exceed the limits for: ${apError.params.metrics.join(
                  ', ',
                )}`,
              ),
              variant: 'default',
              duration: 5000,
            });
            return;
          }
        }
        toast(INTERNAL_ERROR_TOAST);
      },
    });
  },
  useCreateSubscription: (setIsOpen: (isOpen: boolean) => void) => {
    return useMutation({
      mutationFn: async (params: CreateSubscriptionParams) => {
        const checkoutSessionURl = await platformBillingApi.createSubscription(
          params,
        );
        window.open(checkoutSessionURl, '_blank');
      },
      onSuccess: () => {
        setIsOpen(false);
        toast({
          title: t('Success'),
          description: t('Plan created successfully'),
        });
      },
      onError: () => {
        toast(INTERNAL_ERROR_TOAST);
      },
    });
  },
  useSetAiCreditOverageLimit: (queryClient: QueryClient) => {
    return useMutation({
      mutationFn: (params: SetAiCreditsOverageLimitParams) =>
        platformBillingApi.setAiCreditsOverageLimit(params),
      onSuccess: (data) => {
        queryClient.invalidateQueries({
          queryKey: billingKeys.platformSubscription(data.platformId),
        });
        toast({
          title: t('Success'),
          description: t('AI credit usage limit set successfully'),
        });
      },
      onError: (error) => {
        if (api.isError(error)) {
          const apError = error.response?.data as ApErrorParams;
          if (apError.code === ErrorCode.VALIDATION) {
            toast({
              title: t('Setting AI credit usage limit failed'),
              description: t(apError.params.message),
              variant: 'default',
              duration: 5000,
            });
            return;
          }
        }
        toast({
          title: t('Setting AI credit usage limit failed'),
          description: t(error.message),
          variant: 'default',
          duration: 5000,
        });
      },
    });
  },
<<<<<<< HEAD
  useToggleAiCreditOverageEnabled: (queryClient: QueryClient) => {
    return useMutation({
      mutationFn: (params: ToggleAiCreditsOverageEnabledParams) =>
        platformBillingApi.toggleAiCreditsOverageEnabled(params),
      onSuccess: (data) => {
        queryClient.invalidateQueries({
          queryKey: billingKeys.platformSubscription(data.platformId),
        });
        toast({
          title: t('Success'),
          description: t(
            `AI credits overage ${
              data.aiCreditsOverageEnabled ? 'enabled' : 'disabled'
            } successfully`,
          ),
        });
      },
=======
  useStartTrial: () => {
    return useMutation({
      mutationFn: () => platformBillingApi.startTrial(),
>>>>>>> b5a40b2a
      onError: (error) => {
        if (api.isError(error)) {
          const apError = error.response?.data as ApErrorParams;
          if (apError.code === ErrorCode.VALIDATION) {
            toast({
<<<<<<< HEAD
              title: t('Setting AI credit usage limit failed'),
=======
              title: t('Starting trial failed'),
>>>>>>> b5a40b2a
              description: t(apError.params.message),
              variant: 'default',
              duration: 5000,
            });
            return;
          }
        }
<<<<<<< HEAD
        toast({
          title: t('Setting AI credit usage limit failed'),
          description: t(error.message),
          variant: 'default',
          duration: 5000,
        });
=======
        toast(INTERNAL_ERROR_TOAST);
>>>>>>> b5a40b2a
      },
    });
  },
};

export const billingQueries = {
  usePlatformSubscription: (platformId: string) => {
    return useQuery({
      queryKey: billingKeys.platformSubscription(platformId),
      queryFn: platformBillingApi.getSubscriptionInfo,
    });
  },
};<|MERGE_RESOLUTION|>--- conflicted
+++ resolved
@@ -119,7 +119,26 @@
       },
     });
   },
-<<<<<<< HEAD
+  useStartTrial: () => {
+    return useMutation({
+      mutationFn: () => platformBillingApi.startTrial(),
+      onError: (error) => {
+        if (api.isError(error)) {
+          const apError = error.response?.data as ApErrorParams;
+          if (apError.code === ErrorCode.VALIDATION) {
+            toast({
+              title: t('Starting trial failed'),
+              description: t(apError.params.message),
+              variant: 'default',
+              duration: 5000,
+            });
+            return;
+          }
+        }
+        toast(INTERNAL_ERROR_TOAST);
+      },
+    });
+  },
   useToggleAiCreditOverageEnabled: (queryClient: QueryClient) => {
     return useMutation({
       mutationFn: (params: ToggleAiCreditsOverageEnabledParams) =>
@@ -137,21 +156,12 @@
           ),
         });
       },
-=======
-  useStartTrial: () => {
-    return useMutation({
-      mutationFn: () => platformBillingApi.startTrial(),
->>>>>>> b5a40b2a
       onError: (error) => {
         if (api.isError(error)) {
           const apError = error.response?.data as ApErrorParams;
           if (apError.code === ErrorCode.VALIDATION) {
             toast({
-<<<<<<< HEAD
               title: t('Setting AI credit usage limit failed'),
-=======
-              title: t('Starting trial failed'),
->>>>>>> b5a40b2a
               description: t(apError.params.message),
               variant: 'default',
               duration: 5000,
@@ -159,16 +169,12 @@
             return;
           }
         }
-<<<<<<< HEAD
         toast({
           title: t('Setting AI credit usage limit failed'),
           description: t(error.message),
           variant: 'default',
           duration: 5000,
         });
-=======
-        toast(INTERNAL_ERROR_TOAST);
->>>>>>> b5a40b2a
       },
     });
   },
