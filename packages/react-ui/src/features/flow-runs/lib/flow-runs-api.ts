import { nanoid } from 'nanoid';
import { Socket } from 'socket.io-client';

import { api } from '@/lib/api';
import {
  FlowRun,
  SeekPage,
  ListFlowRunsRequestQuery,
  RetryFlowRequestBody,
  TestFlowRunRequestBody,
  WebsocketServerEvent,
  WebsocketClientEvent,
  CreateStepRunRequestBody,
  StepRunResponse,
  isFlowStateTerminal,
  BulkRetryFlowRequestBody,
} from '@activepieces/shared';

export const flowRunsApi = {
  list(request: ListFlowRunsRequestQuery): Promise<SeekPage<FlowRun>> {
    return api.get<SeekPage<FlowRun>>('/v1/flow-runs', request);
  },
  getPopulated(id: string): Promise<FlowRun> {
    return api.get<FlowRun>(`/v1/flow-runs/${id}`);
  },
  bulkRetry(request: BulkRetryFlowRequestBody): Promise<FlowRun[]> {
    return api.post<FlowRun[]>('/v1/flow-runs/retry', request);
  },
  retry(flowRunId: string, request: RetryFlowRequestBody): Promise<FlowRun> {
    return api.post<FlowRun>(`/v1/flow-runs/${flowRunId}/retry`, request);
  },
  async testFlow(
    socket: Socket,
    request: TestFlowRunRequestBody,
    onUpdate: (response: FlowRun) => void,
  ): Promise<void> {
    socket.emit(WebsocketServerEvent.TEST_FLOW_RUN, request);
    const initialRun = await getInitialRun(socket, request.flowVersionId);
    onUpdate(initialRun);
  },
<<<<<<< HEAD
=======
  addRunListener(
    socket: Socket,
    runId: string,
    onUpdate: (response: FlowRun) => void,
  ) {
    const handleProgress = (response: FlowRun) => {
      if (runId !== response.id) {
        return;
      }
      onUpdate(response);
      if (isFlowStateTerminal(response.status)) {
        socket.off(WebsocketClientEvent.FLOW_RUN_PROGRESS, handleProgress);
        socket.off('error', handleError);
        console.log('clear FLOW_RUN_PROGRESS listener' + response.id);
      }
    };
    const handleError = (error: any) => {
      socket.off(WebsocketClientEvent.FLOW_RUN_PROGRESS, handleProgress);
      socket.off('error', handleError);
      console.log('clear FLOW_RUN_PROGRESS listener', error);
    };

    socket.on(WebsocketClientEvent.FLOW_RUN_PROGRESS, handleProgress);
    console.log('listened to FLOW_RUN_PROGRESS');
    socket.on('error', handleError);
  },
>>>>>>> bb8f0535
  testStep(
    socket: Socket,
    request: Omit<CreateStepRunRequestBody, 'id'>,
  ): Promise<StepRunResponse> {
    const id = nanoid();
    socket.emit(WebsocketServerEvent.TEST_STEP_RUN, {
      ...request,
      id,
    });

    return new Promise<StepRunResponse>((resolve, reject) => {
      const handleStepFinished = (response: StepRunResponse) => {
        if (response.id === id) {
          socket.off(
            WebsocketClientEvent.TEST_STEP_FINISHED,
            handleStepFinished,
          );
          socket.off('error', handleError);
          console.log('clear TEST_STEP_FINISHED listener' + response.id);

          resolve(response);
        }
      };

      const handleError = (error: any) => {
        socket.off(WebsocketClientEvent.TEST_STEP_FINISHED, handleStepFinished);
        socket.off('error', handleError);
        console.log('clear TEST_STEP_FINISHED listener', error);
        reject(error);
      };
      socket.on(WebsocketClientEvent.TEST_STEP_FINISHED, handleStepFinished);
      console.log('listened to TEST_STEP_FINISHED');
      socket.on('error', handleError);
    });
  },
};
function getInitialRun(
  socket: Socket,
  flowVersionId: string,
): Promise<FlowRun> {
  return new Promise<FlowRun>((resolve) => {
    const onRunStarted = (run: FlowRun) => {
      if (run.flowVersionId !== flowVersionId) {
        return;
      }

      socket.off(WebsocketClientEvent.TEST_FLOW_RUN_STARTED, onRunStarted);
      console.log('clear TEST_FLOW_RUN_STARTED listener' + run.id);
      resolve(run);
    };

    socket.on(WebsocketClientEvent.TEST_FLOW_RUN_STARTED, onRunStarted);
    console.log('listened to TEST_FLOW_RUN_STARTED');
  });
}<|MERGE_RESOLUTION|>--- conflicted
+++ resolved
@@ -38,35 +38,6 @@
     const initialRun = await getInitialRun(socket, request.flowVersionId);
     onUpdate(initialRun);
   },
-<<<<<<< HEAD
-=======
-  addRunListener(
-    socket: Socket,
-    runId: string,
-    onUpdate: (response: FlowRun) => void,
-  ) {
-    const handleProgress = (response: FlowRun) => {
-      if (runId !== response.id) {
-        return;
-      }
-      onUpdate(response);
-      if (isFlowStateTerminal(response.status)) {
-        socket.off(WebsocketClientEvent.FLOW_RUN_PROGRESS, handleProgress);
-        socket.off('error', handleError);
-        console.log('clear FLOW_RUN_PROGRESS listener' + response.id);
-      }
-    };
-    const handleError = (error: any) => {
-      socket.off(WebsocketClientEvent.FLOW_RUN_PROGRESS, handleProgress);
-      socket.off('error', handleError);
-      console.log('clear FLOW_RUN_PROGRESS listener', error);
-    };
-
-    socket.on(WebsocketClientEvent.FLOW_RUN_PROGRESS, handleProgress);
-    console.log('listened to FLOW_RUN_PROGRESS');
-    socket.on('error', handleError);
-  },
->>>>>>> bb8f0535
   testStep(
     socket: Socket,
     request: Omit<CreateStepRunRequestBody, 'id'>,
