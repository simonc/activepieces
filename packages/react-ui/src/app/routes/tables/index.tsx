--- conflicted
+++ resolved
@@ -218,24 +218,13 @@
       )}
     >
       <div className="flex-col w-full gap-4">
-<<<<<<< HEAD
-        <div className="flex justify-between items-center">
-          <TableTitle
-            tutorialTab="tables"
-            description={t(
-              'Create and manage your tables to store your automation data',
-            )}
-          >
-            {t('Tables')}
-          </TableTitle>
-=======
         <DashboardPageHeader
           description={t(
             'Create and manage your tables to store your automation data',
           )}
           title={t('Tables')}
+          tutorialTab="tables"
         >
->>>>>>> 469a56cb
           <PermissionNeededTooltip hasPermission={userHasTableWritePermission}>
             <Button
               onClick={() => createTable({ name: t('New Table') })}
