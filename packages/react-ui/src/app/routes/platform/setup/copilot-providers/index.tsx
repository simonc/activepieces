--- conflicted
+++ resolved
@@ -1,16 +1,6 @@
 import { t } from 'i18next';
-import { CheckCircle2, Pencil, Trash } from 'lucide-react';
-
-import { Button } from '@/components/ui/button';
-import { Card } from '@/components/ui/card';
 import { TableTitle } from '@/components/ui/table-title';
-import {
-  Tooltip,
-  TooltipContent,
-  TooltipTrigger,
-} from '@/components/ui/tooltip';
 import { platformHooks } from '@/hooks/platform-hooks';
-<<<<<<< HEAD
 import { Button } from '@/components/ui/button';
 import { useState } from 'react';
 import { ConfigureProviderDialog } from './configure-provider-dialog';
@@ -18,9 +8,6 @@
 import { isNil } from '@activepieces/shared';
 import { Card } from '@/components/ui/card';
 import { Pencil } from 'lucide-react';
-=======
-import { isNil } from '@activepieces/shared';
->>>>>>> 683c2d61
 
 const CopilotSettingsPage = () => {
   const { platform } = platformHooks.useCurrentPlatform();
@@ -56,7 +43,6 @@
       <div className="mb-4 flex flex-col gap-2">
         <TableTitle>{t('Copilot')}</TableTitle>
         <div className="text-md text-muted-foreground">
-<<<<<<< HEAD
           {t('Configure AI provider credentials for the Copilot feature to enable code generation and assistance during flow creation.')}
         </div>
       </div>
@@ -75,45 +61,6 @@
               <Button variant="ghost" size="sm" onClick={() => setIsDialogOpen(true)}>
                 <Pencil className="size-4" />
               </Button>
-=======
-          {t(
-            'Configure provider credentials for the Copilot feature, enabling users to generate code and more with AI assistance during flow creation.',
-          )}
-        </div>
-      </div>
-      <div className="flex flex-col gap-4">
-        <Card className="w-full px-4 py-4">
-          <div className="flex w-full gap-2 justify-center items-center">
-            <div className="flex flex-col gap-2 text-center mr-2">
-              <img
-                src={'https://cdn.activepieces.com/pieces/openai.png'}
-                alt={'OpenAI'}
-                width={32}
-                height={32}
-              />
-            </div>
-            <div className="flex flex-grow flex-col">
-              <div className="text-lg">{t('OpenAI')}</div>
-            </div>
-            <div className="flex flex-row justify-center items-center gap-1">
-              <Button
-                variant={isCopilotconfigured ? 'ghost' : 'basic'}
-                size={'sm'}
-              >
-                {isCopilotconfigured ? (
-                  <Pencil className="size-4" />
-                ) : (
-                  t('Configure')
-                )}
-              </Button>
-              {isCopilotconfigured && (
-                <div className="gap-2 flex">
-                  <Button variant={'ghost'} size={'sm'}>
-                    <Trash className="size-4 text-destructive" />
-                  </Button>
-                </div>
-              )}
->>>>>>> 683c2d61
             </div>
           </Card>
         ) : (
