--- conflicted
+++ resolved
@@ -3,17 +3,13 @@
 
 import { Checkbox } from '@/components/ui/checkbox';
 import { ScrollArea } from '@/components/ui/scroll-area';
-<<<<<<< HEAD
-import { piecesHooks } from '@/features/pieces/lib/pieces-hooks';
-=======
-import { piecesHooks } from '@/features/pieces/lib/pieces-hook';
 import { PieceStepMetadataWithSuggestions } from '@/lib/types';
->>>>>>> 1b9e7f96
 import { isNil } from '@activepieces/shared';
 
 import { ConnectionDropdown } from './connection-dropdown';
+import { piecesHooks } from '@/features/pieces/lib/pieces-hooks';
 
-import { PieceStepMetadataWithSuggestions } from '@/features/pieces/lib/types';
+
 
 interface McpPieceActionsDialogProps {
   piece: PieceStepMetadataWithSuggestions;
