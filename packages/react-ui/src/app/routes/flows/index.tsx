import { t } from 'i18next';
import { History, CircleAlert, Workflow } from 'lucide-react';
import { useEffect, useState } from 'react';
import { useLocation, useNavigate } from 'react-router-dom';

import { DashboardPageHeader } from '@/components/custom/dashboard-page-header';
import { useEmbedding } from '@/components/embed-provider';
import {} from '@/components/ui/dropdown-menu';
import { Tabs, TabsContent, TabsList, TabsTrigger } from '@/components/ui/tabs';
import {} from '@/components/ui/tooltip';
import { RunsTable } from '@/features/flow-runs/components/runs-table';
import { issueHooks } from '@/features/issues/hooks/issue-hooks';
import { useAuthorization } from '@/hooks/authorization-hooks';
import { authenticationSession } from '@/lib/authentication-session';
import { Permission } from '@activepieces/shared';

import { FlowsTable } from './flows-table';
import { IssuesTable } from './issues-table';

export enum FlowsPageTabs {
  RUNS = 'runs',
  ISSUES = 'issues',
  FLOWS = 'flows',
}

const FlowsPage = () => {
  const { checkAccess } = useAuthorization();
  const { data: showIssuesNotification } = issueHooks.useIssuesNotification();
  const location = useLocation();
  const navigate = useNavigate();

  const determineActiveTab = () => {
    if (location.pathname.includes('/runs')) {
      return FlowsPageTabs.RUNS;
    } else if (location.pathname.includes('/issues')) {
      return FlowsPageTabs.ISSUES;
    } else {
      return FlowsPageTabs.FLOWS;
    }
  };

  const [activeTab, setActiveTab] = useState<FlowsPageTabs>(
    determineActiveTab(),
  );

  useEffect(() => {
    setActiveTab(determineActiveTab());
  }, [location.pathname]);

  const { embedState } = useEmbedding();

  const handleTabChange = (value: FlowsPageTabs) => {
    setActiveTab(value);
    switch (value) {
      case FlowsPageTabs.RUNS: {
        navigate(authenticationSession.appendProjectRoutePrefix('/runs'));
        break;
      }
      case FlowsPageTabs.ISSUES: {
        navigate(authenticationSession.appendProjectRoutePrefix('/issues'));
        break;
      }
      case FlowsPageTabs.FLOWS: {
        navigate(authenticationSession.appendProjectRoutePrefix('/flows'));
        break;
      }
    }
  };

  return (
    <div className="flex flex-col gap-4 w-full grow">
      <DashboardPageHeader
        tutorialTab="flows"
        title={t('Flows')}
        description={t(
          'Create and manage your flows, run history and run issues',
        )}
      ></DashboardPageHeader>
      <Tabs
        value={activeTab}
        onValueChange={(v) => handleTabChange(v as FlowsPageTabs)}
        className="w-full"
      >
        {!embedState.hideFlowsPageNavbar ? (
          <TabsList variant="outline">
            <TabsTrigger value={FlowsPageTabs.FLOWS} variant="outline">
              <Workflow className="h-4 w-4 mr-2" />
              {t('Flows')}
            </TabsTrigger>
            {checkAccess(Permission.READ_RUN) && (
              <TabsTrigger value={FlowsPageTabs.RUNS} variant="outline">
                <History className="h-4 w-4 mr-2" />
                {t('Runs')}
              </TabsTrigger>
            )}
            {checkAccess(Permission.READ_ISSUES) && (
              <TabsTrigger value={FlowsPageTabs.ISSUES} variant="outline">
                <CircleAlert className="h-4 w-4 mr-2" />
                <span className="flex items-center gap-2">
                  {t('Issues')}
                  {showIssuesNotification && (
                    <span className="ml-1 inline-block w-2 h-2 bg-red-500 rounded-full"></span>
                  )}
                </span>
              </TabsTrigger>
            )}
          </TabsList>
        ) : (
          <></>
        )}
        <TabsContent value={FlowsPageTabs.FLOWS}>
          <FlowsTable />
        </TabsContent>
        <TabsContent value={FlowsPageTabs.RUNS}>
          <RunsTable />
        </TabsContent>
        <TabsContent value={FlowsPageTabs.ISSUES}>
          <IssuesTable />
        </TabsContent>
      </Tabs>
    </div>
  );
};

<<<<<<< HEAD
export { FlowsPage };

type CreateFlowDropdownProps = {
  refetch?: () => void;
  variant?: 'default' | 'small';
  className?: string;
  folderId?: string;
};

export const CreateFlowDropdown = ({
  refetch,
  variant = 'default',
  className,
  folderId,
}: CreateFlowDropdownProps) => {
  const { checkAccess } = useAuthorization();
  const doesUserHavePermissionToWriteFlow = checkAccess(Permission.WRITE_FLOW);
  const [refresh, setRefresh] = useState(0);
  const [searchParams] = useSearchParams();
  const navigate = useNavigate();
  const { embedState } = useEmbedding();
  const { mutate: createFlow, isPending: isCreateFlowPending } = useMutation<
    PopulatedFlow,
    Error,
    void
  >({
    mutationFn: async () => {
      const effectiveFolderId = folderId ?? searchParams.get(folderIdParamName);
      const folder =
        effectiveFolderId && effectiveFolderId !== 'NULL'
          ? await foldersApi.get(effectiveFolderId)
          : undefined;
      const flow = await flowsApi.create({
        projectId: authenticationSession.getProjectId()!,
        displayName: t('Untitled'),
        folderName: folder?.displayName,
      });
      return flow;
    },
    onSuccess: (flow) => {
      navigate(`/flows/${flow.id}?${NEW_FLOW_QUERY_PARAM}=true`);
    },
  });

  return (
    <PermissionNeededTooltip hasPermission={doesUserHavePermissionToWriteFlow}>
      <DropdownMenu modal={false}>
        <Tooltip delayDuration={100}>
          <TooltipTrigger asChild>
            <DropdownMenuTrigger
              disabled={!doesUserHavePermissionToWriteFlow}
              asChild
              className={cn(className)}
            >
              <Button
                disabled={!doesUserHavePermissionToWriteFlow}
                variant={variant === 'small' ? 'ghost' : 'default'}
                size={variant === 'small' ? 'icon' : 'default'}
                loading={isCreateFlowPending}
                onClick={(e) => e.stopPropagation()}
                data-testid="new-flow-button"
              >
                {variant === 'small' ? (
                  <Plus className="h-4 w-4" />
                ) : (
                  <>
                    <span>{t('New Flow')}</span>
                    <ChevronDown className="h-4 w-4 ml-2 " />
                  </>
                )}
              </Button>
            </DropdownMenuTrigger>
          </TooltipTrigger>
          <TooltipContent side={variant === 'small' ? 'right' : 'bottom'}>
            {t('New flow')}
          </TooltipContent>
        </Tooltip>
        <DropdownMenuContent>
          <DropdownMenuItem
            onSelect={(e) => {
              e.preventDefault();
              createFlow();
            }}
            disabled={isCreateFlowPending}
            data-testid="new-flow-from-scratch-button"
          >
            <Plus className="h-4 w-4 me-2" />
            <span>{t('From scratch')}</span>
          </DropdownMenuItem>
          <SelectFlowTemplateDialog>
            <DropdownMenuItem
              onSelect={(e) => e.preventDefault()}
              disabled={isCreateFlowPending}
            >
              <Workflow className="h-4 w-4 me-2" />
              <span>{t('Use a template')}</span>
            </DropdownMenuItem>
          </SelectFlowTemplateDialog>

          {!embedState.hideExportAndImportFlow && (
            <ImportFlowDialog
              insideBuilder={false}
              onRefresh={() => {
                setRefresh(refresh + 1);
                if (refetch) refetch();
              }}
            >
              <DropdownMenuItem
                onSelect={(e) => e.preventDefault()}
                disabled={!doesUserHavePermissionToWriteFlow}
              >
                <Upload className="h-4 w-4 me-2" />
                {t('From local file')}
              </DropdownMenuItem>
            </ImportFlowDialog>
          )}
        </DropdownMenuContent>
      </DropdownMenu>
    </PermissionNeededTooltip>
  );
};
=======
export { FlowsPage };
>>>>>>> 52649d64
<|MERGE_RESOLUTION|>--- conflicted
+++ resolved
@@ -122,128 +122,4 @@
   );
 };
 
-<<<<<<< HEAD
-export { FlowsPage };
-
-type CreateFlowDropdownProps = {
-  refetch?: () => void;
-  variant?: 'default' | 'small';
-  className?: string;
-  folderId?: string;
-};
-
-export const CreateFlowDropdown = ({
-  refetch,
-  variant = 'default',
-  className,
-  folderId,
-}: CreateFlowDropdownProps) => {
-  const { checkAccess } = useAuthorization();
-  const doesUserHavePermissionToWriteFlow = checkAccess(Permission.WRITE_FLOW);
-  const [refresh, setRefresh] = useState(0);
-  const [searchParams] = useSearchParams();
-  const navigate = useNavigate();
-  const { embedState } = useEmbedding();
-  const { mutate: createFlow, isPending: isCreateFlowPending } = useMutation<
-    PopulatedFlow,
-    Error,
-    void
-  >({
-    mutationFn: async () => {
-      const effectiveFolderId = folderId ?? searchParams.get(folderIdParamName);
-      const folder =
-        effectiveFolderId && effectiveFolderId !== 'NULL'
-          ? await foldersApi.get(effectiveFolderId)
-          : undefined;
-      const flow = await flowsApi.create({
-        projectId: authenticationSession.getProjectId()!,
-        displayName: t('Untitled'),
-        folderName: folder?.displayName,
-      });
-      return flow;
-    },
-    onSuccess: (flow) => {
-      navigate(`/flows/${flow.id}?${NEW_FLOW_QUERY_PARAM}=true`);
-    },
-  });
-
-  return (
-    <PermissionNeededTooltip hasPermission={doesUserHavePermissionToWriteFlow}>
-      <DropdownMenu modal={false}>
-        <Tooltip delayDuration={100}>
-          <TooltipTrigger asChild>
-            <DropdownMenuTrigger
-              disabled={!doesUserHavePermissionToWriteFlow}
-              asChild
-              className={cn(className)}
-            >
-              <Button
-                disabled={!doesUserHavePermissionToWriteFlow}
-                variant={variant === 'small' ? 'ghost' : 'default'}
-                size={variant === 'small' ? 'icon' : 'default'}
-                loading={isCreateFlowPending}
-                onClick={(e) => e.stopPropagation()}
-                data-testid="new-flow-button"
-              >
-                {variant === 'small' ? (
-                  <Plus className="h-4 w-4" />
-                ) : (
-                  <>
-                    <span>{t('New Flow')}</span>
-                    <ChevronDown className="h-4 w-4 ml-2 " />
-                  </>
-                )}
-              </Button>
-            </DropdownMenuTrigger>
-          </TooltipTrigger>
-          <TooltipContent side={variant === 'small' ? 'right' : 'bottom'}>
-            {t('New flow')}
-          </TooltipContent>
-        </Tooltip>
-        <DropdownMenuContent>
-          <DropdownMenuItem
-            onSelect={(e) => {
-              e.preventDefault();
-              createFlow();
-            }}
-            disabled={isCreateFlowPending}
-            data-testid="new-flow-from-scratch-button"
-          >
-            <Plus className="h-4 w-4 me-2" />
-            <span>{t('From scratch')}</span>
-          </DropdownMenuItem>
-          <SelectFlowTemplateDialog>
-            <DropdownMenuItem
-              onSelect={(e) => e.preventDefault()}
-              disabled={isCreateFlowPending}
-            >
-              <Workflow className="h-4 w-4 me-2" />
-              <span>{t('Use a template')}</span>
-            </DropdownMenuItem>
-          </SelectFlowTemplateDialog>
-
-          {!embedState.hideExportAndImportFlow && (
-            <ImportFlowDialog
-              insideBuilder={false}
-              onRefresh={() => {
-                setRefresh(refresh + 1);
-                if (refetch) refetch();
-              }}
-            >
-              <DropdownMenuItem
-                onSelect={(e) => e.preventDefault()}
-                disabled={!doesUserHavePermissionToWriteFlow}
-              >
-                <Upload className="h-4 w-4 me-2" />
-                {t('From local file')}
-              </DropdownMenuItem>
-            </ImportFlowDialog>
-          )}
-        </DropdownMenuContent>
-      </DropdownMenu>
-    </PermissionNeededTooltip>
-  );
-};
-=======
-export { FlowsPage };
->>>>>>> 52649d64
+export { FlowsPage };