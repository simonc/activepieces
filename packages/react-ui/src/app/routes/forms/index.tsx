--- conflicted
+++ resolved
@@ -17,11 +17,7 @@
     isError,
   } = useQuery<FormResponse | null, Error>({
     queryKey: ['form', flowId],
-<<<<<<< HEAD
-    queryFn: () => humanInputApi.get(flowId!, useDraft),
-=======
-    queryFn: () => humanInputApi.getForm(flowId!, useDraft === 'true'),
->>>>>>> b1417bd8
+    queryFn: () => humanInputApi.getForm(flowId!, useDraft),
     enabled: !isNil(flowId),
     staleTime: Infinity,
   });
