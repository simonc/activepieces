--- conflicted
+++ resolved
@@ -319,26 +319,13 @@
 
   return (
     <div className="flex-col w-full">
-<<<<<<< HEAD
-      <div className="flex items-center gap-2">
-        <TableTitle
-          tutorialTab="todos"
-          description={t(
-            'Manage todos for your project that are created by automations',
-          )}
-        >
-          {t('Todos')}
-        </TableTitle>
-      </div>
-
-=======
       <DashboardPageHeader
         description={t(
           'Manage todos for your project that are created by automations',
         )}
         title={t('Todos')}
+        tutorialTab="todos"
       />
->>>>>>> 469a56cb
       <Tabs
         value={activeTab}
         onValueChange={(value) => setActiveTab(value as 'all' | 'needs-action')}
