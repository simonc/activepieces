--- conflicted
+++ resolved
@@ -46,19 +46,9 @@
   showUseInFlow = false,
   onChange,
 }: AgentBuilderProps) => {
-<<<<<<< HEAD
-  const [isSaving, testSectionIsOpen] = useBuilderAgentState((state) => [
-    
-    state.isSaving,
-   
-    state.testSectionIsOpen,
-  ,
-  ]);
-=======
   const [isSaving, testSectionIsOpen, currentAgent] = useBuilderAgentState(
     (state) => [state.isSaving, state.testSectionIsOpen, state.agent],
   );
->>>>>>> 0793ce9b
   const [activeTab, setActiveTab] = useState<AgentBuilderTabs>(
     AgentBuilderTabs.CONFIGURE,
   );
@@ -141,11 +131,7 @@
             <div className="hidden md:block w-0 md:w-1/3 bg-background border-l h-full overflow-hidden">
               {testSectionIsOpen && <AgentPreviewSection />}
               {!testSectionIsOpen && (
-<<<<<<< HEAD
-                <div className="flex flex-col h-full p-4 gap-4 w-full bg-background">
-=======
                 <div className="flex flex-col h-full p-4 gap-8 w-full bg-background overflow-hidden">
->>>>>>> 0793ce9b
                   <AgentToolSection />
                   {showUseInFlow && <LinkedFlowsSection agent={agent} />}
                   <AgentStructuredOutput />
