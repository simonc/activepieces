--- conflicted
+++ resolved
@@ -1,22 +1,16 @@
+import { createContext } from 'vm';
+
 import { t } from 'i18next';
 import {
   AlertCircle,
-<<<<<<< HEAD
   Database,
-  Link2,
-  Logs,
-  Workflow,
-  Wrench,
-} from 'lucide-react';
-=======
   Link2,
   Logs,
   Package,
   Workflow,
   Wrench,
 } from 'lucide-react';
-import { createContext, useState } from 'react';
->>>>>>> e16c368d
+import { useState } from 'react';
 import { Navigate } from 'react-router-dom';
 
 import { useEmbedding } from '@/components/embed-provider';
@@ -36,12 +30,6 @@
   hideHeader?: boolean;
 };
 
-<<<<<<< HEAD
-export function DashboardContainer({
-  children,
-  hideHeader,
-}: DashboardContainerProps) {
-=======
 const ProjectChangedRedirector = ({
   currentProjectId,
   children,
@@ -58,7 +46,6 @@
 });
 
 export function DashboardContainer({ children }: DashboardContainerProps) {
->>>>>>> e16c368d
   const { platform } = platformHooks.useCurrentPlatform();
   const { data: showIssuesNotification } = issueHooks.useIssuesNotification(
     platform.flowIssuesEnabled,
@@ -84,18 +71,14 @@
       hasPermission: checkAccess(Permission.READ_FLOW),
     },
     {
-<<<<<<< HEAD
-      to: '/tables',
+      to: authenticationSession.appendProjectRoutePrefix('/tables'),
       label: t('Tables'),
       icon: Database,
       showInEmbed: true,
       hasPermission: checkAccess(Permission.READ_TABLE),
     },
     {
-      to: '/runs',
-=======
       to: authenticationSession.appendProjectRoutePrefix('/runs'),
->>>>>>> e16c368d
       label: t('Runs'),
       icon: Logs,
       showInEmbed: true,
@@ -133,16 +116,6 @@
     .filter(permissionFilter);
   return (
     <AllowOnlyLoggedInUserOnlyGuard>
-<<<<<<< HEAD
-      <Sidebar
-        isHomeDashboard={true}
-        links={links}
-        hideSideNav={embedState.hideSideNav}
-        hideHeader={hideHeader}
-      >
-        {children}
-      </Sidebar>
-=======
       <ProjectChangedRedirector currentProjectId={currentProjectId}>
         <CloseTaskLimitAlertContext.Provider
           value={{
@@ -159,7 +132,6 @@
           </Sidebar>
         </CloseTaskLimitAlertContext.Provider>
       </ProjectChangedRedirector>
->>>>>>> e16c368d
     </AllowOnlyLoggedInUserOnlyGuard>
   );
 }