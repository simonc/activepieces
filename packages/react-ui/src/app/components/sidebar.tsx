import { t } from 'i18next';
import {
  ChevronDownIcon,
  ChevronUpIcon,
  Link2,
  LockKeyhole,
} from 'lucide-react';
import React from 'react';
import { Link, useLocation } from 'react-router-dom';

import { BetaBadge } from '@/components/custom/beta-badge';
import {
  Collapsible,
  CollapsibleTrigger,
  CollapsibleContent,
} from '@/components/ui/collapsible';
import { Dot } from '@/components/ui/dot';
import { ScrollArea } from '@/components/ui/scroll-area';
import { Separator } from '@/components/ui/separator';
import {
  Sidebar,
  SidebarContent,
  SidebarFooter,
  SidebarGroup,
  SidebarGroupLabel,
  SidebarMenu,
  SidebarMenuButton,
  SidebarMenuSubItem,
  SidebarMenuSub,
  SidebarMenuItem,
  SidebarMenuAction,
  SidebarSeparator,
} from '@/components/ui/sidebar-shadcn';
import { useAuthorization } from '@/hooks/authorization-hooks';
import { flagsHooks } from '@/hooks/flags-hooks';
import { authenticationSession } from '@/lib/authentication-session';
import { cn } from '@/lib/utils';
import { ApEdition, ApFlagId, Permission } from '@activepieces/shared';

import { ShowPoweredBy } from '../../components/show-powered-by';
import { platformHooks } from '../../hooks/platform-hooks';
import { projectSettingsRoutes } from '../router/project-route-wrapper';

import { ApDashboardSidebarHeader } from './ap-dashboard-sidebar-header';
import { HelpAndFeedback } from './help-and-feedback';
import { SidebarInviteUserButton } from './sidebar-invite-user';
import { SidebarPlatformAdminButton } from './sidebar-platform-admin';
import { SidebarUser } from './sidebar-user';
import UsageLimitsButton from './usage-limits-button';

type Link = {
  icon: React.ReactNode;
  label: string;
  to: string;
  notification?: boolean;
};

type CustomTooltipLinkProps = {
  to: string;
  label: string;
  Icon?: React.ElementType;
  extraClasses?: string;
  notification?: boolean;
  locked?: boolean;
  newWindow?: boolean;
  isActive?: (pathname: string) => boolean;
  isSubItem: boolean;
};
export const CustomTooltipLink = ({
  to,
  label,
  Icon,
  extraClasses,
  notification,
  locked,
  newWindow,
  isActive,
}: CustomTooltipLinkProps) => {
  const location = useLocation();

  const isLinkActive =
    location.pathname.startsWith(to) || isActive?.(location.pathname);
  return (
    <Link
      to={to}
      target={newWindow ? '_blank' : ''}
      rel={newWindow ? 'noopener noreferrer' : ''}
    >
      <div
        className={cn(
          'relative flex items-center gap-1 justify-between hover:bg-accent rounded-lg transition-colors',
          extraClasses,
          isLinkActive && '!bg-primary/10 !text-primary',
        )}
      >
        <div
          className={`w-full flex items-center justify-between gap-2 px-2 py-1.5 ${
            !Icon ? 'p-2' : ''
          }`}
        >
          <div className="flex items-center gap-2 justify-between w-full">
            <div className="flex items-center gap-2">
              {Icon && <Icon className={`size-4`} />}
              <span className={`text-sm`}>{label}</span>
            </div>
            {(label === 'Tables' || label === 'Todos' || label === 'MCP') && (
              <BetaBadge showTooltip={false} />
            )}
          </div>
          {locked && (
            <LockKeyhole className="size-4 stroke-[2px]" color="grey" />
          )}
        </div>
        {notification && !locked && (
          <Dot
            variant="destructive"
            className="absolute right-2 top-1/2 transform -translate-y-1/2 size-2 rounded-full "
          />
        )}
      </div>
    </Link>
  );
};

export type SidebarGroup = {
  name?: string;
  putEmptySpaceTop?: boolean;
  label: string;
  icon: React.ElementType;
  items: SidebarLink[];
  type: 'group';
  defaultOpen: boolean;
  open: boolean;
  setOpen: (open: boolean) => void;
  isActive?: (pathname: string) => boolean;
  separatorBefore?: boolean;
  separatorAfter?: boolean;
};

export type SidebarLink = {
  to: string;
  label: string;
  name?: string;
  icon?: React.ElementType;
  type: 'link';
  notification?: boolean;
  locked?: boolean;
  hasPermission?: boolean;
  showInEmbed?: boolean;
  isSubItem: boolean;
  isActive?: (pathname: string) => boolean;
  separatorBefore?: boolean;
  separatorAfter?: boolean;
};

export type SidebarItem = SidebarLink | SidebarGroup;

type SidebarProps = {
  children: React.ReactNode;
  items: SidebarItem[];
  isHomeDashboard?: boolean;
  hideSideNav?: boolean;
  hideHeader?: boolean;
  removeGutters?: boolean;
  removeBottomPadding?: boolean;
};
export function SidebarComponent({
  children,
  items,
  isHomeDashboard = false,
  hideSideNav = false,
  hideHeader = false,
  removeGutters = false,
  removeBottomPadding = false,
}: SidebarProps) {
  const { platform } = platformHooks.useCurrentPlatform();
  const { data: edition } = flagsHooks.useFlag<ApEdition>(ApFlagId.EDITION);
  const location = useLocation();
  const { checkAccess } = useAuthorization();

  const showProjectUsage =
    location.pathname.startsWith('/project') && edition !== ApEdition.COMMUNITY;
  const showConnectionsLink =
    location.pathname.startsWith('/project') &&
    checkAccess(Permission.READ_APP_CONNECTION);

  return (
    <div className="flex min-h-screen w-full">
      <div className="flex min-h-screen w-full">
        {!hideSideNav && (
          <Sidebar>
            <SidebarContent>
              <ApDashboardSidebarHeader isHomeDashboard={isHomeDashboard} />
              <SidebarSeparator />
              <SidebarContent className="gap-0">
                <ScrollArea className="h-[calc(100vh-100px)]">
                  {items.map((item, index) => (
                    <React.Fragment key={item.label}>
                      {item.separatorBefore && <SidebarSeparator />}
                      {item.type === 'group'
                        ? ApSidebarMenuGroup(item)
                        : ApSidebarMenuItem(item, index)}
                      {item.separatorAfter && <SidebarSeparator />}
                    </React.Fragment>
                  ))}

                  <SidebarGroup>
                    <SidebarGroupLabel>{t('Misc')}</SidebarGroupLabel>
                    <SidebarMenu>
                      <SidebarMenuItem>
                        <SidebarMenuButton asChild>
                          <SidebarPlatformAdminButton />
                        </SidebarMenuButton>
                      </SidebarMenuItem>
<<<<<<< HEAD
                      {!location.pathname.startsWith('/platform') && (
                        <SidebarMenuItem>
                          <SidebarMenuButton asChild>
                            <CustomTooltipLink
                              to={authenticationSession.appendProjectRoutePrefix(
                                projectSettingsRoutes.general,
                              )}
                              label={t('Project Settings')}
                              Icon={Settings}
                              isSubItem={false}
                              isActive={(pathname) =>
                                Object.values(projectSettingsRoutes).some(
                                  (route) => pathname.includes(route),
                                )
                              }
                            />
                          </SidebarMenuButton>
                        </SidebarMenuItem>
                      )}
=======
>>>>>>> 03118a01
                      {showConnectionsLink && (
                        <SidebarMenuItem>
                          <SidebarMenuButton asChild>
                            <CustomTooltipLink
                              to={authenticationSession.appendProjectRoutePrefix(
                                '/connections',
                              )}
                              label={t('Connections')}
                              Icon={Link2}
                              isSubItem={false}
                            />
                          </SidebarMenuButton>
                        </SidebarMenuItem>
                      )}
                    </SidebarMenu>
                  </SidebarGroup>
                </ScrollArea>
              </SidebarContent>
              <SidebarFooter className="pb-4">
                <SidebarMenu>
                  <SidebarInviteUserButton />
                </SidebarMenu>
                <SidebarMenu>
                  <HelpAndFeedback />
                </SidebarMenu>
                {showProjectUsage && <Separator />}
                {showProjectUsage && (
                  <SidebarMenu>
                    <UsageLimitsButton />
                  </SidebarMenu>
                )}
                {showProjectUsage && <Separator />}
                <SidebarUser />
              </SidebarFooter>
            </SidebarContent>
          </Sidebar>
        )}
        <div
          className={cn('flex-1 px-10 py-6', {
            'py-3': hideHeader,
            'px-0': removeGutters,
            'pb-0': removeBottomPadding,
          })}
        >
          {children}
        </div>
      </div>
      <ShowPoweredBy
        show={platform?.showPoweredBy && isHomeDashboard}
        position="absolute"
      />
    </div>
  );
}
function ApSidebarMenuItem(item: SidebarLink, index: number) {
  return (
    <React.Fragment key={item.label}>
      <SidebarGroup key={item.label} className="py-1">
        {item.name && <SidebarGroupLabel>{item.name}</SidebarGroupLabel>}
        <SidebarMenu className="gap-0 p-0">
          <SidebarMenuItem key={item.label}>
            <SidebarMenuButton asChild>
              <CustomTooltipLink
                to={item.to}
                label={item.label}
                Icon={item.icon}
                key={index}
                notification={item.notification}
                locked={item.locked}
                isActive={item.isActive}
                isSubItem={item.isSubItem}
              />
            </SidebarMenuButton>
          </SidebarMenuItem>
        </SidebarMenu>
      </SidebarGroup>
    </React.Fragment>
  );
}

function ApSidebarMenuGroup(item: SidebarGroup) {
  const location = useLocation();
  return (
    <React.Fragment key={item.label}>
      <SidebarGroup key={item.name} className="py-2">
        {item.name && <SidebarGroupLabel>{item.name}</SidebarGroupLabel>}
        <SidebarMenu className="py-0">
          <Collapsible
            defaultOpen={item.defaultOpen || item.isActive?.(location.pathname)}
            className="group/collapsible"
            onOpenChange={(open) => {
              item.setOpen(open);
            }}
          >
            <SidebarMenuItem>
              <CollapsibleTrigger asChild>
                <SidebarMenuButton className="py-0 gap-2  rounded-lg">
                  {item.icon && <item.icon className="size-4" />}
                  <span>{item.label}</span>
                  <SidebarMenuAction asChild>
                    {item.open ? <ChevronUpIcon /> : <ChevronDownIcon />}
                  </SidebarMenuAction>
                </SidebarMenuButton>
              </CollapsibleTrigger>
              <CollapsibleContent>
                <SidebarMenuSub>
                  {item.items.map((link, index) => (
                    <SidebarMenuSubItem key={link.label}>
                      <SidebarMenuButton asChild>
                        <CustomTooltipLink
                          to={link.to}
                          label={link.label}
                          Icon={link.icon}
                          key={index}
                          notification={link.notification}
                          locked={link.locked}
                          isActive={link.isActive}
                          isSubItem={link.isSubItem}
                        />
                      </SidebarMenuButton>
                    </SidebarMenuSubItem>
                  ))}
                </SidebarMenuSub>
              </CollapsibleContent>
            </SidebarMenuItem>
          </Collapsible>
        </SidebarMenu>
      </SidebarGroup>
    </React.Fragment>
  );
}<|MERGE_RESOLUTION|>--- conflicted
+++ resolved
@@ -39,7 +39,6 @@
 
 import { ShowPoweredBy } from '../../components/show-powered-by';
 import { platformHooks } from '../../hooks/platform-hooks';
-import { projectSettingsRoutes } from '../router/project-route-wrapper';
 
 import { ApDashboardSidebarHeader } from './ap-dashboard-sidebar-header';
 import { HelpAndFeedback } from './help-and-feedback';
@@ -212,28 +211,6 @@
                           <SidebarPlatformAdminButton />
                         </SidebarMenuButton>
                       </SidebarMenuItem>
-<<<<<<< HEAD
-                      {!location.pathname.startsWith('/platform') && (
-                        <SidebarMenuItem>
-                          <SidebarMenuButton asChild>
-                            <CustomTooltipLink
-                              to={authenticationSession.appendProjectRoutePrefix(
-                                projectSettingsRoutes.general,
-                              )}
-                              label={t('Project Settings')}
-                              Icon={Settings}
-                              isSubItem={false}
-                              isActive={(pathname) =>
-                                Object.values(projectSettingsRoutes).some(
-                                  (route) => pathname.includes(route),
-                                )
-                              }
-                            />
-                          </SidebarMenuButton>
-                        </SidebarMenuItem>
-                      )}
-=======
->>>>>>> 03118a01
                       {showConnectionsLink && (
                         <SidebarMenuItem>
                           <SidebarMenuButton asChild>
