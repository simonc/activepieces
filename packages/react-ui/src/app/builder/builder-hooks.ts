--- conflicted
+++ resolved
@@ -59,11 +59,8 @@
   allowCanvasPanning: boolean;
   saving: boolean;
   ExitRun: () => void;
-<<<<<<< HEAD
   selectStep(path: StepPathWithName | null): void;
-=======
   ExitStepSettings: () => void;
->>>>>>> 1718d4ec
   renameFlowClientSide: (newName: string) => void;
   setRun: (run: FlowRun, flowVersion: FlowVersion) => void;
   setLeftSidebar: (leftSidebar: LeftSideBarType) => void;
@@ -127,16 +124,12 @@
         leftSidebar: LeftSideBarType.NONE,
         rightSidebar: RightSideBarType.NONE,
       }),
-<<<<<<< HEAD
-    selectStep: (path: StepPathWithName | null) =>
-=======
     ExitStepSettings: () =>
       set({
         rightSidebar: RightSideBarType.NONE,
         selectedStep: null,
       }),
-    selectStep: (path: StepPathWithName) =>
->>>>>>> 1718d4ec
+    selectStep: (path: StepPathWithName | null) =>
       set({
         selectedStep: path,
         rightSidebar: path
