import { useDraggable } from '@dnd-kit/core';
import { TooltipTrigger } from '@radix-ui/react-tooltip';
import { Handle, Position } from '@xyflow/react';
import { t } from 'i18next';
import { ArrowRightLeft, CircleAlert, CopyPlus, Trash } from 'lucide-react';
import React, { useMemo, useState } from 'react';

import {
  StepPathWithName,
  builderSelectors,
  useBuilderStateContext,
} from '@/app/builder/builder-hooks';
import ImageWithFallback from '@/app/components/image-with-fallback';
import { Button } from '@/components/ui/button';
import { LoadingSpinner } from '@/components/ui/spinner';
import { Tooltip, TooltipContent } from '@/components/ui/tooltip';
import { UNSAVED_CHANGES_TOAST, useToast } from '@/components/ui/use-toast';
import { flowRunUtils } from '@/features/flow-runs/lib/flow-run-utils';
import { piecesHooks } from '@/features/pieces/lib/pieces-hook';
import { cn } from '@/lib/utils';
import {
  FlowOperationType,
  FlowRun,
  FlowRunStatus,
  StepLocationRelativeToParent,
  TriggerType,
  flowHelper,
  isNil,
} from '@activepieces/shared';

import { AP_NODE_SIZE, ApNode, DRAGGED_STEP_TAG } from '../flow-canvas-utils';

function getStepStatus(
  stepName: string | undefined,
  selectedStep: StepPathWithName | null,
  run: FlowRun | null,
) {
  if (!run || !stepName) {
    return undefined;
  }
  const state = builderSelectors.getStepOutputFromExecutionPath({
    selectedPath: selectedStep,
    stepName,
    executionState: run,
  });
  return state?.status;
}

const ApStepNode = React.memo(({ data }: { data: ApNode['data'] }) => {
  const { toast } = useToast();
  const [
    selectStepByName,
    setAllowCanvasPanning,
    isSelected,
    isDragging,
    clickOnNewNodeButton,
    selectedStep,
    run,
    readonly,
  ] = useBuilderStateContext((state) => [
    state.selectStepByName,
    state.setAllowCanvasPanning,
    state.selectedStep?.stepName === data.step?.name,
    state.activeDraggingStep === data.step?.name,
    state.clickOnNewNodeButton,
    state.selectedStep,
    state.run,
    state.readonly,
  ]);

  const deleteStep = useBuilderStateContext((state) => () => {
    state.applyOperation(
      {
        type: FlowOperationType.DELETE_ACTION,
        request: {
          name: data.step!.name,
        },
      },
      () => toast(UNSAVED_CHANGES_TOAST),
    );
    state.removeStepSelection();
  });

  const duplicateStep = useBuilderStateContext((state) => () => {
    state.applyOperation(
      {
        type: FlowOperationType.DUPLICATE_ACTION,
        request: {
          stepName: data.step!.name,
        },
      },
      () => toast(UNSAVED_CHANGES_TOAST),
    );
  });

  const { stepMetadata } = piecesHooks.useStepMetadata({
    step: data.step!,
  });

  const [toolbarOpen, setToolbarOpen] = useState(false);

  const isTrigger = flowHelper.isTrigger(data.step!.type);
  const isAction = flowHelper.isAction(data.step!.type);

  const stepName = data?.step?.name;

  const { attributes, listeners, setNodeRef } = useDraggable({
    id: data.step!.name,
    disabled: isTrigger || readonly,
    data: {
      type: DRAGGED_STEP_TAG,
    },
  });

  const stepOutputStatus = useMemo(
    () => getStepStatus(stepName, selectedStep, run),
    [stepName, selectedStep, run],
  );

  const showRunningIcon =
    isNil(stepOutputStatus) && run?.status === FlowRunStatus.RUNNING;
  const statusInfo = isNil(stepOutputStatus)
    ? undefined
    : flowRunUtils.getStatusIconForStep(stepOutputStatus);

  const handleStepClick = (e: React.MouseEvent<HTMLDivElement, MouseEvent>) => {
    const { type, name } = data.step!;
    if (type === TriggerType.EMPTY) {
      clickOnNewNodeButton('trigger', name, StepLocationRelativeToParent.AFTER);
      return;
    } else {
      selectStepByName(name);
    }
    e.stopPropagation();
  };

  return (
    <div
      id={data.step!.name}
      style={{
        height: `${AP_NODE_SIZE.stepNode.height}px`,
        width: `${AP_NODE_SIZE.stepNode.width}px`,
      }}
      className={cn(
        'transition-all border-box border rounded-sm border border-solid  border-border-300 relative',
        {
          'shadow-step-container': !isDragging,
          'border-primary': toolbarOpen || isSelected,
          'bg-background': !isDragging,
          'border-none': isDragging,
          'shadow-none': isDragging,
        },
      )}
      onClick={(e) => handleStepClick(e)}
      onMouseEnter={() => {
        setToolbarOpen(true && !readonly);
        setAllowCanvasPanning(false);
      }}
      onMouseLeave={() => {
        setToolbarOpen(false);
        setAllowCanvasPanning(true);
      }}
      key={data.step?.name}
      ref={setNodeRef}
      {...attributes}
      {...listeners}
    >
<<<<<<< HEAD
      <div className={cn('absolute left-0 top-0  rounded-sm w-full h-full',
        {
          'border-t-[3px] border-primary border-solid':
=======
      <div
        className={cn('absolute left-0 top-0 rounded-sm w-full h-full', {
          'shadow-selected-step-top-border-stub':
>>>>>>> dfce198f
            (isSelected || toolbarOpen) && !isDragging,
        })}
      ></div>
      <div className="px-2 h-full w-full  overflow-hidden">
        {!isDragging && (
          <>
            <div
              className={cn(
                'w-[40px] h-[70px] absolute right-[-50px] top-[20px] transition-opacity duration-300',
                {
                  'opacity-0': !toolbarOpen,
                  'opacity-100': toolbarOpen,
                },
              )}
            >
              <span className="text-sm text-muted-foreground">
                {data.step?.name}
              </span>
            </div>

            <div
              className=" h-full w-full "
              onClick={() => selectStepByName(data.step?.name)}
            >
              <div className="flex h-full items-center justify-between gap-3 w-full">
                <div className="flex items-center justify-center min-w-[46px] h-full">
                  <ImageWithFallback
                    width={40}
                    height={40}
                    src={stepMetadata?.logoUrl}
                    alt={stepMetadata?.displayName}
                  />
                </div>
                <div className="grow flex flex-col items-start justify-center min-w-0 w-full">
                  <div className="text-sm text-ellipsis overflow-hidden whitespace-nowrap w-full">
                    {data.step?.displayName}
                  </div>
                  <div className="text-xs text-muted-foreground text-ellipsis overflow-hidden whitespace-nowrap w-full">
                    {stepMetadata?.displayName}
                  </div>
                </div>
                <div className="w-4 flex items-center justify-center">
                  {statusInfo &&
                    React.createElement(statusInfo.Icon, {
                      className: cn('', {
                        'text-success-300': statusInfo.variant === 'success',
                        'text-destructive-300': statusInfo.variant === 'error',
                      }),
                    })}
                  {showRunningIcon && (
                    <LoadingSpinner className="w-4 h-4 text-primary"></LoadingSpinner>
                  )}
                  {!data.step?.valid && (
                    <Tooltip>
                      <TooltipTrigger asChild>
                        <CircleAlert className="text-warning"></CircleAlert>
                      </TooltipTrigger>
                      <TooltipContent side="bottom">
                        {t('Incomplete settings')}
                      </TooltipContent>
                    </Tooltip>
                  )}
                </div>
              </div>

              <div
                className={cn(
                  'w-[40px] h-[70px] absolute left-[-40px] top-[0px] transition-opacity duration-300',
                  {
                    'opacity-0 pointer-events-none': !toolbarOpen,
                    'opacity-100': toolbarOpen,
                  },
                )}
              >
                {!readonly && (
                  <div className="flex flex-col gap-2 items-center justify-center mr-4 h-full">
                    {isTrigger && stepName && (
                      <Tooltip>
                        <TooltipTrigger asChild>
                          <Button
                            variant="outline"
                            size="icon"
                            className="rounded-full"
                            onClick={(e) => {
                              if (!toolbarOpen) {
                                return;
                              }
                              clickOnNewNodeButton(
                                t('trigger'),
                                stepName,
                                StepLocationRelativeToParent.AFTER,
                              );
                              e.stopPropagation();
                            }}
                          >
                            <ArrowRightLeft className="w-4 h-4" />
                          </Button>
                        </TooltipTrigger>
                        <TooltipContent side="left">
                          {t('Replace Trigger')}
                        </TooltipContent>
                      </Tooltip>
                    )}
                    {isAction && (
                      <>
                        <Tooltip>
                          <TooltipTrigger asChild>
                            <Button
                              variant="outline"
                              size="icon"
                              className="rounded-full"
                              onClick={(e) => {
                                if (!toolbarOpen) {
                                  return;
                                }
                                deleteStep();
                                e.stopPropagation();
                              }}
                            >
                              <Trash className="w-4 h-4 text-destructive" />
                            </Button>
                          </TooltipTrigger>
                          <TooltipContent side="left">
                            {t('Delete step')}
                          </TooltipContent>
                        </Tooltip>
                        <Tooltip>
                          <TooltipTrigger asChild>
                            <Button
                              variant="outline"
                              size="icon"
                              className="rounded-full"
                              onClick={(e) => {
                                if (!toolbarOpen) {
                                  return;
                                }
                                duplicateStep();
                                e.stopPropagation();
                              }}
                            >
                              <CopyPlus className="w-4 h-4" />
                            </Button>
                          </TooltipTrigger>
                          <TooltipContent side="left">
                            {t('Duplicate step')}
                          </TooltipContent>
                        </Tooltip>
                      </>
                    )}
                  </div>
                )}
              </div>
            </div>
          </>
        )}

        <Handle
          type="source"
          style={{ opacity: 0 }}
          position={Position.Bottom}
        />
        <Handle type="target" position={Position.Top} style={{ opacity: 0 }} />
      </div>
    </div>
  );
});

ApStepNode.displayName = 'ApStepNode';
export { ApStepNode };<|MERGE_RESOLUTION|>--- conflicted
+++ resolved
@@ -1,9 +1,20 @@
+import {
+  FlowOperationType,
+  FlowRun,
+  FlowRunStatus,
+  StepLocationRelativeToParent,
+  TriggerType,
+  flowHelper,
+  isNil,
+} from '@activepieces/shared';
 import { useDraggable } from '@dnd-kit/core';
 import { TooltipTrigger } from '@radix-ui/react-tooltip';
 import { Handle, Position } from '@xyflow/react';
 import { t } from 'i18next';
 import { ArrowRightLeft, CircleAlert, CopyPlus, Trash } from 'lucide-react';
 import React, { useMemo, useState } from 'react';
+
+import { AP_NODE_SIZE, ApNode, DRAGGED_STEP_TAG } from '../flow-canvas-utils';
 
 import {
   StepPathWithName,
@@ -18,17 +29,6 @@
 import { flowRunUtils } from '@/features/flow-runs/lib/flow-run-utils';
 import { piecesHooks } from '@/features/pieces/lib/pieces-hook';
 import { cn } from '@/lib/utils';
-import {
-  FlowOperationType,
-  FlowRun,
-  FlowRunStatus,
-  StepLocationRelativeToParent,
-  TriggerType,
-  flowHelper,
-  isNil,
-} from '@activepieces/shared';
-
-import { AP_NODE_SIZE, ApNode, DRAGGED_STEP_TAG } from '../flow-canvas-utils';
 
 function getStepStatus(
   stepName: string | undefined,
@@ -165,15 +165,9 @@
       {...attributes}
       {...listeners}
     >
-<<<<<<< HEAD
-      <div className={cn('absolute left-0 top-0  rounded-sm w-full h-full',
-        {
+      <div
+        className={cn('absolute left-0 top-0  rounded-sm w-full h-full', {
           'border-t-[3px] border-primary border-solid':
-=======
-      <div
-        className={cn('absolute left-0 top-0 rounded-sm w-full h-full', {
-          'shadow-selected-step-top-border-stub':
->>>>>>> dfce198f
             (isSelected || toolbarOpen) && !isDragging,
         })}
       ></div>
