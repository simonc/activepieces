import { useSuspenseQuery } from '@tanstack/react-query';
import { t } from 'i18next';
import React from 'react';
<<<<<<< HEAD
import { useParams, Navigate, useSearchParams } from 'react-router-dom';
=======
import { Navigate, useParams, useSearchParams } from 'react-router-dom';
>>>>>>> 1648ff1a

import { useEmbedding } from '@/components/embed-provider';
import { useToast } from '@/components/ui/use-toast';
import { flagsHooks } from '@/hooks/flags-hooks';
import { api } from '@/lib/api';
import { ApEdition, ApFlagId, isNil } from '@activepieces/shared';

import { authenticationSession } from '../../lib/authentication-session';

const TokenCheckerWrapper: React.FC<{ children: React.ReactNode }> = ({
  children,
}) => {
  const { projectId } = useParams<{ projectId: string }>();
  const currentProjectId = authenticationSession.getProjectId();
  const { data: edition } = flagsHooks.useFlag<ApEdition>(ApFlagId.EDITION);

  const { toast } = useToast();
  const { data: isProjectValid, isError } = useSuspenseQuery<boolean, Error>({
    queryKey: ['switch-to-project', projectId],
    queryFn: async () => {
      if (edition === ApEdition.COMMUNITY) {
        return true;
      }
      if (isNil(projectId)) {
        return false;
      }
      try {
        await authenticationSession.switchToSession(projectId!);
        return true;
      } catch (error) {
        if (api.isError(error) && error.response?.status === 401) {
          toast({
            duration: 3000,
            title: t('Invalid Access'),
            description: t(
              'Either the project does not exist or you do not have access to it.',
            ),
          });
          authenticationSession.clearSession();
        }
        return false;
      }
    },
    retry: false,
    staleTime: Infinity,
  });

  if (isNil(currentProjectId) || isNil(projectId)) {
    return <Navigate to="/sign-in" replace />;
  }

  if (isError || !isProjectValid) {
    return <Navigate to="/404" replace />;
  }

  return <>{children}</>;
};

type RedirectToCurrentProjectRouteProps = {
  path: string;
  children: React.ReactNode;
};
const RedirectToCurrentProjectRoute: React.FC<
  RedirectToCurrentProjectRouteProps
> = ({ path, children }) => {
  const currentProjectId = authenticationSession.getProjectId();
  const params = useParams();
  const [searchParams] = useSearchParams();
  const { embedState } = useEmbedding();
  const [searchParams] = useSearchParams();
  if (isNil(currentProjectId)) {
    return <Navigate to="/sign-in" replace />;
  }
  if (embedState.isEmbedded) {
    return children;
  }

  const pathWithParams = `${path.startsWith('/') ? path : `/${path}`}`.replace(
    /:(\w+)/g,
    (_, param) => params[param] ?? '',
  );
<<<<<<< HEAD
  return (
    <Navigate
      to={`/projects/${currentProjectId}${pathWithParams}${
        searchParams ? '?' + searchParams.toString() : ''
      }`}
=======

  const searchParamsString = searchParams.toString();
  const pathWithParamsAndSearchParams = `${pathWithParams}${
    searchParamsString ? `?${searchParamsString}` : ''
  }`;

  return (
    <Navigate
      to={`/projects/${currentProjectId}${pathWithParamsAndSearchParams}`}
>>>>>>> 1648ff1a
      replace
    />
  );
};

interface ProjectRouterWrapperProps {
  path: string;
  element: React.ReactNode;
}

export const ProjectRouterWrapper = ({
  element,
  path,
}: ProjectRouterWrapperProps) => [
  {
    path: `/projects/:projectId${path.startsWith('/') ? path : `/${path}`}`,
    element: <TokenCheckerWrapper>{element}</TokenCheckerWrapper>,
  },
  {
    path,
    element: (
      <RedirectToCurrentProjectRoute path={path}>
        {element}
      </RedirectToCurrentProjectRoute>
    ),
  },
];<|MERGE_RESOLUTION|>--- conflicted
+++ resolved
@@ -1,11 +1,7 @@
 import { useSuspenseQuery } from '@tanstack/react-query';
 import { t } from 'i18next';
 import React from 'react';
-<<<<<<< HEAD
 import { useParams, Navigate, useSearchParams } from 'react-router-dom';
-=======
-import { Navigate, useParams, useSearchParams } from 'react-router-dom';
->>>>>>> 1648ff1a
 
 import { useEmbedding } from '@/components/embed-provider';
 import { useToast } from '@/components/ui/use-toast';
@@ -87,13 +83,6 @@
     /:(\w+)/g,
     (_, param) => params[param] ?? '',
   );
-<<<<<<< HEAD
-  return (
-    <Navigate
-      to={`/projects/${currentProjectId}${pathWithParams}${
-        searchParams ? '?' + searchParams.toString() : ''
-      }`}
-=======
 
   const searchParamsString = searchParams.toString();
   const pathWithParamsAndSearchParams = `${pathWithParams}${
@@ -103,7 +92,6 @@
   return (
     <Navigate
       to={`/projects/${currentProjectId}${pathWithParamsAndSearchParams}`}
->>>>>>> 1648ff1a
       replace
     />
   );
