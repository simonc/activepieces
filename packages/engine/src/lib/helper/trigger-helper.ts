--- conflicted
+++ resolved
@@ -24,7 +24,6 @@
 
     const variableService = new VariableService();
     const executionState = new ExecutionState();
-<<<<<<< HEAD
 
     const resolvedInput = await variableService.resolve({
       unresolvedInput: input,
@@ -32,12 +31,11 @@
       censorConnections: false,
     })
 
-=======
-    const { result, errors } = variableService.validateAndCast(await variableService.resolve(input, executionState), trigger.props);
+    const { result, errors } = variableService.validateAndCast(resolvedInput, trigger.props);
     if (Object.keys(errors).length > 0) {
       throw new Error(JSON.stringify(errors));
     }
->>>>>>> fbc64069
+
     const appListeners: Listener[] = [];
     const prefix = (params.hookType === TriggerHookType.TEST) ? 'test' : '';
     let scheduleOptions: ScheduleOptions = {
