--- conflicted
+++ resolved
@@ -13,10 +13,6 @@
             pieceVersion,
             pieceSource,
         })
-<<<<<<< HEAD
-
-=======
->>>>>>> d5ce8e26
         const piecePath = await pieceLoader.getPiecePath({ packageName, pieceSource })
         const module = await import(piecePath)
 
@@ -151,21 +147,12 @@
 
 async function loadPieceFromDistFolder(packageName: string): Promise<string | null> {
     const distPath = path.resolve('dist/packages/pieces')
-<<<<<<< HEAD
-    const entries = await utils.walk(distPath)
-    for await (const entry of entries) {
-=======
     const entries = (await utils.walk(distPath)).filter((entry) => entry.name === 'package.json')
     for (const entry of entries) {
->>>>>>> d5ce8e26
         try {
             const packageJsonPath = entry.path
             const packageJsonContent = await fs.readFile(packageJsonPath, 'utf-8')
             const packageJson = JSON.parse(packageJsonContent)
-<<<<<<< HEAD
-
-=======
->>>>>>> d5ce8e26
             if (packageJson.name === packageName) {
                 return path.dirname(packageJsonPath)
             }
