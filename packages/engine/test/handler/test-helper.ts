--- conflicted
+++ resolved
@@ -40,11 +40,7 @@
 }: {
     name: string
     loopItems: string
-<<<<<<< HEAD
-    firstLoopAction?: FlowAction 
-=======
     firstLoopAction?: FlowAction
->>>>>>> 22a33460
     skip?: boolean
 }): LoopOnItemsAction {
     return {
