<ng-container *ngIf="rightSidebarType$ | async as rightSidebarType">
  <app-step-type-sidebar [showTriggers]="rightSidebarType === sidebarType.TRIGGER_TYPE" *ngIf="
    rightSidebarType === sidebarType.STEP_TYPE ||
    rightSidebarType === sidebarType.TRIGGER_TYPE
  "></app-step-type-sidebar>


  <ng-container *ngIf="rightSidebarType === sidebarType.EDIT_STEP">
<<<<<<< HEAD
    <div class="ap-relative ap-h-full" #editStepSection [class.top-resizer-section]="(currentStep$ | async)?.type === TriggerType.WEBHOOK 
       ||(currentStep$ | async)?.type === ActionType.PIECE || (currentStep$ | async)?.type === ActionType.CODE ||
       ((currentStep$ | async)?.type === TriggerType.PIECE && (isCurrentStepPollingTrigger$ | async)) "
      [class.ap-transition-all]="animateSectionsHeightChange">
      <app-edit-step-sidebar>
      </app-edit-step-sidebar>
      <div *ngIf="currentStepPieceVersion$ | async as result"
        class=" ap-left-[0px] ap-bottom-[0px] ap-bg-white ap-body-2 !ap-text-description ap-w-full ap-px-4 ap-py-1 ap-z-40 ap-flex "
=======
    <div class="ap-relative ap-h-full" #editStepSection [class.top-resizer-section]="(currentStep$ | async)?.type === TriggerType.WEBHOOK ||
       (currentStep$ | async)?.type === TriggerType.PIECE " [class.ap-transition-all]="animateSectionsHeightChange">
      <app-edit-step-sidebar>
      </app-edit-step-sidebar>
      <div *ngIf="currentStepPieceVersion$ | async as result"
        class="ap-left-[0px] ap-bottom-[0px] ap-bg-white ap-body-2 !ap-text-description ap-w-full ap-px-4 ap-py-1 ap-z-50 ap-flex "
>>>>>>> da269427
        [class.ap-absolute]="!isOverflown(editStepSection)">
        <div class="ap-flex ap-items-center ap-gap-2 ap-cursor-pointer" [matTooltip]="result.tooltipText"
          (click)="openVersionDocs()">
          v{{result.version}} <div *ngIf="!result.latest"
            class="ap-rounded-full ap-border ap-border-warn ap-bg-warn ap-h-[8px] ap-w-[8px]">
          </div>
        </div>

      </div>
    </div>

    <ng-container *ngIf="currentStep$ | async as currentStep">
      <ng-container *ngIf="currentStep.type === TriggerType.WEBHOOK">
        <div class="resizer-area" #resizerArea>
          <ap-horizontal-sidebar-separator [resizerArea]="resizerArea" topStyle="calc( 100% - 10px )"
            (resetTopResizerSectionHeight)="resetTopResizerSectionHeight()" (resizerDragged)="resizerDragged($event)"
            (resizerDragStopped)="isResizerGrabbed=false" (resizerDragStarted)="resizerDragStarted()">
          </ap-horizontal-sidebar-separator>
        </div>
        <div class="bottom-resizer-section" #selectedStepResultContainer>
          <app-test-webhook-trigger></app-test-webhook-trigger>
        </div>
      </ng-container>
      <ng-container *ngIf="currentStep.type === ActionType.CODE">
        <div class="resizer-area" #resizerArea>
          <ap-horizontal-sidebar-separator [resizerArea]="resizerArea" topStyle="calc( 100% - 10px )"
            (resetTopResizerSectionHeight)="resetTopResizerSectionHeight()" (resizerDragged)="resizerDragged($event)"
            (resizerDragStopped)="isResizerGrabbed=false" (resizerDragStarted)="resizerDragStarted()">
          </ap-horizontal-sidebar-separator>
        </div>
        <div class="bottom-resizer-section" #selectedStepResultContainer>
          <app-test-code-step></app-test-code-step>
        </div>
      </ng-container>

      <ng-container *ngIf="currentStep.type === ActionType.PIECE">
        <div class="resizer-area" #resizerArea>
          <ap-horizontal-sidebar-separator [resizerArea]="resizerArea" topStyle="calc( 100% - 10px )"
            (resetTopResizerSectionHeight)="resetTopResizerSectionHeight()" (resizerDragged)="resizerDragged($event)"
            (resizerDragStopped)="isResizerGrabbed=false" (resizerDragStarted)="resizerDragStarted()">
          </ap-horizontal-sidebar-separator>
        </div>
        <div class="bottom-resizer-section" #selectedStepResultContainer>
          <app-test-piece-step></app-test-piece-step>
        </div>
      </ng-container>
    </ng-container>

    <ng-container *ngIf="isCurrentStepPieceWebhookTrigger$ | async">
      <div class="resizer-area" #resizerArea>
        <ap-horizontal-sidebar-separator [resizerArea]="resizerArea" topStyle="calc( 100% - 10px )"
          (resetTopResizerSectionHeight)="resetTopResizerSectionHeight()" (resizerDragged)="resizerDragged($event)"
          (resizerDragStarted)="resizerDragStarted()">
        </ap-horizontal-sidebar-separator>
      </div>
      <div class="bottom-resizer-section" #selectedStepResultContainer>
        <app-test-piece-webhook-trigger></app-test-piece-webhook-trigger>
      </div>
    </ng-container>

    <ng-container *ngIf="isCurrentStepPollingTrigger$ | async">
      <div class="resizer-area" #resizerArea>
        <ap-horizontal-sidebar-separator [resizerArea]="resizerArea" topStyle="calc( 100% - 10px )"
          (resetTopResizerSectionHeight)="resetTopResizerSectionHeight()" (resizerDragged)="resizerDragged($event)"
          (resizerDragStopped)="isResizerGrabbed=false" (resizerDragStarted)="resizerDragStarted()">
        </ap-horizontal-sidebar-separator>
      </div>
      <div class="bottom-resizer-section" #selectedStepResultContainer>
        <app-test-polling-trigger></app-test-polling-trigger>
      </div>
    </ng-container>


  </ng-container>

</ng-container>
<ng-container *ngIf="elevateResizer$ | async">

</ng-container><|MERGE_RESOLUTION|>--- conflicted
+++ resolved
@@ -6,23 +6,14 @@
 
 
   <ng-container *ngIf="rightSidebarType === sidebarType.EDIT_STEP">
-<<<<<<< HEAD
-    <div class="ap-relative ap-h-full" #editStepSection [class.top-resizer-section]="(currentStep$ | async)?.type === TriggerType.WEBHOOK 
-       ||(currentStep$ | async)?.type === ActionType.PIECE || (currentStep$ | async)?.type === ActionType.CODE ||
-       ((currentStep$ | async)?.type === TriggerType.PIECE && (isCurrentStepPollingTrigger$ | async)) "
+    <div class="ap-relative ap-h-full" #editStepSection
+      [class.top-resizer-section]="(currentStep$ | async)?.type === TriggerType.WEBHOOK ||
+       (currentStep$ | async)?.type === TriggerType.PIECE||(currentStep$ | async)?.type === ActionType.PIECE || (currentStep$ | async)?.type === ActionType.CODE "
       [class.ap-transition-all]="animateSectionsHeightChange">
       <app-edit-step-sidebar>
       </app-edit-step-sidebar>
       <div *ngIf="currentStepPieceVersion$ | async as result"
-        class=" ap-left-[0px] ap-bottom-[0px] ap-bg-white ap-body-2 !ap-text-description ap-w-full ap-px-4 ap-py-1 ap-z-40 ap-flex "
-=======
-    <div class="ap-relative ap-h-full" #editStepSection [class.top-resizer-section]="(currentStep$ | async)?.type === TriggerType.WEBHOOK ||
-       (currentStep$ | async)?.type === TriggerType.PIECE " [class.ap-transition-all]="animateSectionsHeightChange">
-      <app-edit-step-sidebar>
-      </app-edit-step-sidebar>
-      <div *ngIf="currentStepPieceVersion$ | async as result"
         class="ap-left-[0px] ap-bottom-[0px] ap-bg-white ap-body-2 !ap-text-description ap-w-full ap-px-4 ap-py-1 ap-z-50 ap-flex "
->>>>>>> da269427
         [class.ap-absolute]="!isOverflown(editStepSection)">
         <div class="ap-flex ap-items-center ap-gap-2 ap-cursor-pointer" [matTooltip]="result.tooltipText"
           (click)="openVersionDocs()">
