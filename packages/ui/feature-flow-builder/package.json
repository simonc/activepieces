--- conflicted
+++ resolved
@@ -6,11 +6,7 @@
     "@activepieces/ui/feature-folders-store": "0.0.1",
     "@activepieces/ui/feature-builder-store": "0.0.1",
     "@activepieces/ui/feature-builder-left-sidebar": "0.0.1",
-<<<<<<< HEAD
-    "@activepieces/shared": "0.10.110",
-=======
     "@activepieces/shared": "0.10.111",
->>>>>>> 44ae8de5
     "@activepieces/ui-canvas-utils": "0.0.1",
     "@activepieces/ui-feature-builder-header": "0.0.1",
     "@activepieces/ui/feature-builder-canvas": "0.0.1",
