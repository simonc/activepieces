import {
  Component,
  ElementRef,
  HostListener,
  NgZone,
  OnDestroy,
  OnInit,
  ViewChild,
} from '@angular/core';
import { ActivatedRoute } from '@angular/router';
import {
  BuilderSelectors,
  FlowItemDetailsActions,
} from '@activepieces/ui/feature-builder-store';
import { Store } from '@ngrx/store';
import {
  delay,
  firstValueFrom,
  map,
  Observable,
  of,
  switchMap,
  take,
  tap,
} from 'rxjs';
import { MatDrawerContainer } from '@angular/material/sidenav';
import { CdkDragMove } from '@angular/cdk/drag-drop';
import { MatSnackBar } from '@angular/material/snack-bar';
import { RunDetailsService } from '@activepieces/ui/feature-builder-left-sidebar';
import {
<<<<<<< HEAD
  FlowExecutionStatus,
  FlowOperationType,
  FlowTemplate,
=======
  ExecutionOutputStatus,
>>>>>>> f1521d26
  FlowVersion,
  TriggerType,
} from '@activepieces/shared';
import {
  LeftSideBarType,
  RightSideBarType,
} from '@activepieces/ui/feature-builder-store';
import {
  AppearanceService,
  FlagService,
  TestStepService,
  FlowBuilderService,
  WebSocketService,
  FlowRendererService,
} from '@activepieces/ui/common';
import {
  flowDisplayNameInRouteData,
} from '../../resolvers/builder-route-data';
import { BuilderAutocompleteMentionsDropdownService } from '@activepieces/ui/common';
import { PannerService } from '@activepieces/ui-canvas-utils';

@Component({
  selector: 'app-flow-builder',
  templateUrl: './flow-builder.component.html',
  styleUrls: ['./flow-builder.component.scss'],
})
export class FlowBuilderComponent implements OnInit, OnDestroy {
  @ViewChild('canvasWrapper') canvasWrapper?: ElementRef;
  @ViewChild('rightSideDrawer', { read: ElementRef })
  rightSideBar?: ElementRef<HTMLElement>;
  @ViewChild('leftSideDrawer', { read: ElementRef })
  leftSideBar?: ElementRef<HTMLElement>;
  rightSidebarWidth = '0';
  leftSideBarWidth = '0';
  leftSidebar$: Observable<LeftSideBarType>;
  rightSidebar$: Observable<RightSideBarType>;
  rightDrawerRect?: DOMRect;
  leftDrawerRect?: DOMRect;
  rightSidebarDragging = false;
  leftSidebarDragging = false;
  loadInitialData$: Observable<void> = new Observable<void>();
  isPanning$: Observable<boolean>;
  isDragging$: Observable<boolean>;
  TriggerType = TriggerType;
  testingStepSectionIsRendered$: Observable<boolean>;
  graphChanged$?: Observable<FlowVersion>;
  importTemplate$?: Observable<void>;
  dataInsertionPopupHidden$: Observable<boolean>;
  codeEditorOptions = {
    minimap: { enabled: false },
    theme: 'apTheme',
    language: 'typescript',
    readOnly: false,
    automaticLayout: true,
  };
  setTitle$?: Observable<void>;
  showPoweredByAp$: Observable<boolean>;
  viewedVersion$:Observable<FlowVersion>;
  constructor(
    private store: Store,
    private actRoute: ActivatedRoute,
    private ngZone: NgZone,
    private snackbar: MatSnackBar,
    private runDetailsService: RunDetailsService,
    private appearanceService: AppearanceService,
    private pannerService: PannerService,
    private testStepService: TestStepService,
    private flowRendererService: FlowRendererService,
    public builderService: FlowBuilderService,
    private flagService: FlagService,
    public builderAutocompleteService: BuilderAutocompleteMentionsDropdownService,
    private websocketService: WebSocketService,
  ) {
    this.viewedVersion$ = this.store.select(BuilderSelectors.selectViewedVersion);
    this.showPoweredByAp$ = this.flagService.getShowPoweredByAp();
    this.dataInsertionPopupHidden$ =
      this.builderAutocompleteService.currentAutocompleteInputId$.pipe(
        switchMap((val) => {
          if (val === null) {
            //wait for fade400ms animation to pass
            return of(true).pipe(delay(400));
          }
          return of(false);
        })
      );
    this.testingStepSectionIsRendered$ =
      this.testStepService.testingStepSectionIsRendered$.asObservable();
    this.isPanning$ = this.pannerService.isPanning$;
    this.isDragging$ = this.flowRendererService.isDragginStep$;
    this.loadInitialData$ = this.actRoute.data.pipe(
      tap((value) => {
          this.setTitle$ = this.appearanceService.setTitle(value[flowDisplayNameInRouteData])
      }),
      map(() => void 0)
    );

    this.leftSidebar$ = this.store.select(
      BuilderSelectors.selectCurrentLeftSidebarType
    );
    this.rightSidebar$ = this.store.select(
      BuilderSelectors.selectCurrentRightSideBarType
    );
  }

  @HostListener('mousemove', ['$event'])
  mouseMove(e: MouseEvent) {
    this.flowRendererService.clientMouseX = e.clientX;
    this.flowRendererService.clientMouseY = e.clientY;
  }
  ngOnDestroy(): void {
    this.websocketService.disconnect();
    this.snackbar.dismiss();
    this.runDetailsService.currentStepResult$.next(undefined);
    this.builderService.componentToShowInsidePortal$.next(undefined);
  }

  ngOnInit(): void {
    this.websocketService.connect()
    this.store.dispatch(FlowItemDetailsActions.loadFlowItemsDetails());
  }

  public get rightSideBarType() {
    return RightSideBarType;
  }

  public get instanceRunStatus() {
    return FlowExecutionStatus;
  }

  public get leftSideBarType() {
    return LeftSideBarType;
  }

  rightDrawerHandleDrag(
    dragMoveEvent: CdkDragMove,
    dragHandle: HTMLElement,
    builderContainer: MatDrawerContainer
  ) {
    this.ngZone.runOutsideAngular(() => {
      if (this.rightDrawerRect) {
        const width =
          this.rightDrawerRect.width + dragMoveEvent.distance.x * -1;
        this.rightSidebarWidth = `${width}px`;
        dragHandle.style.transform = `translate(0px, 0)`;
        builderContainer.updateContentMargins();
      }
    });
  }

  rightDrawerHandleDragStarted() {
    this.rightSidebarDragging = true;
    const targetSideBar = this.rightSideBar?.nativeElement;
    this.rightDrawerRect = targetSideBar?.getBoundingClientRect();
  }

  leftDrawerHandleDragStarted() {
    const targetSideBar = this.leftSideBar?.nativeElement;
    this.leftDrawerRect = targetSideBar?.getBoundingClientRect();
  }

  leftDrawerHandleDrag(
    dragMoveEvent: CdkDragMove,
    dragHandle: HTMLElement,
    builderContainer: MatDrawerContainer
  ) {
    this.leftSidebarDragging = true;
    this.ngZone.runOutsideAngular(() => {
      if (this.leftDrawerRect) {
        const width = this.leftDrawerRect.width + dragMoveEvent.distance.x;
        this.leftSideBarWidth = `${width}px`;
        dragHandle.style.transform = `translate(0px, 0)`;
        builderContainer.updateContentMargins();
      }
    });
  }

  rightDrawHandleDragStopped() {
    this.rightSidebarDragging = false;
  }

  leftDrawerHandleDragEnded() {
    this.leftSidebarDragging = false;
  }

  @HostListener('window:beforeunload', ['$event'])
  async onBeforeUnload(event: BeforeUnloadEvent) {
    const isSaving = await firstValueFrom(
      this.store.select(BuilderSelectors.selectIsSaving).pipe(take(1))
    );
    if (isSaving) {
      event.preventDefault();
      event.returnValue = false;
    }
  }


}<|MERGE_RESOLUTION|>--- conflicted
+++ resolved
@@ -28,13 +28,7 @@
 import { MatSnackBar } from '@angular/material/snack-bar';
 import { RunDetailsService } from '@activepieces/ui/feature-builder-left-sidebar';
 import {
-<<<<<<< HEAD
   FlowExecutionStatus,
-  FlowOperationType,
-  FlowTemplate,
-=======
-  ExecutionOutputStatus,
->>>>>>> f1521d26
   FlowVersion,
   TriggerType,
 } from '@activepieces/shared';
