--- conflicted
+++ resolved
@@ -22,11 +22,6 @@
             ">
                 <app-flow-right-sidebar></app-flow-right-sidebar>
               </div>
-<<<<<<< HEAD
-              <div *ngIf="showPoweredByAp$ | async" class="ap-absolute ap-pointer-events-none  ap-bottom-[20px] ap-right-[20px] ap-z-40">
-                <div class="ap-flex ap-pointer-events-none ap-items-center ap-justify-center">
-                  <ap-powered-by-activepieces></ap-powered-by-activepieces>
-=======
             </mat-drawer>
             <mat-drawer-content [class.no-transition]="rightSidebarDragging || leftSidebarDragging">
               <div class="box ap-relative ap-overflow-hidden ap-cursor-grab"
@@ -51,7 +46,6 @@
                     class="ap-absolute ap-left-[15px] ap-bottom-[80px] ap-bg-white ap-rounded-lg ap-z-40 ap-shadow-portal-ds">
                     <ng-template [cdkPortalOutlet]="builderService.componentToShowInsidePortal$ | async"> </ng-template>
                   </div>
->>>>>>> 22ebc940
                 </div>
               </div>
             </mat-drawer-content>
