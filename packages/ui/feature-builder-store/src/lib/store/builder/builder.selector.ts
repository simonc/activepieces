--- conflicted
+++ resolved
@@ -547,10 +547,9 @@
     }
   );
 };
-<<<<<<< HEAD
 const selectLastClickedAddBtnId = createSelector(selectCanvasState, (state) => {
   return state.clickedAddBtnId;
-=======
+});
 
 const selectFlowTriggerIsTested = createSelector(selectCurrentFlow, (flow) => {
   if (
@@ -568,7 +567,6 @@
     case TriggerType.PIECE:
       return !!flow.version.trigger.settings.inputUiInfo.currentSelectedData;
   }
->>>>>>> 23f245aa
 });
 export const BuilderSelectors = {
   selectReadOnly,
@@ -620,10 +618,7 @@
   selectHasFlowBeenPublished,
   selectStepResultsAccordion,
   selectStepDisplayNameAndDfsIndexForIterationOutput,
-<<<<<<< HEAD
   selectLastClickedAddBtnId,
-=======
   selectCurrentFlowFolderId,
   selectFlowTriggerIsTested,
->>>>>>> 23f245aa
 };