events{}
http {
    include /etc/nginx/mime.types;
    client_max_body_size 4m;
<<<<<<< HEAD
    add_header X-Frame-Options SAMEORIGIN always;
    add_header Content-Security-Policy "frame-ancestors 'self' http://localhost:*";
    add_header X-Content-Type-Options nosniff;
=======

    map $host $custom_headers {
        default "";
        cloud.activepieces.com "1";
    }
>>>>>>> 17261be5

    map $http_accept_language $accept_language {
        ~*^en en;
        ~*^fr fr;
        ~*^it it;
        ~*^de de;
        ~*^nl nl;
        ~*^ja ja;
        ~*^es es;
        ~*^id id;
        ~*^vi vi;
        ~*^zh zh;
        ~*^pt pt;
        ~*^hu hu;
        ~*^uk uk;
        ~*^bg bg;
    }

    server_tokens off;

    server {
        listen 80;
        server_name localhost;
        root /usr/share/nginx/html;
        index index.html;

        error_page 404 /404.html;
        location = /404.html {
            root /usr/share/nginx/html;
            try_files $uri $uri/ /index.html;
        }

        # Todo remove and apply to everyone
        if ($custom_headers) {
            add_header X-Frame-Options SAMEORIGIN always;
            add_header Content-Security-Policy "frame-ancestors 'self' http://localhost:*";
        }

        location /socket.io {
            proxy_pass http://localhost:3000/socket.io;
            proxy_http_version 1.1;
            proxy_set_header Upgrade $http_upgrade;
            proxy_set_header Connection "Upgrade";
            proxy_set_header Host $host;
        }

        location /api/ {
            proxy_pass http://localhost:3000/;
            proxy_http_version 1.1;
            proxy_set_header Upgrade $http_upgrade;
            proxy_set_header Connection "Upgrade";
            proxy_set_header Host $host;
        }

        # Fallback to default language if no preference defined by browser
        if ($accept_language ~ "^$") {
            set $accept_language "en";
        }

        location /assets/img/custom {
            alias /usr/share/nginx/html/en/assets/img/custom;
        }

        # Everything under the Angular application is always redirected to Angular in the
        # correct language
        location ~ ^/(fr|de|it|pt|nl|ja|es|zh|pt|vi|id|hu|uk|bg) {
            root /usr/share/nginx/html;
            try_files $uri $uri/ /$1/index.html?$args =404;
        }

        location ~ ^/(fr|de|it|pt|nl|ja|es|zh|pt|vi|id|hu|uk|bg)$ {
           rewrite ^/(fr|de|it|pt|nl|ja|es|zh|pt|vi|id|hu|uk|bg)$ /$1/ permanent;
        }

        location ~* \.(css|js|jpg|jpeg|png|gif|ico|svg)$ {
            add_header Strict-Transport-Security "max-age=31536000; includeSubDomains; preload" always;
            add_header Cache-Control "no-cache, no-store, must-revalidate, private";
            add_header Pragma "no-cache";
            add_header Expires "0";
        }

        # USe the default language for the root of the application
        location / {
           root /usr/share/nginx/html/en;
           try_files $uri $uri/ /index.html?$args =404;
        }
    }
}<|MERGE_RESOLUTION|>--- conflicted
+++ resolved
@@ -2,17 +2,11 @@
 http {
     include /etc/nginx/mime.types;
     client_max_body_size 4m;
-<<<<<<< HEAD
-    add_header X-Frame-Options SAMEORIGIN always;
-    add_header Content-Security-Policy "frame-ancestors 'self' http://localhost:*";
-    add_header X-Content-Type-Options nosniff;
-=======
 
     map $host $custom_headers {
         default "";
         cloud.activepieces.com "1";
     }
->>>>>>> 17261be5
 
     map $http_accept_language $accept_language {
         ~*^en en;
