import { ChangeDetectionStrategy, Component, OnInit } from '@angular/core';
import {
  BehaviorSubject,
  map,
  Observable,
  of,
  Subject,
  switchMap,
  tap,
} from 'rxjs';
import { Store } from '@ngrx/store';
import {
  NavigationCancel,
  NavigationEnd,
  NavigationError,
  NavigationStart,
  Router,
} from '@angular/router';
import { MatIconRegistry } from '@angular/material/icon';
import { DomSanitizer } from '@angular/platform-browser';

import {
  FlagService,
  CommonActions,
  AppearanceService,
  environment,
  PlatformService,
  FlowBuilderService,
} from '@activepieces/ui/common';
import { compareVersions } from 'compare-versions';
import { ApEdition, ApFlagId, LocalesEnum, User } from '@activepieces/shared';
import {
  TelemetryService,
  EmbeddingService,
  AuthenticationService,
  fadeInUp400ms,
  LocalesService,
} from '@activepieces/ui/common';
import { MatDialog } from '@angular/material/dialog';
import { Platform } from '@activepieces/ee-shared';
import { Socket } from 'ngx-socket-io';

interface UpgradeNotificationMetaDataInLocalStorage {
  latestVersion: string;
  ignoreNotification: boolean;
}
const upgradeNotificationMetadataKeyInLocalStorage =
  'upgardeNotificationMetadata';
@Component({
  selector: 'app-root',
  templateUrl: './app.component.html',
  styleUrls: ['./app.component.scss'],
  changeDetection: ChangeDetectionStrategy.OnPush,
  animations: [fadeInUp400ms],
})
export class AppComponent implements OnInit {
  routeLoader$: Observable<unknown>;
  loggedInUser$: Observable<User | undefined>;
  showUpgradeNotification$: Observable<boolean>;
  hideUpgradeNotification = false;
  openCommandBar$: Observable<void>;
  loading$: Subject<boolean> = new Subject();
  importTemplate$: Observable<void>;
  loadingTheme$: BehaviorSubject<boolean> = new BehaviorSubject(true);
  theme$: Observable<void>;
  setTitle$: Observable<void>;
  isCommunityEdition$: Observable<boolean>;
  embeddedRouteListener$: Observable<boolean>;
  redirect$?: Observable<Platform | undefined>;
  toggleLoading$: Observable<boolean>;
  constructor(
    public dialog: MatDialog,
    private store: Store,
    private apperanceService: AppearanceService,
    private authenticationService: AuthenticationService,
    private flagService: FlagService,
    private telemetryService: TelemetryService,
    private router: Router,
    private maticonRegistry: MatIconRegistry,
    private domSanitizer: DomSanitizer,
    private embeddedService: EmbeddingService,
    private localesService: LocalesService,
    private platformService: PlatformService,
<<<<<<< HEAD
    private socket: Socket
=======
    private builderService: FlowBuilderService
>>>>>>> a2b45d15
  ) {
    this.toggleLoading$ = this.builderService.loading$.pipe(
      tap((res) => {
        console.log('loading triggered');
        this.loading$.next(res);
      })
    );
    this.registerMaterialIcons();
    this.theme$ = this.apperanceService.setTheme().pipe(
      tap(() => this.loadingTheme$.next(false)),
      map(() => void 0)
    );
    this.embeddedRouteListener$ = this.createEmbeddingRoutesListener();
    this.routeLoader$ = this.createRouteListenerToToggleLoadingAndSetTitle();
    this.showUpgradeNotification$ =
      this.createListenerToToggleUpgradeNotification();
    this.rediectToCorrectLocale();
  }

  private registerMaterialIcons() {
    this.maticonRegistry.addSvgIcon(
      'search',
      this.domSanitizer.bypassSecurityTrustResourceUrl(
        '../assets/img/custom/search.svg'
      )
    );
    this.maticonRegistry.addSvgIcon(
      'custom_expand_less',
      this.domSanitizer.bypassSecurityTrustResourceUrl(
        '../assets/img/custom/expand_less.svg'
      )
    );
    this.maticonRegistry.addSvgIcon(
      'custom_expand_more',
      this.domSanitizer.bypassSecurityTrustResourceUrl(
        '../assets/img/custom/expand_more.svg'
      )
    );
  }

  ngOnInit(): void {
    this.loggedInUser$ = this.authenticationService.currentUserSubject.pipe(
      tap((user) => {
        const decodedToken = this.authenticationService.getDecodedToken();
        if (
          user == undefined ||
          Object.keys(user).length == 0 ||
          !decodedToken
        ) {
          this.store.dispatch(CommonActions.clearState());
          return;
        }
        this.store.dispatch(
          CommonActions.loadProjects({
            user: user,
            currentProjectId: decodedToken['projectId'],
          })
        );
        this.telemetryService.init(user);
      })
    );

    this.socket.connect();
  }

  getUpgradeNotificationMetadataInLocalStorage() {
    try {
      const localStorageValue = localStorage.getItem(
        upgradeNotificationMetadataKeyInLocalStorage
      );
      if (localStorageValue) {
        return JSON.parse(
          localStorageValue
        ) as UpgradeNotificationMetaDataInLocalStorage;
      }
      return null;
    } catch (e) {
      return null;
    }
  }
  ignoreUpgradeNotification() {
    const metadataInLocatStorage =
      this.getUpgradeNotificationMetadataInLocalStorage()!;
    metadataInLocatStorage.ignoreNotification = true;
    localStorage.setItem(
      upgradeNotificationMetadataKeyInLocalStorage,
      JSON.stringify(metadataInLocatStorage)
    );
    this.showUpgradeNotification$ = of(false);
  }
  openUpgradeDocs() {
    window.open(
      'https://www.activepieces.com/docs/install/docker#upgrading',
      '_blank',
      'noopener noreferrer'
    );
  }

  private createRouteListenerToToggleLoadingAndSetTitle() {
    return this.router.events.pipe(
      tap((event) => {
        if (
          event instanceof NavigationStart &&
          event.url.startsWith('/flows/')
        ) {
          this.loading$.next(true);
        }
        if (event instanceof NavigationEnd) {
          let route = this.router.routerState.root;

          while (route.firstChild) {
            route = route.firstChild;
          }
          const { title } = route.snapshot.data;
          if (title) {
            this.setTitle$ = this.apperanceService.setTitle(title);
          }
          this.loading$.next(false);
        }

        if (event instanceof NavigationCancel) {
          this.loading$.next(false);
        }
        if (event instanceof NavigationError) {
          this.loading$.next(false);
        }
      })
    );
  }

  private createListenerToToggleUpgradeNotification() {
    return this.flagService.getAllFlags().pipe(
      map((res) => {
        if (res[ApFlagId.EDITION] !== ApEdition.COMMUNITY) {
          return false;
        }
        const currentVersion =
          (res[ApFlagId.CURRENT_VERSION] as string) || '0.0.0';
        const latestVersion =
          (res[ApFlagId.LATEST_VERSION] as string) || '0.0.0';
        const upgradeNotificationMetadataInLocalStorage =
          this.getUpgradeNotificationMetadataInLocalStorage();
        if (!upgradeNotificationMetadataInLocalStorage) {
          localStorage.setItem(
            upgradeNotificationMetadataKeyInLocalStorage,
            JSON.stringify({
              latestVersion: latestVersion,
              ignoreNotification: false,
            })
          );
          return compareVersions(latestVersion, currentVersion) === 1;
        } else {
          localStorage.setItem(
            upgradeNotificationMetadataKeyInLocalStorage,
            JSON.stringify({
              latestVersion: latestVersion,
              ignoreNotification:
                upgradeNotificationMetadataInLocalStorage.ignoreNotification,
            })
          );
          return (
            (!upgradeNotificationMetadataInLocalStorage.ignoreNotification &&
              compareVersions(latestVersion, currentVersion) === 1) ||
            (compareVersions(
              latestVersion,
              upgradeNotificationMetadataInLocalStorage.latestVersion
            ) === 1 &&
              compareVersions(latestVersion, currentVersion) === 1)
          );
        }
      })
    );
  }

  private createEmbeddingRoutesListener() {
    return this.router.events.pipe(
      switchMap((routingEvent) => {
        return this.embeddedService.getIsInEmbedding$().pipe(
          tap((embedded) => {
            if (
              routingEvent instanceof NavigationStart &&
              routingEvent.url.startsWith('/embed') &&
              embedded
            ) {
              console.error('visiting /embed after init');
              this.router.navigate(['/'], { skipLocationChange: true });
            }
            if (embedded && routingEvent instanceof NavigationEnd) {
              this.embeddedService.activepiecesRouteChanged(this.router.url);
            }
          })
        );
      })
    );
  }
  private rediectToCorrectLocale() {
    if (environment.production) {
      //TODO: once we start having /en routes this logic should be altered to checking (if the localeFromBrowserUrl is undefined, switch to what is in localstorage)
      this.redirect$ = this.authenticationService.currentUserSubject.pipe(
        switchMap((usr) => {
          const platformId = this.authenticationService.getPlatformId();
          if (usr && platformId && Object.keys(usr).length > 0) {
            return this.platformService.getPlatform(platformId).pipe(
              tap((platform) => {
                this.redirectToUserLocale(platform.defaultLocale);
              })
            );
          }
          return of(undefined).pipe(
            tap(() => {
              return this.redirectToUserLocale();
            })
          );
        })
      );
    }
  }

  /**Redirects to user locale if there's a mismatch between locale stored in localStorage and locale specified in url */
  private redirectToUserLocale(platformDefaultLocale?: LocalesEnum) {
    const currentLocaleFromUrl =
      this.localesService.getCurrentLocaleFromBrowserUrlOrDefault();
    const currentLocaleFormLocalstorageOrDefault =
      this.localesService.getCurrentLocaleFromLocalStorage() ||
      platformDefaultLocale ||
      this.localesService.defaultLocale;
    if (currentLocaleFormLocalstorageOrDefault !== currentLocaleFromUrl) {
      this.localesService.setCurrentLocale(
        currentLocaleFormLocalstorageOrDefault
      );
      this.localesService.redirectToLocale(
        currentLocaleFormLocalstorageOrDefault
      );
    }
  }
}<|MERGE_RESOLUTION|>--- conflicted
+++ resolved
@@ -81,11 +81,8 @@
     private embeddedService: EmbeddingService,
     private localesService: LocalesService,
     private platformService: PlatformService,
-<<<<<<< HEAD
-    private socket: Socket
-=======
+    private socket: Socket,
     private builderService: FlowBuilderService
->>>>>>> a2b45d15
   ) {
     this.toggleLoading$ = this.builderService.loading$.pipe(
       tap((res) => {
