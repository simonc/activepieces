--- conflicted
+++ resolved
@@ -88,50 +88,6 @@
 
     this.setPiecesToShowInDropdown();
   }
-<<<<<<< HEAD
-  private fetchPieces() {
-    this.pieces$ = this.pieceMetadataService.getPiecesManifest().pipe(
-      map((pieces) => {
-        const coreSteps = [
-          ...this.pieceMetadataService.triggerItemsDetails.filter(
-            (d) => d.type !== TriggerType.EMPTY
-          ),
-          ...this.pieceMetadataService.coreFlowItemsDetails,
-        ].map((detail) => {
-          const nonePieceDetials =
-            this.pieceMetadataService.findNonPieceStepIcon(detail.type);
-          return {
-            displayName: detail.name,
-            logoUrl: nonePieceDetials.url,
-            name: nonePieceDetials.key,
-          };
-        });
-        const result = [
-          ...coreSteps,
-          ...pieces.map((p) => {
-            if (
-              CORE_PIECES_ACTIONS_NAMES.find((n) => p.name === n) ||
-              CORE_PIECES_TRIGGERS.find((n) => p.name === n)
-            ) {
-              return {
-                ...p,
-                logoUrl: corePieceIconUrl(p.name),
-              };
-            }
-            return p;
-          }),
-        ];
-        // sort result by display name
-        result.sort((a, b) => {
-          return a.displayName.localeCompare(b.displayName) > -1 ? 1 : -1;
-        });
-        return result;
-      }),
-      shareReplay(1)
-    );
-  }
-=======
->>>>>>> bf65c2d9
 
   writeValue(): void {
     //ignored
