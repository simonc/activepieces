--- conflicted
+++ resolved
@@ -1,30 +1,5 @@
-<<<<<<< HEAD
-<div class="ap-flex ap-flex-col ap-pt-8">
-  <ng-container *ngIf="!property.properties">
-    <div class="ap-mb-2 ap-flex ap-gap-2 ap-items-center">
-      <div class="ap-cursor-pointer" (click)="focusFirstInput()">
-        {{ property.displayName }}
-      </div>
-    </div>
-    <ng-container *ngFor="
-        let val of formArray.controls;
-        let idx = index;
-        let isLast = last;
-        let isFirst = first
-      ">
-      <div class="ap-flex" *ngIf="!(isLast && formArray.disabled && idx > 0)">
-        <div class="delete-btn-container">
-          <ap-icon-button *ngIf="formArray.enabled" [width]="9" [height]="9" iconFilename="delete.svg" [tooltipText]="
-              !deleteButton.isHovered && !valueInput.isHovered
-                ? ''
-                : 'Remove Item'
-            " class="delete-btn ap-z-40" [class.opacity-0]="!deleteButton.isHovered && !valueInput.isHovered"
-            apTrackHover #deleteButton="hoverTrackerDirective" (buttonClicked)="removeValue(idx)"></ap-icon-button>
-        </div>
-=======
 <div class="ap-flex ap-flex-col">
   <ng-container *ngIf="isAnArrayOfObjects(); then arrayOfObjects else arrayOfStrings"></ng-container>
->>>>>>> 3f4749fb
 
   <ng-template #arrayOfObjects>
     <div class="ap-mb-2 ap-flex ap-gap-2 ap-items-center">
