--- conflicted
+++ resolved
@@ -1,20 +1,14 @@
 import { Component } from '@angular/core';
-<<<<<<< HEAD
-import { FlagService, environment } from '@activepieces/ui/common';
-import { Observable, map } from 'rxjs';
-import { ApFlagId } from '@activepieces/shared';
 import { EmbeddingService } from '@activepieces/ee-components';
-=======
 import {
   DashboardService,
   FlagService,
   ProjectSelectors,
   environment,
 } from '@activepieces/ui/common';
-import { Observable } from 'rxjs';
+import { Observable, map } from 'rxjs';
 import { ApFlagId, Project } from '@activepieces/shared';
 import { Store } from '@ngrx/store';
->>>>>>> 0f99c18b
 
 @Component({
   templateUrl: './dashboard-container.component.html',
@@ -24,27 +18,21 @@
 export class DashboardContainerComponent {
   environment = environment;
   showCommunity$: Observable<boolean>;
-<<<<<<< HEAD
   isEmbedded$: Observable<boolean>;
   showSidnav$: Observable<boolean>;
+  isInPlatformRoute$: Observable<boolean>;
+  currentProject$: Observable<Project>;
   constructor(
     private flagService: FlagService,
-    private embeddedService: EmbeddingService
+    private embeddedService: EmbeddingService,
+    private dashboardService: DashboardService,
+    private store: Store
   ) {
     this.isEmbedded$ = this.embeddedService.getIsInEmbedding$();
     this.showSidnav$ = this.embeddedService
       .getState$()
       .pipe(map((state) => !state.hideSideNav));
 
-=======
-  isInPlatformRoute$: Observable<boolean>;
-  currentProject$: Observable<Project>;
-  constructor(
-    private flagService: FlagService,
-    private dashboardService: DashboardService,
-    private store: Store
-  ) {
->>>>>>> 0f99c18b
     this.showCommunity$ = this.flagService.isFlagEnabled(
       ApFlagId.SHOW_COMMUNITY
     );
