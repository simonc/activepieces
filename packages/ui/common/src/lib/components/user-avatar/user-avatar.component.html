<div class="ap-flex ap-justify-end">
    <div class="ap-typography-body-2 !ap-font-[600] ap-text-white ap-bg-avatar ap-rounded-full ap-px-[12px] ap-py-[7px] ap-cursor-pointer ap-text-center ap-min-w-[36px] ap-min-h-[36px]"
        [matMenuTriggerFor]="menu">
        {{ authenticationService.currentUser.email[0] | uppercase }}
    </div>
</div>
<mat-menu #menu="matMenu">
<<<<<<< HEAD

=======
    <div mat-menu-item (click)="showWhatIsNew()" *ngIf="showCommunity$ | async" i18n>
        What's new
    </div>
>>>>>>> ac20ed1e
    <!-- BEGIN EE -->
    <div mat-menu-item (click)="viewPlatformSettings()" *ngIf="showPlatform$ | async">
        Platform settings
    </div>
    <ng-container *ngIf="projectEnabled$ | async">
        <ng-container *ngIf="projects$ | async as projects">
            <ng-container *ngIf="selectedProject$ | async  as currentProject">
                <ng-container *ngIf="projects.length > 0">
                    <mat-menu #projectsMenu="matMenu">
                        <ng-container *ngIf="projects$ | async as projects">
                            <ng-container *ngIf="projects.length > 0">
                                <ng-container *ngFor="let project of projects$ | async; let i = index">
                                    <div mat-menu-item (click)="switchProject(project.id)">
                                        <div class="ap-flex ap-items-center ap-w-full ap-min-w-[200px] ">
                                            <div class="ap-max-w-[220px] ap-truncate" apCheckOverflow
                                                (isOverflowed)="$event? overflownProjectsNames[project.displayName]=project.displayName:null"
                                                [matTooltip]="overflownProjectsNames[project.displayName]">
                                                {{project.displayName}}
                                            </div>
                                            <ng-container *ngIf="currentProject.id === project.id">
                                                <div class="ap-flex-grow"></div>
                                                <svg-icon src="assets/img/custom/check.svg" [applyClass]="true"
                                                    class="ap-h-[20px] ap-w-[20px] ap-fill-primary"></svg-icon>
                                            </ng-container>
                                        </div>
                                    </div>
                                </ng-container>
                            </ng-container>
                        </ng-container>
                    </mat-menu>
                    <div mat-menu-item [matMenuTriggerFor]="projectsMenu">
                        <div class="ap-max-w-[220px] ap-truncate"
                            [matTooltip]="overflownProjectsNames[currentProject.displayName]">
                            Projects ({{currentProject.displayName}})
                        </div>

                    </div>
                </ng-container>
            </ng-container>
        </ng-container>
    </ng-container>
    <div class="ap-border-b ap-border-solid  ap-border-outline ap-mx-2"
        *ngIf="(projectEnabled$ | async) || (showPlatform$ | async) "></div>
    <!-- END EE -->
    <div mat-menu-item (click)="showWhatIsNew()" *ngIf="showCommunity$ | async">
        What's new
    </div>
    <div mat-menu-item (click)="viewPlans()" *ngIf="billingEnabled$ | async">
        Subscription
    </div>
    <div mat-menu-item (click)="goToDeveloperPage()">
        <div i18n>My Pieces</div>
    </div>
    <div mat-menu-item (click)="goToCommunity()" *ngIf="showCommunity$ | async">
        <div class="ap-flex ap-items-center ap-min-w-[214px]">Community <div class="ap-flex-grow"></div><svg-icon
                src="assets/img/custom/external-link.svg" class="ap-h-[16px] ap-w-[16px] ap-fill-[#989898]"></svg-icon>
        </div>
    </div>
    <div mat-menu-item (click)="logout()">
        <div class="ap-text-danger" i18n>Logout</div>
    </div>
</mat-menu>

<!-- BEGIN EE -->
<ng-container *ngIf="switchProject$ | async"></ng-container>
<!-- END EE --><|MERGE_RESOLUTION|>--- conflicted
+++ resolved
@@ -5,13 +5,6 @@
     </div>
 </div>
 <mat-menu #menu="matMenu">
-<<<<<<< HEAD
-
-=======
-    <div mat-menu-item (click)="showWhatIsNew()" *ngIf="showCommunity$ | async" i18n>
-        What's new
-    </div>
->>>>>>> ac20ed1e
     <!-- BEGIN EE -->
     <div mat-menu-item (click)="viewPlatformSettings()" *ngIf="showPlatform$ | async">
         Platform settings
