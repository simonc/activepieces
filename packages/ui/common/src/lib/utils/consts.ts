<<<<<<< HEAD
import { FlowTemplate } from '@activepieces/shared';

export const unexpectedErrorMessage = $localize`An unexpected error occured, please contact support`;
export const flowActionsUiInfo = {
  duplicate: {
    text: $localize`Duplicate`,
    icon: 'assets/img/custom/duplicate.svg',
  },
  import: {
    text: $localize`Import`,
    icon: 'assets/img/custom/import.svg',
  },
  export: {
    text: $localize`Export`,
    icon: 'assets/img/custom/download.svg',
  },
  delete: {
    text: $localize`Delete`,
    icon: 'assets/img/custom/trash.svg',
    note: $localize`This will permanently delete the flow, all its data and any background runs.
    You can't undo this action.`,
  },
  rename: {
    text: $localize`Rename`,
    icon: 'assets/img/custom/pencil-underline.svg',
  },
  share: {
    text: $localize`Share`,
    icon: 'assets/img/custom/share.svg',
  },
  move: {
    text: $localize`Move to...`,
    icon: 'assets/img/custom/move.svg',
  },
  iconSizeTailWind: 'ap-w-[20px] ap-h-[20px]',
};

export const downloadFlow = (flow: FlowTemplate) => {
  const blob = new Blob([JSON.stringify(flow, null, 2)], {
    type: 'application/json',
  });
  const url = URL.createObjectURL(blob);
  const link = document.createElement('a');
  link.href = url;
  link.download = `${flow.name}.json`;
  document.body.appendChild(link);
  link.click();
  document.body.removeChild(link);
  URL.revokeObjectURL(url);
};
=======
export const unexpectedErrorMessage = $localize`An unexpected error occured, please contact support`;
export const codeGeneratorTooltip = $localize`Write code with assistance from AI`;
export const disabledCodeGeneratorTooltip = $localize`Configure api key in the envrionment variables to generate code using AI`;
>>>>>>> ce52c086
<|MERGE_RESOLUTION|>--- conflicted
+++ resolved
@@ -1,7 +1,9 @@
-<<<<<<< HEAD
 import { FlowTemplate } from '@activepieces/shared';
 
 export const unexpectedErrorMessage = $localize`An unexpected error occured, please contact support`;
+export const codeGeneratorTooltip = $localize`Write code with assistance from AI`;
+export const disabledCodeGeneratorTooltip = $localize`Configure api key in the envrionment variables to generate code using AI`;
+
 export const flowActionsUiInfo = {
   duplicate: {
     text: $localize`Duplicate`,
@@ -49,8 +51,3 @@
   document.body.removeChild(link);
   URL.revokeObjectURL(url);
 };
-=======
-export const unexpectedErrorMessage = $localize`An unexpected error occured, please contact support`;
-export const codeGeneratorTooltip = $localize`Write code with assistance from AI`;
-export const disabledCodeGeneratorTooltip = $localize`Configure api key in the envrionment variables to generate code using AI`;
->>>>>>> ce52c086
