<div class="ap-inline-block" *ngIf="url">
    <div [style.padding]="paddingSize"
        class="ap-rounded-full ap-bg-white ap-border ap-border-solid ap-border-dividers ap-flex ap-items-center ap-justify-center">
        <img [src]="url" [style.height]="iconSize + 'px'" [style.width]="iconSize + 'px'" class="ap-object-contain">
    </div>
</div>

<div class="ap-inline-block ap-relative">
    <div *ngIf="moreIconsNumber > 0"
        [style.padding]="paddingSize"
        class="ap-rounded-full ap-bg-white ap-border ap-border-solid ap-border-dividers  ap-flex ap-items-center ap-justify-center ap-ml-[5px]">
        <img  [style.height]="iconSize + 'px'" [style.width]="iconSize + 'px'" class="ap-object-contain ap-invisible ">
        <div class="ap-absolute" [style.fontSize]="moreNumberFontSize">
<<<<<<< HEAD
            +{{moreIconsNumber}}
=======
           <b> +{{moreIconsNumber}}</b>
>>>>>>> 17a56180
        </div>
    </div>
</div><|MERGE_RESOLUTION|>--- conflicted
+++ resolved
@@ -11,11 +11,7 @@
         class="ap-rounded-full ap-bg-white ap-border ap-border-solid ap-border-dividers  ap-flex ap-items-center ap-justify-center ap-ml-[5px]">
         <img  [style.height]="iconSize + 'px'" [style.width]="iconSize + 'px'" class="ap-object-contain ap-invisible ">
         <div class="ap-absolute" [style.fontSize]="moreNumberFontSize">
-<<<<<<< HEAD
-            +{{moreIconsNumber}}
-=======
            <b> +{{moreIconsNumber}}</b>
->>>>>>> 17a56180
         </div>
     </div>
 </div>