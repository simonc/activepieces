export enum ActivepiecesClientEventName {
  CLIENT_INIT = 'CLIENT_INIT',
  CLIENT_ROUTE_CHANGED = 'CLIENT_ROUTE_CHANGED',
  CLIENT_NEW_CONNECTION_DIALOG_CLOSED = 'CLIENT_NEW_CONNECTION_DIALOG_CLOSED',
}

export interface ActivepiecesClientInit {
  type: ActivepiecesClientEventName.CLIENT_INIT;
}

export interface ActivepiecesClientRouteChanged {
  type: ActivepiecesClientEventName.CLIENT_ROUTE_CHANGED;
  data: {
    route: string;
  };
}
export interface ActivepiecesNewConnectionDialogClosed {
  type: ActivepiecesClientEventName.CLIENT_NEW_CONNECTION_DIALOG_CLOSED;
<<<<<<< HEAD
  data:{ newConnection?: { id: string; name: string } }
=======
  data:{ newConnectionId?:string } 
>>>>>>> 0b9f061d
}

type IframeWithWindow = HTMLIFrameElement & {contentWindow: Window}

export const NEW_CONNECTION_QUERY_PARAMS = {
  name: 'pieceName'
}
export type ActivepiecesClientEvent =
  | ActivepiecesClientInit
  | ActivepiecesClientRouteChanged;

export enum ActivepiecesVendorEventName {
  VENDOR_INIT = 'VENDOR_INIT',
  VENDOR_ROUTE_CHANGED = 'VENDOR_ROUTE_CHANGED',
}

export interface ActivepiecesVendorRouteChanged {
  type: ActivepiecesVendorEventName.VENDOR_ROUTE_CHANGED;
  data: {
    vendorRoute: string;
  };
}

export interface ActivepiecesVendorInit {
  type: ActivepiecesVendorEventName.VENDOR_INIT;
  data: {
    prefix: string;
    initialRoute: string;
    hideSidebar: boolean;
    disableNavigationInBuilder: boolean;
    hideFolders?:boolean;
  };
}
export const jwtTokenQueryParamName = "jwtToken"

class ActivepiecesEmbedded {
  _prefix = '';
  _initialRoute = '';
  _instanceUrl = '';
  _hideSidebar = false;
  _hideFolders = false;
  _disableNavigationInBuilder = true;
<<<<<<< HEAD
  _connectionsIframeInitialized = false;
  _resolveNewConnectionDialogClosed?: (result:  ActivepiecesNewConnectionDialogClosed['data'] ) => void;
  handleVendorNavigation?: (data: { route: string }) => void;
  handleClientNavigation?: (data: { route: string }) => void;
  _parentOrigin = window.location.origin;
  _connectionsIframe: HTMLIFrameElement | null = null;

=======
  handleVendorNavigation?: (data: { route: string }) => void;
  handleClientNavigation?: (data: { route: string }) => void;
  _connectionsIframeIsAuthenticated = false;
  parentOrigin = window.location.origin;
>>>>>>> 0b9f061d
  private createIframe({src}:{src:string})
  {
    const iframe = document.createElement('iframe');
    iframe.src = src;
    return iframe;
  }
<<<<<<< HEAD
  private connectoToEmbed ({instanceUrl,jwtToken,iframeContainer,client, isForConnections}: {
=======
  private connectoToEmbed ({instanceUrl,jwtToken,iframeContainer,client,callbackAfterAuthentication}: {
>>>>>>> 0b9f061d
    instanceUrl: string,
    jwtToken: string,
    iframeContainer: Element,
    client: ActivepiecesEmbedded,
<<<<<<< HEAD
    isForConnections?: boolean
=======
    callbackAfterAuthentication?: () => void
>>>>>>> 0b9f061d
  }
  ): IframeWithWindow {
    const iframe = this.createIframe({src:`${instanceUrl}/embed?${jwtTokenQueryParamName}=${jwtToken}`});
    iframeContainer.appendChild(iframe);
    if (!this.doesFrameHaveWindow(iframe)) {
      const error = 'Activepieces: iframe window not accessible';
      console.error(error);
      throw new Error(error);
    }
    const iframeWindow = iframe.contentWindow;
      window.addEventListener(
        'message',
        function (event: MessageEvent<ActivepiecesClientEvent>) {
          if (event.source === iframeWindow) {
            switch (event.data.type) {
              case ActivepiecesClientEventName.CLIENT_INIT: {
                const apEvent: ActivepiecesVendorInit = {
                  type: ActivepiecesVendorEventName.VENDOR_INIT,
                  data: {
                    prefix: client._prefix,
                    initialRoute:  client._initialRoute,
                    hideSidebar: client._hideSidebar,
                    disableNavigationInBuilder: client._disableNavigationInBuilder,
<<<<<<< HEAD
                  },
                };
                iframeWindow.postMessage(apEvent, '*');
                if(isForConnections)
                {
                  client._connectionsIframeInitialized = true;
                }
=======
                    hideFolders: client._hideFolders
                  },
                };
                iframeWindow.postMessage(apEvent, '*');
                if(callbackAfterAuthentication){ callbackAfterAuthentication() }
>>>>>>> 0b9f061d
                break;
              }
            }
          }
        }
      );
     return iframe;
  };
<<<<<<< HEAD
  configure({
    prefix,
=======
  _connectionsIframe: HTMLIFrameElement | null = null;
  configure({
    prefix,
    hideSidebar,
>>>>>>> 0b9f061d
    builder,
    containerId,
    jwtToken,
    instanceUrl,
<<<<<<< HEAD
    hideSidebar
=======
    hideFolders
>>>>>>> 0b9f061d
  }: {
    prefix?: string;
    hideSidebar?: boolean;
    builder?:{
      disableNavigation: boolean;
    },
<<<<<<< HEAD
=======
    hideFolders?:boolean;
>>>>>>> 0b9f061d
    containerId:string;
    jwtToken:string;
    instanceUrl:string;
  }) {
    this._prefix = prefix || '/';
    const newInitialRoute = !window.location.pathname.startsWith(this._prefix) ? '/' : '/' + window.location.pathname.substring(this._prefix.length);
    this._initialRoute = newInitialRoute || '/';
<<<<<<< HEAD
    this._hideSidebar =  hideSidebar|| false;
    this._instanceUrl = this.removeTrailingSlashes(instanceUrl);
    this._disableNavigationInBuilder = builder?.disableNavigation ?? false;
    this.initializeBuilderIframe({
      client: this,
      containerSelector: `#${containerId}`,
      instanceUrl,
=======
    this._hideSidebar = hideSidebar || false;
    this._instanceUrl = this.removeTrailingSlashes(instanceUrl);
    this._hideFolders = hideFolders?? false;
    this._disableNavigationInBuilder =  builder?.disableNavigation?? false;
    this.initializeBuilderIframe({
      client: this,
      containerSelector: `#${containerId}`,
      instanceUrl: this._instanceUrl,
>>>>>>> 0b9f061d
      jwtToken
    }); 
  }

<<<<<<< HEAD
  async connect({pieceName}:{pieceName:string}) {
=======
  connect({pieceName}:{pieceName:string}) {
>>>>>>> 0b9f061d
    if (!this._connectionsIframe || !this.doesFrameHaveWindow(this._connectionsIframe)) {
      console.error('Activepieces: connections iframe not found');
      return;
      }
<<<<<<< HEAD
      if(!this._connectionsIframeInitialized)
      {
        //wait for the connections iframe to be initialized
        await new Promise((resolve) => {
          const interval = setInterval(() => {
            if (this._connectionsIframeInitialized) {
              clearInterval(interval);
              resolve(null);
            }
          }, 300);
        });
      }
       const apEvent: ActivepiecesVendorRouteChanged = {
         type: ActivepiecesVendorEventName.VENDOR_ROUTE_CHANGED,
         data: {
          //added date so angular queryparams will be updated and open the dialog, because if you try to create two connections with the same piece, the second one will not open the dialog
           vendorRoute:`/embed/connections?${NEW_CONNECTION_QUERY_PARAMS.name}=${pieceName}&date=${Date.now()}`
         },
       };
    this._connectionsIframe.contentWindow.postMessage(apEvent, '*');
    this._connectionsIframe.style.display = 'block';
    return new Promise<ActivepiecesNewConnectionDialogClosed['data']>((resolve) => {
      this._resolveNewConnectionDialogClosed = resolve;
    });
 
  }
  private initializeBuilderIframe = ({client,containerSelector, instanceUrl,jwtToken}
    :{client: ActivepiecesEmbedded,
     containerSelector:string,
     instanceUrl:string,
      jwtToken:string }) => {
=======
     const authenticationCheckInterval= setInterval(()=>{
      if(this._connectionsIframeIsAuthenticated){
        clearInterval(authenticationCheckInterval);
        const apEvent: ActivepiecesVendorRouteChanged = {
          type: ActivepiecesVendorEventName.VENDOR_ROUTE_CHANGED,
          data: {
           //added date so angular queryparams will be updated and open the dialog, because if you try to create two connections with the same piece, the second one will not open the dialog
            vendorRoute:`/embed/connections?${NEW_CONNECTION_QUERY_PARAMS.name}=${pieceName}&date=${Date.now()}`
          },
        };
        if (!this._connectionsIframe || !this.doesFrameHaveWindow(this._connectionsIframe)) {
          console.error('Activepieces: connections iframe not found');
          return;
          }
        this._connectionsIframe.contentWindow.postMessage(apEvent, '*');
        this._connectionsIframe.style.display = 'block';
      }
      },300) 
  }
  private initializeBuilderIframe = ({client,containerSelector, instanceUrl, jwtToken, }
    :{client: ActivepiecesEmbedded,
     containerSelector:string,
     instanceUrl:string,
     jwtToken:string }) => {
>>>>>>> 0b9f061d
   const iframeContainer = document.querySelector(containerSelector);
   if(!iframeContainer) {
    console.error('Activepieces: iframe container not found');
    return;
   }
   const iframeWindow = this.connectoToEmbed({instanceUrl, jwtToken, iframeContainer, client}).contentWindow;
<<<<<<< HEAD
   this._connectionsIframe= this.connectoToEmbed({instanceUrl, jwtToken, iframeContainer:document.body, client, isForConnections:true});
=======
   this._connectionsIframe= this.connectoToEmbed({instanceUrl, jwtToken, iframeContainer:document.body, client, callbackAfterAuthentication: () => {client._connectionsIframeIsAuthenticated = true}});
>>>>>>> 0b9f061d
   const connectionsIframeStyle=['display:none','position:fixed','top:0','left:0','width:100%','height:100%','border:none'].join(';');
   this._connectionsIframe.style.cssText=connectionsIframeStyle
   this.checkForVendorRouteChanges(iframeWindow, client);
   this.checkForClientRouteChanges(client,iframeWindow);
   this.checkIfNewConnectionDialogClosed();
 };
 
 private checkForClientRouteChanges = (client: ActivepiecesEmbedded,source:Window) => {
   window.addEventListener(
     'message',
     function (event: MessageEvent<ActivepiecesClientRouteChanged>) {
       if (
         event.data.type === ActivepiecesClientEventName.CLIENT_ROUTE_CHANGED
         && event.source === source
     
       ) {
         let prefixStartsWithSlash = client._prefix.startsWith('/') ? client._prefix : `/${client._prefix}`;
         if (prefixStartsWithSlash === '/') {
           prefixStartsWithSlash = ''
         }
         let routeWithPrefix = prefixStartsWithSlash + event.data.data.route;
         if (!routeWithPrefix.startsWith("/")) {
           routeWithPrefix = '/' + routeWithPrefix
         }
         if (!client.handleClientNavigation) {
           this.history.replaceState({}, '', routeWithPrefix);
         } else {
           client.handleClientNavigation({ route: routeWithPrefix });
         }
       }
     }
   );
 };
 
 private checkForVendorRouteChanges = (
   iframeWindow: Window,
   client: ActivepiecesEmbedded
 ) => {
   let currentRoute = window.location.href;
   setInterval(() => {
     if (currentRoute !== window.location.href) {
       currentRoute = window.location.href;
       if (client.handleVendorNavigation) {
         client.handleVendorNavigation({ route: currentRoute });
       }
       const prefixStartsWithSlash = client._prefix.startsWith('/');
       const apEvent: ActivepiecesVendorRouteChanged = {
         type: ActivepiecesVendorEventName.VENDOR_ROUTE_CHANGED,
         data: {
           vendorRoute: this.extractRouteAfterPrefix(
             currentRoute,
             prefixStartsWithSlash
<<<<<<< HEAD
               ? client._parentOrigin + client._prefix
               : `${client._parentOrigin}/${client._prefix}`
=======
               ? client.parentOrigin + client._prefix
               : `${client.parentOrigin}/${client._prefix}`
>>>>>>> 0b9f061d
           ),
         },
       };
       iframeWindow.postMessage(apEvent, '*');
     }
   }, 50);
 };
 
  private extractRouteAfterPrefix(href: string, prefix: string) {
   return href.split(prefix)[1];
 }
 private doesFrameHaveWindow(frame: HTMLIFrameElement): frame is IframeWithWindow {
   return frame.contentWindow !== null;
 }
 private checkIfNewConnectionDialogClosed() {
 
    window.addEventListener(
      'message',
      (event: MessageEvent<ActivepiecesNewConnectionDialogClosed>)=> {
        if(this._connectionsIframe && this.doesFrameHaveWindow(this._connectionsIframe))
        {
        if (
          event.data.type === ActivepiecesClientEventName.CLIENT_NEW_CONNECTION_DIALOG_CLOSED
     
        ) {
          this._connectionsIframe.style.display = 'none';
<<<<<<< HEAD
          if(this._resolveNewConnectionDialogClosed)
          {
            this._resolveNewConnectionDialogClosed(event.data.data)
          }
=======
>>>>>>> 0b9f061d
        }
      }
  }

    );
 
}
private removeTrailingSlashes(str: string) {
  return str.endsWith('/')? str.slice(0,-1):str;
}


}

(window as any).activepieces = new ActivepiecesEmbedded();<|MERGE_RESOLUTION|>--- conflicted
+++ resolved
@@ -16,11 +16,7 @@
 }
 export interface ActivepiecesNewConnectionDialogClosed {
   type: ActivepiecesClientEventName.CLIENT_NEW_CONNECTION_DIALOG_CLOSED;
-<<<<<<< HEAD
   data:{ newConnection?: { id: string; name: string } }
-=======
-  data:{ newConnectionId?:string } 
->>>>>>> 0b9f061d
 }
 
 type IframeWithWindow = HTMLIFrameElement & {contentWindow: Window}
@@ -63,7 +59,6 @@
   _hideSidebar = false;
   _hideFolders = false;
   _disableNavigationInBuilder = true;
-<<<<<<< HEAD
   _connectionsIframeInitialized = false;
   _resolveNewConnectionDialogClosed?: (result:  ActivepiecesNewConnectionDialogClosed['data'] ) => void;
   handleVendorNavigation?: (data: { route: string }) => void;
@@ -71,32 +66,19 @@
   _parentOrigin = window.location.origin;
   _connectionsIframe: HTMLIFrameElement | null = null;
 
-=======
-  handleVendorNavigation?: (data: { route: string }) => void;
-  handleClientNavigation?: (data: { route: string }) => void;
-  _connectionsIframeIsAuthenticated = false;
-  parentOrigin = window.location.origin;
->>>>>>> 0b9f061d
+
   private createIframe({src}:{src:string})
   {
     const iframe = document.createElement('iframe');
     iframe.src = src;
     return iframe;
   }
-<<<<<<< HEAD
-  private connectoToEmbed ({instanceUrl,jwtToken,iframeContainer,client, isForConnections}: {
-=======
   private connectoToEmbed ({instanceUrl,jwtToken,iframeContainer,client,callbackAfterAuthentication}: {
->>>>>>> 0b9f061d
     instanceUrl: string,
     jwtToken: string,
     iframeContainer: Element,
     client: ActivepiecesEmbedded,
-<<<<<<< HEAD
-    isForConnections?: boolean
-=======
     callbackAfterAuthentication?: () => void
->>>>>>> 0b9f061d
   }
   ): IframeWithWindow {
     const iframe = this.createIframe({src:`${instanceUrl}/embed?${jwtTokenQueryParamName}=${jwtToken}`});
@@ -120,21 +102,11 @@
                     initialRoute:  client._initialRoute,
                     hideSidebar: client._hideSidebar,
                     disableNavigationInBuilder: client._disableNavigationInBuilder,
-<<<<<<< HEAD
-                  },
-                };
-                iframeWindow.postMessage(apEvent, '*');
-                if(isForConnections)
-                {
-                  client._connectionsIframeInitialized = true;
-                }
-=======
                     hideFolders: client._hideFolders
                   },
                 };
                 iframeWindow.postMessage(apEvent, '*');
                 if(callbackAfterAuthentication){ callbackAfterAuthentication() }
->>>>>>> 0b9f061d
                 break;
               }
             }
@@ -143,34 +115,21 @@
       );
      return iframe;
   };
-<<<<<<< HEAD
-  configure({
-    prefix,
-=======
-  _connectionsIframe: HTMLIFrameElement | null = null;
   configure({
     prefix,
     hideSidebar,
->>>>>>> 0b9f061d
     builder,
     containerId,
     jwtToken,
     instanceUrl,
-<<<<<<< HEAD
-    hideSidebar
-=======
     hideFolders
->>>>>>> 0b9f061d
   }: {
     prefix?: string;
     hideSidebar?: boolean;
     builder?:{
       disableNavigation: boolean;
     },
-<<<<<<< HEAD
-=======
     hideFolders?:boolean;
->>>>>>> 0b9f061d
     containerId:string;
     jwtToken:string;
     instanceUrl:string;
@@ -178,38 +137,23 @@
     this._prefix = prefix || '/';
     const newInitialRoute = !window.location.pathname.startsWith(this._prefix) ? '/' : '/' + window.location.pathname.substring(this._prefix.length);
     this._initialRoute = newInitialRoute || '/';
-<<<<<<< HEAD
     this._hideSidebar =  hideSidebar|| false;
     this._instanceUrl = this.removeTrailingSlashes(instanceUrl);
     this._disableNavigationInBuilder = builder?.disableNavigation ?? false;
-    this.initializeBuilderIframe({
-      client: this,
-      containerSelector: `#${containerId}`,
-      instanceUrl,
-=======
-    this._hideSidebar = hideSidebar || false;
-    this._instanceUrl = this.removeTrailingSlashes(instanceUrl);
     this._hideFolders = hideFolders?? false;
-    this._disableNavigationInBuilder =  builder?.disableNavigation?? false;
     this.initializeBuilderIframe({
       client: this,
       containerSelector: `#${containerId}`,
       instanceUrl: this._instanceUrl,
->>>>>>> 0b9f061d
       jwtToken
     }); 
   }
 
-<<<<<<< HEAD
   async connect({pieceName}:{pieceName:string}) {
-=======
-  connect({pieceName}:{pieceName:string}) {
->>>>>>> 0b9f061d
     if (!this._connectionsIframe || !this.doesFrameHaveWindow(this._connectionsIframe)) {
       console.error('Activepieces: connections iframe not found');
       return;
       }
-<<<<<<< HEAD
       if(!this._connectionsIframeInitialized)
       {
         //wait for the connections iframe to be initialized
@@ -234,50 +178,19 @@
     return new Promise<ActivepiecesNewConnectionDialogClosed['data']>((resolve) => {
       this._resolveNewConnectionDialogClosed = resolve;
     });
- 
-  }
-  private initializeBuilderIframe = ({client,containerSelector, instanceUrl,jwtToken}
-    :{client: ActivepiecesEmbedded,
-     containerSelector:string,
-     instanceUrl:string,
-      jwtToken:string }) => {
-=======
-     const authenticationCheckInterval= setInterval(()=>{
-      if(this._connectionsIframeIsAuthenticated){
-        clearInterval(authenticationCheckInterval);
-        const apEvent: ActivepiecesVendorRouteChanged = {
-          type: ActivepiecesVendorEventName.VENDOR_ROUTE_CHANGED,
-          data: {
-           //added date so angular queryparams will be updated and open the dialog, because if you try to create two connections with the same piece, the second one will not open the dialog
-            vendorRoute:`/embed/connections?${NEW_CONNECTION_QUERY_PARAMS.name}=${pieceName}&date=${Date.now()}`
-          },
-        };
-        if (!this._connectionsIframe || !this.doesFrameHaveWindow(this._connectionsIframe)) {
-          console.error('Activepieces: connections iframe not found');
-          return;
-          }
-        this._connectionsIframe.contentWindow.postMessage(apEvent, '*');
-        this._connectionsIframe.style.display = 'block';
-      }
-      },300) 
   }
   private initializeBuilderIframe = ({client,containerSelector, instanceUrl, jwtToken, }
     :{client: ActivepiecesEmbedded,
      containerSelector:string,
      instanceUrl:string,
      jwtToken:string }) => {
->>>>>>> 0b9f061d
    const iframeContainer = document.querySelector(containerSelector);
    if(!iframeContainer) {
     console.error('Activepieces: iframe container not found');
     return;
    }
    const iframeWindow = this.connectoToEmbed({instanceUrl, jwtToken, iframeContainer, client}).contentWindow;
-<<<<<<< HEAD
-   this._connectionsIframe= this.connectoToEmbed({instanceUrl, jwtToken, iframeContainer:document.body, client, isForConnections:true});
-=======
-   this._connectionsIframe= this.connectoToEmbed({instanceUrl, jwtToken, iframeContainer:document.body, client, callbackAfterAuthentication: () => {client._connectionsIframeIsAuthenticated = true}});
->>>>>>> 0b9f061d
+   this._connectionsIframe= this.connectoToEmbed({instanceUrl, jwtToken, iframeContainer:document.body, client, callbackAfterAuthentication: () => {client._connectionsIframeInitialized = true}});
    const connectionsIframeStyle=['display:none','position:fixed','top:0','left:0','width:100%','height:100%','border:none'].join(';');
    this._connectionsIframe.style.cssText=connectionsIframeStyle
    this.checkForVendorRouteChanges(iframeWindow, client);
@@ -330,13 +243,8 @@
            vendorRoute: this.extractRouteAfterPrefix(
              currentRoute,
              prefixStartsWithSlash
-<<<<<<< HEAD
                ? client._parentOrigin + client._prefix
                : `${client._parentOrigin}/${client._prefix}`
-=======
-               ? client.parentOrigin + client._prefix
-               : `${client.parentOrigin}/${client._prefix}`
->>>>>>> 0b9f061d
            ),
          },
        };
@@ -363,13 +271,10 @@
      
         ) {
           this._connectionsIframe.style.display = 'none';
-<<<<<<< HEAD
           if(this._resolveNewConnectionDialogClosed)
           {
             this._resolveNewConnectionDialogClosed(event.data.data)
           }
-=======
->>>>>>> 0b9f061d
         }
       }
   }
