import fs, { rm } from 'node:fs/promises'
import path from 'node:path'
import { cryptoUtils, fileSystemUtils } from '@activepieces/server-shared'
import { ExecutionMode } from '@activepieces/shared'
import { FastifyBaseLogger } from 'fastify'
import { CodeArtifact } from '../compute/engine-runner-types'
import { workerMachine } from '../utils/machine'
import { cacheState, NO_SAVE_GUARD } from './cache-state'
import { packageManager } from './package-manager'

const TS_CONFIG_CONTENT = `

{
    "compilerOptions": {
        "lib": ["es2022", "dom"],
        "module": "commonjs", 
        "target": "es2022",
        "esModuleInterop": true,
        "skipLibCheck": true,
        "forceConsistentCasingInFileNames": true,
        "noUnusedLocals": false,
        "noUnusedParameters": false,
        "strict": false,
        "strictPropertyInitialization": false,
        "strictNullChecks": false,
        "strictFunctionTypes": false,
        "strictBindCallApply": false,
        "noImplicitAny": false,
        "noImplicitThis": false,
        "noImplicitReturns": false,
        "noFallthroughCasesInSwitch": false
    }
}
`

const INVALID_ARTIFACT_TEMPLATE = `
    exports.code = async (params) => {
      throw new Error(\`\${ERROR_MESSAGE}\`);
    };
    `

const INVALID_ARTIFACT_ERROR_PLACEHOLDER = '${ERROR_MESSAGE}'


export const codeBuilder = (log: FastifyBaseLogger) => ({
    getCodesFolder({ codesFolderPath, flowVersionId }: { codesFolderPath: string, flowVersionId: string }): string {
        return path.join(codesFolderPath, flowVersionId)
    },
    async processCodeStep({
        artifact,
        codesFolderPath,
    }: ProcessCodeStepParams): Promise<void> {
        const { sourceCode, flowVersionId, name } = artifact
        const flowVersionPath = this.getCodesFolder({ codesFolderPath, flowVersionId })
        const codePath = path.join(flowVersionPath, name)
        log.debug({
            message: 'CodeBuilder#processCodeStep',
            sourceCode,
            name,
            codePath,
        })
<<<<<<< HEAD
        try {
            const currentHash = await cryptoUtils.hashObject(sourceCode)
            const cache = cacheState(codePath)
            await cache.getOrSetCache({
                key: codePath,
                cacheMiss: (key: string) => {
                    return key === currentHash
                },
                installFn: async () => {
                    const { code, packageJson } = sourceCode
    
                    const codeNeedCleanUp = await fileSystemUtils.fileExists(codePath)
                    if (codeNeedCleanUp) {
                        await rm(codePath, { recursive: true })
                    }
    
                    await fileSystemUtils.threadSafeMkdir(codePath)
    
    
    
                    await installDependencies({
                        path: codePath,
                        packageJson: getPackageJson(packageJson),
                        log,
                    })
    
                    await compileCode({
                        path: codePath,
                        code,
                        log,
                    })
                    return currentHash
                },
                skipSave: NO_SAVE_GUARD,
            })
        }
        catch (error: unknown) {
            log.error(error, `[CodeBuilder#processCodeStep], codePath: ${codePath}`)

            await handleCompilationError({
                codePath,
                error,
            })
        }
        
=======

        return memoryLock.runExclusive(`code-builder-${flowVersionId}-${name}`, async () => {
            try {
                const cache = cacheState(codePath)
                const cachedHash = await cache.cacheCheckState(codePath)
                const currentHash = await cryptoUtils.hashObject(sourceCode)

                if (cachedHash === currentHash) {
                    return
                }
                const { code, packageJson } = sourceCode

                const codeNeedCleanUp = await fileSystemUtils.fileExists(codePath)
                if (codeNeedCleanUp) {
                    await rm(codePath, { recursive: true })
                }

                await fileSystemUtils.threadSafeMkdir(codePath)



                await installDependencies({
                    path: codePath,
                    packageJson: getPackageJson(packageJson),
                    log,
                })

                await compileCode({
                    path: codePath,
                    code,
                    log,
                })

                await cache.setCache(codePath, currentHash)
            }
            catch (error: unknown) {
                log.error(error, `[CodeBuilder#processCodeStep], codePath: ${codePath}`)

                await handleCompilationError({
                    codePath,
                    error,
                })
            }
        })
>>>>>>> 07e34b18
    },
})

function getPackageJson(packageJson: string): string {
    const isPackagesAllowed = workerMachine.getSettings().EXECUTION_MODE !== ExecutionMode.SANDBOX_CODE_ONLY
    if (isPackagesAllowed) {
        const packageJsonObject = JSON.parse(packageJson)
        return JSON.stringify({
            ...packageJsonObject,
            dependencies: {
                '@types/node': '18.17.1',
                ...(packageJsonObject?.dependencies ?? {}),
            },
        })
    }

    return '{"dependencies":{}}'
}

const installDependencies = async ({
    path,
    packageJson,
    log,
}: InstallDependenciesParams): Promise<void> => {
    const packageJsonObject = JSON.parse(packageJson)
    const dependencies = Object.keys(packageJsonObject?.dependencies ?? {})
    await fs.writeFile(`${path}/package.json`, packageJson, 'utf8')
    if (dependencies.length === 0) {
        return
    }
    await packageManager(log).add({
        path,
        dependencies: Object.entries(packageJsonObject.dependencies).map(([dependency, spec]) => ({
            alias: dependency,
            spec: spec as string,
        })),
    })
}

const compileCode = async ({
    path,
    code,
    log,
}: CompileCodeParams): Promise<void> => {
    await fs.writeFile(`${path}/tsconfig.json`, TS_CONFIG_CONTENT, { encoding: 'utf8', flag: 'w' })
    await fs.writeFile(`${path}/index.ts`, code, { encoding: 'utf8', flag: 'w' })

    await packageManager(log).exec({
        path,
        command: 'tsc',
    })
}

const handleCompilationError = async ({
    codePath,
    error,
}: HandleCompilationErrorParams): Promise<void> => {
    const errorHasStdout = typeof error === 'object' && error && 'stdout' in error
    const stdoutError = errorHasStdout ? error.stdout : undefined
    const genericError = `${error ?? 'error compiling'}`
    const errorMessage = `Compilation Error ${stdoutError ?? genericError}`

    const invalidArtifactContent = INVALID_ARTIFACT_TEMPLATE.replace(
        INVALID_ARTIFACT_ERROR_PLACEHOLDER,
        errorMessage,
    )

    await fs.writeFile(`${codePath}/index.js`, invalidArtifactContent, 'utf8')
}


type ProcessCodeStepParams = {
    artifact: CodeArtifact
    codesFolderPath: string
    log: FastifyBaseLogger
}

type InstallDependenciesParams = {
    path: string
    packageJson: string
    log: FastifyBaseLogger
}

type CompileCodeParams = {
    path: string
    code: string
    log: FastifyBaseLogger
}

type HandleCompilationErrorParams = {
    codePath: string
    error: unknown
}<|MERGE_RESOLUTION|>--- conflicted
+++ resolved
@@ -59,7 +59,6 @@
             name,
             codePath,
         })
-<<<<<<< HEAD
         try {
             const currentHash = await cryptoUtils.hashObject(sourceCode)
             const cache = cacheState(codePath)
@@ -105,52 +104,6 @@
             })
         }
         
-=======
-
-        return memoryLock.runExclusive(`code-builder-${flowVersionId}-${name}`, async () => {
-            try {
-                const cache = cacheState(codePath)
-                const cachedHash = await cache.cacheCheckState(codePath)
-                const currentHash = await cryptoUtils.hashObject(sourceCode)
-
-                if (cachedHash === currentHash) {
-                    return
-                }
-                const { code, packageJson } = sourceCode
-
-                const codeNeedCleanUp = await fileSystemUtils.fileExists(codePath)
-                if (codeNeedCleanUp) {
-                    await rm(codePath, { recursive: true })
-                }
-
-                await fileSystemUtils.threadSafeMkdir(codePath)
-
-
-
-                await installDependencies({
-                    path: codePath,
-                    packageJson: getPackageJson(packageJson),
-                    log,
-                })
-
-                await compileCode({
-                    path: codePath,
-                    code,
-                    log,
-                })
-
-                await cache.setCache(codePath, currentHash)
-            }
-            catch (error: unknown) {
-                log.error(error, `[CodeBuilder#processCodeStep], codePath: ${codePath}`)
-
-                await handleCompilationError({
-                    codePath,
-                    error,
-                })
-            }
-        })
->>>>>>> 07e34b18
     },
 })
 
