--- conflicted
+++ resolved
@@ -166,11 +166,7 @@
                 log.info({
                     error,
                 }, 'Worker returned something in stderr')
-<<<<<<< HEAD
-                reject({ status: EngineResponseStatus.INTERNAL_ERROR, error: error })
-=======
                 reject({ status: EngineResponseStatus.INTERNAL_ERROR, error })
->>>>>>> da2e05b6
             })
 
             worker.on('exit', (code, signal) => {
