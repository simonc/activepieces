<<<<<<< HEAD
import { AgentJobData, OneTimeJobData, QueueName, rejectedPromiseHandler, RepeatingJobData, UserInteractionJobData, WebhookJobData } from '@activepieces/server-shared'
import { ConsumeJobRequest, ConsumeJobResponse, WebsocketClientEvent, WebsocketServerEvent, WorkerMachineHealthcheckRequest } from '@activepieces/shared'
=======
import { readdir, rmdir } from 'fs/promises'
import path from 'path'
import { AgentJobData, exceptionHandler, GLOBAL_CACHE_ALL_VERSIONS_PATH, JobData, JobStatus, LATEST_CACHE_VERSION, OneTimeJobData, QueueName, rejectedPromiseHandler, RepeatingJobData, UserInteractionJobData, WebhookJobData } from '@activepieces/server-shared'
import { isNil } from '@activepieces/shared'
>>>>>>> 927a88ab
import { FastifyBaseLogger } from 'fastify'
import { io, Socket } from 'socket.io-client'
import { agentJobExecutor } from './executors/agent-job-executor'
import { flowJobExecutor } from './executors/flow-job-executor'
import { repeatingJobExecutor } from './executors/repeating-job-executor'
import { userInteractionJobExecutor } from './executors/user-interaction-job-executor'
import { webhookExecutor } from './executors/webhook-job-executor'
import { engineRunner } from './runner'
import { engineRunnerSocket } from './runner/engine-runner-socket'
import { workerMachine } from './utils/machine'
import { inspect } from 'node:util';

let workerToken: string
let heartbeatInterval: NodeJS.Timeout
let socket: Socket

export const flowWorker = (log: FastifyBaseLogger) => ({
    async init({ workerToken: token }: { workerToken: string }): Promise<void> {
        rejectedPromiseHandler(deleteStaleCache(log), log)
        await engineRunnerSocket(log).init()

        workerToken = token

        const { url, path } = workerMachine.getSocketUrlAndPath()
        socket = io(url, {
            transports: ['websocket'],
            path,
            autoConnect: false,
            reconnection: true,
        })

        socket.auth = { token: workerToken, workerId: workerMachine.getWorkerId() }

        socket.on('connect', () => {
            log.info({
                message: 'Connected to server',
                workerId: workerMachine.getWorkerId(),
                socketId: socket.id,
            })
        })

        socket.on('disconnect', () => {
            log.info({
                message: 'Disconnected from server',
            })
        })

        socket.on('connect_error', (error) => {
            log.error({
                message: 'Socket connection error',
                error: error.message,
            })
        })

        socket.on('error', (error) => {
            log.error({
                message: 'Socket error',
                error: error.message,
            })
        })

        socket.on(WebsocketClientEvent.CONSUME_JOB_REQUEST, async (request: ConsumeJobRequest, callback: (data: unknown) => void) => {
            log.info({
                message: 'Received consume job request',
                jobId: request.jobId,
                queueName: request.queueName,
                attempsStarted: request.attempsStarted,
            })
            try {
                await consumeJob(request, log)
                const response: ConsumeJobResponse = {
                    success: true,
                }
                callback(response)
            } catch (error) {
                log.info({
                    message: 'Failed to consume job',
                    error,
                })
                const response: ConsumeJobResponse = {
                    success: false,
                    message: inspect(error),
                }
                callback(response)
            }
        })

        socket.connect()


        heartbeatInterval = setInterval(async () => {
            if (!socket.connected) {
                log.error({
                    message: 'Not connected to server, retrying...',
                })
                return
            }
            try {
                const request: WorkerMachineHealthcheckRequest = await workerMachine.getSystemInfo()
                const response = await socket.timeout(10000).emitWithAck(WebsocketServerEvent.MACHINE_HEARTBEAT, request)
                workerMachine.init(response, log)
            } catch (error) {
                log.error({
                    message: 'Failed to send heartbeat, retrying...',
                    error,
                })
            }
        }, 15000)

    },

    async close(): Promise<void> {
        await engineRunnerSocket(log).disconnect()

        if (socket) {
            socket.disconnect()
        }

        clearTimeout(heartbeatInterval)
        if (workerMachine.hasSettings()) {
            await engineRunner(log).shutdownAllWorkers()
        }
    },
})


async function consumeJob(request: ConsumeJobRequest, log: FastifyBaseLogger): Promise<void> {
    const { jobId, queueName, jobData, attempsStarted, engineToken } = request
    switch (queueName) {
        case QueueName.USERS_INTERACTION:
            await userInteractionJobExecutor(log).execute(jobData as unknown as UserInteractionJobData, engineToken, workerToken)
            break
        case QueueName.ONE_TIME:
            await flowJobExecutor(log).executeFlow(jobData as unknown as OneTimeJobData, attempsStarted, engineToken)
            break
        case QueueName.SCHEDULED:
            await repeatingJobExecutor(log).executeRepeatingJob({
                jobId,
                data: jobData as unknown as RepeatingJobData,
                engineToken,
                workerToken,
            })
            break
        case QueueName.WEBHOOK: {
            await webhookExecutor(log).consumeWebhook(jobId, jobData as unknown as WebhookJobData, engineToken, workerToken)
            break
        }
        case QueueName.AGENTS: {
            await agentJobExecutor(log).executeAgent({
                jobData: jobData as unknown as AgentJobData,
                engineToken,
                workerToken,
            })
            break
        }
    }
<<<<<<< HEAD
=======
}

async function markJobAsCompleted(queueName: QueueName, engineToken: string, log: FastifyBaseLogger): Promise<void> {
    switch (queueName) {
        case QueueName.ONE_TIME: {
            // This is will be marked as completed in update-run endpoint
            break
        }
        case QueueName.AGENTS:
        case QueueName.USERS_INTERACTION:
        case QueueName.SCHEDULED:
        case QueueName.WEBHOOK: {
            await engineApiService(engineToken, log).updateJobStatus({
                status: JobStatus.COMPLETED,
                queueName,
            })
        }
    }
}

async function deleteStaleCache(log: FastifyBaseLogger): Promise<void> {
    try {
        const cacheDir = path.resolve(GLOBAL_CACHE_ALL_VERSIONS_PATH)
        const entries = await readdir(cacheDir, { withFileTypes: true })

        for (const entry of entries) {
            if (entry.isDirectory() && entry.name !== LATEST_CACHE_VERSION) {
                await rmdir(path.join(cacheDir, entry.name), { recursive: true })
            }
        }
    }
    catch (error) {
        exceptionHandler.handle(error, log)
    }
>>>>>>> 927a88ab
}<|MERGE_RESOLUTION|>--- conflicted
+++ resolved
@@ -1,12 +1,5 @@
-<<<<<<< HEAD
-import { AgentJobData, OneTimeJobData, QueueName, rejectedPromiseHandler, RepeatingJobData, UserInteractionJobData, WebhookJobData } from '@activepieces/server-shared'
+import { AgentJobData, exceptionHandler, GLOBAL_CACHE_ALL_VERSIONS_PATH, LATEST_CACHE_VERSION, OneTimeJobData, QueueName, rejectedPromiseHandler, RepeatingJobData, UserInteractionJobData, WebhookJobData } from '@activepieces/server-shared'
 import { ConsumeJobRequest, ConsumeJobResponse, WebsocketClientEvent, WebsocketServerEvent, WorkerMachineHealthcheckRequest } from '@activepieces/shared'
-=======
-import { readdir, rmdir } from 'fs/promises'
-import path from 'path'
-import { AgentJobData, exceptionHandler, GLOBAL_CACHE_ALL_VERSIONS_PATH, JobData, JobStatus, LATEST_CACHE_VERSION, OneTimeJobData, QueueName, rejectedPromiseHandler, RepeatingJobData, UserInteractionJobData, WebhookJobData } from '@activepieces/server-shared'
-import { isNil } from '@activepieces/shared'
->>>>>>> 927a88ab
 import { FastifyBaseLogger } from 'fastify'
 import { io, Socket } from 'socket.io-client'
 import { agentJobExecutor } from './executors/agent-job-executor'
@@ -18,6 +11,8 @@
 import { engineRunnerSocket } from './runner/engine-runner-socket'
 import { workerMachine } from './utils/machine'
 import { inspect } from 'node:util';
+import path from 'node:path'
+import { readdir, rmdir } from 'node:fs/promises'
 
 let workerToken: string
 let heartbeatInterval: NodeJS.Timeout
@@ -163,26 +158,6 @@
             break
         }
     }
-<<<<<<< HEAD
-=======
-}
-
-async function markJobAsCompleted(queueName: QueueName, engineToken: string, log: FastifyBaseLogger): Promise<void> {
-    switch (queueName) {
-        case QueueName.ONE_TIME: {
-            // This is will be marked as completed in update-run endpoint
-            break
-        }
-        case QueueName.AGENTS:
-        case QueueName.USERS_INTERACTION:
-        case QueueName.SCHEDULED:
-        case QueueName.WEBHOOK: {
-            await engineApiService(engineToken, log).updateJobStatus({
-                status: JobStatus.COMPLETED,
-                queueName,
-            })
-        }
-    }
 }
 
 async function deleteStaleCache(log: FastifyBaseLogger): Promise<void> {
@@ -199,5 +174,4 @@
     catch (error) {
         exceptionHandler.handle(error, log)
     }
->>>>>>> 927a88ab
 }