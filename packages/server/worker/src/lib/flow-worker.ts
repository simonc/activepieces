<<<<<<< HEAD
import { AgentJobData, OneTimeJobData, QueueName, rejectedPromiseHandler, RepeatingJobData, UserInteractionJobData, WebhookJobData } from '@activepieces/server-shared'
import { ConsumeJobRequest, ConsumeJobResponse, ConsumeJobResponseStatus, WebsocketClientEvent, WebsocketServerEvent, WorkerMachineHealthcheckRequest } from '@activepieces/shared'
import { FastifyBaseLogger } from 'fastify'
import { io, Socket } from 'socket.io-client'
=======
import { inspect } from 'util'
import { rejectedPromiseHandler } from '@activepieces/server-shared'
import { ConsumeJobRequest, ConsumeJobResponse, ConsumeJobResponseStatus, WebsocketClientEvent, WebsocketServerEvent, WorkerJobType, WorkerMachineHealthcheckRequest } from '@activepieces/shared'
import { FastifyBaseLogger } from 'fastify'
import { io, Socket } from 'socket.io-client'
import { workerCache } from './cache/worker-cache'
>>>>>>> da2e05b6
import { agentJobExecutor } from './executors/agent-job-executor'
import { executeTriggerExecutor } from './executors/execute-trigger-executor'
import { flowJobExecutor } from './executors/flow-job-executor'
import { renewWebhookExecutor } from './executors/renew-webhook-executor'
import { userInteractionJobExecutor } from './executors/user-interaction-job-executor'
import { webhookExecutor } from './executors/webhook-job-executor'
import { engineRunner } from './runner'
import { engineRunnerSocket } from './runner/engine-runner-socket'
import { workerMachine } from './utils/machine'
import { workerCache } from './cache/worker-cache'
import { inspect } from 'util'

let workerToken: string
let heartbeatInterval: NodeJS.Timeout
let socket: Socket

export const flowWorker = (log: FastifyBaseLogger) => ({
    async init({ workerToken: token }: { workerToken: string }): Promise<void> {
        rejectedPromiseHandler(workerCache(log).deleteStaleCache(), log)
        await engineRunnerSocket(log).init()

        workerToken = token

        const { url, path } = workerMachine.getSocketUrlAndPath()
        socket = io(url, {
            transports: ['websocket'],
            path,
            autoConnect: false,
            reconnection: true,
        })

        socket.auth = { token: workerToken, workerId: workerMachine.getWorkerId() }

        socket.on('connect', () => {
            log.info({
                message: 'Connected to server',
                workerId: workerMachine.getWorkerId(),
                socketId: socket.id,
            })
        })

        socket.on('disconnect', () => {
            log.info({
                message: 'Disconnected from server',
            })
        })

        socket.on('connect_error', (error) => {
            log.error({
                message: 'Socket connection error',
                error: error.message,
            })
        })

        socket.on('error', (error) => {
            log.error({
                message: 'Socket error',
                error: error.message,
            })
        })

        socket.on(WebsocketClientEvent.CONSUME_JOB_REQUEST, async (request: ConsumeJobRequest, callback: (data: unknown) => void) => {
            log.info({
                message: 'Received consume job request',
                jobId: request.jobId,
<<<<<<< HEAD
                queueName: request.queueName,
=======
>>>>>>> da2e05b6
                attempsStarted: request.attempsStarted,
            })
            try {
                const response: ConsumeJobResponse = await consumeJob(request, log)
                callback(response)
<<<<<<< HEAD
            } catch (error) {
                log.info({
                    message: 'Failed to consume job',
                    error,
                })
                const response: ConsumeJobResponse = {
                    status: ConsumeJobResponseStatus.INTERNAL_ERROR,
                    errorMessage: inspect(error),
                }
                callback(response)
            }
=======
            }
            catch (error) {
                log.info({
                    message: 'Failed to consume job',
                    error,
                })
                const response: ConsumeJobResponse = {
                    status: ConsumeJobResponseStatus.INTERNAL_ERROR,
                    errorMessage: inspect(error),
                }
                callback(response)
            }
>>>>>>> da2e05b6
        })

        socket.connect()


        heartbeatInterval = setInterval(async () => {
            if (!socket.connected) {
                log.error({
                    message: 'Not connected to server, retrying...',
                })
                return
            }
            try {
                const request: WorkerMachineHealthcheckRequest = await workerMachine.getSystemInfo()
                const response = await socket.timeout(10000).emitWithAck(WebsocketServerEvent.MACHINE_HEARTBEAT, request)
                await workerMachine.init(response, log)
            }
            catch (error) {
                log.error({
                    message: 'Failed to send heartbeat, retrying...',
                    error,
                })
            }
        }, 15000)

    },

    async close(): Promise<void> {
        await engineRunnerSocket(log).disconnect()

        if (socket) {
            socket.disconnect()
        }

        clearTimeout(heartbeatInterval)
        if (workerMachine.hasSettings()) {
            await engineRunner(log).shutdownAllWorkers()
        }
    },
})


async function consumeJob(request: ConsumeJobRequest, log: FastifyBaseLogger): Promise<ConsumeJobResponse> {
<<<<<<< HEAD
    const { jobId, queueName, jobData, attempsStarted, engineToken } = request
    switch (queueName) {
        case QueueName.USERS_INTERACTION:
            await userInteractionJobExecutor(log).execute(jobData as unknown as UserInteractionJobData, engineToken, workerToken)
            return {
                status: ConsumeJobResponseStatus.OK,
            }
        case QueueName.ONE_TIME:
            await flowJobExecutor(log).executeFlow(jobData as unknown as OneTimeJobData, attempsStarted, engineToken)
            return {
                status: ConsumeJobResponseStatus.OK,
            }
        case QueueName.SCHEDULED:
            return repeatingJobExecutor(log).executeRepeatingJob({
                jobId,
                data: jobData as unknown as RepeatingJobData,
                engineToken,
                workerToken,
            })

        case QueueName.WEBHOOK: {
            return webhookExecutor(log).consumeWebhook(jobId, jobData as unknown as WebhookJobData, engineToken, workerToken)
        }
        case QueueName.AGENTS: {
            await agentJobExecutor(log).executeAgent({
                jobData: jobData as unknown as AgentJobData,
=======
    const { jobId, jobData, attempsStarted, engineToken } = request
    switch (jobData.jobType) {
        case WorkerJobType.EXECUTE_EXTRACT_PIECE_INFORMATION:
        case WorkerJobType.EXECUTE_PROPERTY:
        case WorkerJobType.EXECUTE_TOOL:
        case WorkerJobType.EXECUTE_VALIDATION:
        case WorkerJobType.EXECUTE_TRIGGER_HOOK:
            await userInteractionJobExecutor(log).execute(jobData, engineToken, workerToken)
            return {
                status: ConsumeJobResponseStatus.OK,
            }
        case WorkerJobType.EXECUTE_FLOW:
            await flowJobExecutor(log).executeFlow(jobData, attempsStarted, engineToken)
            return {
                status: ConsumeJobResponseStatus.OK,
            }
        case WorkerJobType.EXECUTE_POLLING:
            return executeTriggerExecutor(log).executeTrigger({
                jobId,
                data: jobData,
                engineToken,
                workerToken,
            })
        case WorkerJobType.RENEW_WEBHOOK:
            return renewWebhookExecutor(log).renewWebhook({
                data: jobData,
>>>>>>> da2e05b6
                engineToken,
            })
<<<<<<< HEAD
=======
        case WorkerJobType.DELAYED_FLOW: {
            throw new Error('Delayed flow is handled by the app')
        }
        case WorkerJobType.EXECUTE_WEBHOOK: {
            return webhookExecutor(log).consumeWebhook(jobId, jobData, engineToken, workerToken)
        }
        case WorkerJobType.EXECUTE_AGENT: {
            await agentJobExecutor(log).executeAgent({
                jobData,
                engineToken,
                workerToken,
            })
>>>>>>> da2e05b6
            return {
                status: ConsumeJobResponseStatus.OK,
            }
        }
<<<<<<< HEAD
        default: {
            throw new Error(`Unknown queue name: ${queueName}`)
        }
=======
>>>>>>> da2e05b6
    }
}<|MERGE_RESOLUTION|>--- conflicted
+++ resolved
@@ -1,16 +1,9 @@
-<<<<<<< HEAD
-import { AgentJobData, OneTimeJobData, QueueName, rejectedPromiseHandler, RepeatingJobData, UserInteractionJobData, WebhookJobData } from '@activepieces/server-shared'
-import { ConsumeJobRequest, ConsumeJobResponse, ConsumeJobResponseStatus, WebsocketClientEvent, WebsocketServerEvent, WorkerMachineHealthcheckRequest } from '@activepieces/shared'
-import { FastifyBaseLogger } from 'fastify'
-import { io, Socket } from 'socket.io-client'
-=======
 import { inspect } from 'util'
 import { rejectedPromiseHandler } from '@activepieces/server-shared'
 import { ConsumeJobRequest, ConsumeJobResponse, ConsumeJobResponseStatus, WebsocketClientEvent, WebsocketServerEvent, WorkerJobType, WorkerMachineHealthcheckRequest } from '@activepieces/shared'
 import { FastifyBaseLogger } from 'fastify'
 import { io, Socket } from 'socket.io-client'
 import { workerCache } from './cache/worker-cache'
->>>>>>> da2e05b6
 import { agentJobExecutor } from './executors/agent-job-executor'
 import { executeTriggerExecutor } from './executors/execute-trigger-executor'
 import { flowJobExecutor } from './executors/flow-job-executor'
@@ -20,8 +13,6 @@
 import { engineRunner } from './runner'
 import { engineRunnerSocket } from './runner/engine-runner-socket'
 import { workerMachine } from './utils/machine'
-import { workerCache } from './cache/worker-cache'
-import { inspect } from 'util'
 
 let workerToken: string
 let heartbeatInterval: NodeJS.Timeout
@@ -76,28 +67,11 @@
             log.info({
                 message: 'Received consume job request',
                 jobId: request.jobId,
-<<<<<<< HEAD
-                queueName: request.queueName,
-=======
->>>>>>> da2e05b6
                 attempsStarted: request.attempsStarted,
             })
             try {
                 const response: ConsumeJobResponse = await consumeJob(request, log)
                 callback(response)
-<<<<<<< HEAD
-            } catch (error) {
-                log.info({
-                    message: 'Failed to consume job',
-                    error,
-                })
-                const response: ConsumeJobResponse = {
-                    status: ConsumeJobResponseStatus.INTERNAL_ERROR,
-                    errorMessage: inspect(error),
-                }
-                callback(response)
-            }
-=======
             }
             catch (error) {
                 log.info({
@@ -110,7 +84,6 @@
                 }
                 callback(response)
             }
->>>>>>> da2e05b6
         })
 
         socket.connect()
@@ -154,34 +127,6 @@
 
 
 async function consumeJob(request: ConsumeJobRequest, log: FastifyBaseLogger): Promise<ConsumeJobResponse> {
-<<<<<<< HEAD
-    const { jobId, queueName, jobData, attempsStarted, engineToken } = request
-    switch (queueName) {
-        case QueueName.USERS_INTERACTION:
-            await userInteractionJobExecutor(log).execute(jobData as unknown as UserInteractionJobData, engineToken, workerToken)
-            return {
-                status: ConsumeJobResponseStatus.OK,
-            }
-        case QueueName.ONE_TIME:
-            await flowJobExecutor(log).executeFlow(jobData as unknown as OneTimeJobData, attempsStarted, engineToken)
-            return {
-                status: ConsumeJobResponseStatus.OK,
-            }
-        case QueueName.SCHEDULED:
-            return repeatingJobExecutor(log).executeRepeatingJob({
-                jobId,
-                data: jobData as unknown as RepeatingJobData,
-                engineToken,
-                workerToken,
-            })
-
-        case QueueName.WEBHOOK: {
-            return webhookExecutor(log).consumeWebhook(jobId, jobData as unknown as WebhookJobData, engineToken, workerToken)
-        }
-        case QueueName.AGENTS: {
-            await agentJobExecutor(log).executeAgent({
-                jobData: jobData as unknown as AgentJobData,
-=======
     const { jobId, jobData, attempsStarted, engineToken } = request
     switch (jobData.jobType) {
         case WorkerJobType.EXECUTE_EXTRACT_PIECE_INFORMATION:
@@ -208,11 +153,8 @@
         case WorkerJobType.RENEW_WEBHOOK:
             return renewWebhookExecutor(log).renewWebhook({
                 data: jobData,
->>>>>>> da2e05b6
                 engineToken,
             })
-<<<<<<< HEAD
-=======
         case WorkerJobType.DELAYED_FLOW: {
             throw new Error('Delayed flow is handled by the app')
         }
@@ -225,16 +167,9 @@
                 engineToken,
                 workerToken,
             })
->>>>>>> da2e05b6
             return {
                 status: ConsumeJobResponseStatus.OK,
             }
         }
-<<<<<<< HEAD
-        default: {
-            throw new Error(`Unknown queue name: ${queueName}`)
-        }
-=======
->>>>>>> da2e05b6
     }
 }