--- conflicted
+++ resolved
@@ -160,12 +160,8 @@
         timeoutInSeconds,
     }: ExecuteFlowOptions): Promise<ConsumeJobResponse> {
         try {
-<<<<<<< HEAD
-            const flow = await flowWorkerCache.getFlow({
-=======
 
             const flow = await flowWorkerCache(log).getFlow({
->>>>>>> 60c54975
                 engineToken,
                 flowVersionId: jobData.flowVersionId,
             })
