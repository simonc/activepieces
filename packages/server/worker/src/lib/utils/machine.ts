import { exec } from 'child_process'
import fs from 'fs'
import os from 'os'
import { promisify } from 'util'
import { apVersionUtil, environmentVariables, exceptionHandler, fileExists, networkUtils, webhookSecretsUtils, WorkerSystemProp } from '@activepieces/server-shared'
import { apId, assertNotNullOrUndefined, isNil, MachineInformation, spreadIfDefined, WorkerMachineHealthcheckRequest, WorkerMachineHealthcheckResponse } from '@activepieces/shared'
import { FastifyBaseLogger } from 'fastify'
import { engineProcessManager } from '../runner/process/engine-process-manager'

const execAsync = promisify(exec)

let settings: WorkerMachineHealthcheckResponse | undefined

const workerId = apId()

export const workerMachine = {
    getWorkerId: () => workerId,
    async getSystemInfo(): Promise<WorkerMachineHealthcheckRequest> {
        const { totalRamInBytes, ramUsage } = await getContainerMemoryUsage()

        const cpus = os.cpus()
        const cpuUsage = cpus.reduce((acc, cpu) => {
            const total = Object.values(cpu.times).reduce((acc, time) => acc + time, 0)
            const idle = cpu.times.idle
            return acc + (1 - idle / total)
        }, 0) / cpus.length * 100

        const ip = (await networkUtils.getPublicIp()).ip
        const diskInfo = await getDiskInfo()

        return {
            diskInfo,
            cpuUsagePercentage: cpuUsage,
            ramUsagePercentage: ramUsage,
            totalAvailableRamInBytes: totalRamInBytes,
            ip,
            workerProps: {
                ...spreadIfDefined('SANDBOX_PROPAGATED_ENV_VARS', settings?.SANDBOX_PROPAGATED_ENV_VARS?.join(',')),
                ...spreadIfDefined('EXECUTION_MODE', settings?.EXECUTION_MODE),
                ...spreadIfDefined('FILE_STORAGE_LOCATION', settings?.FILE_STORAGE_LOCATION),
                ...spreadIfDefined('WORKER_CONCURRENCY', settings?.WORKER_CONCURRENCY?.toString()),
                ...spreadIfDefined('TRIGGER_TIMEOUT_SECONDS', settings?.TRIGGER_TIMEOUT_SECONDS?.toString()),
                ...spreadIfDefined('PAUSED_FLOW_TIMEOUT_DAYS', settings?.PAUSED_FLOW_TIMEOUT_DAYS?.toString()),
                ...spreadIfDefined('FLOW_TIMEOUT_SECONDS', settings?.FLOW_TIMEOUT_SECONDS?.toString()),
                ...spreadIfDefined('LOG_LEVEL', settings?.LOG_LEVEL),
                ...spreadIfDefined('LOG_PRETTY', settings?.LOG_PRETTY),
                ...spreadIfDefined('ENVIRONMENT', settings?.ENVIRONMENT),
                ...spreadIfDefined('MAX_FILE_SIZE_MB', settings?.MAX_FILE_SIZE_MB?.toString()),
                ...spreadIfDefined('SANDBOX_MEMORY_LIMIT', settings?.SANDBOX_MEMORY_LIMIT),
                ...spreadIfDefined('PIECES_SOURCE', settings?.PIECES_SOURCE),
                ...spreadIfDefined('DEV_PIECES', settings?.DEV_PIECES?.join(',')),
                ...spreadIfDefined('S3_USE_SIGNED_URLS', settings?.S3_USE_SIGNED_URLS),
                version: await apVersionUtil.getCurrentRelease(),
            },
            workerId,
            totalSandboxes: engineProcessManager.getTotalSandboxes(),
            freeSandboxes: engineProcessManager.getFreeSandboxes(),
        }
    },
    init: async (_settings: WorkerMachineHealthcheckResponse, log: FastifyBaseLogger) => {
        settings = {
            ..._settings,
            ...spreadIfDefined('WORKER_CONCURRENCY', environmentVariables.getNumberEnvironment(WorkerSystemProp.WORKER_CONCURRENCY)),
        }

        const memoryLimit = Math.floor(Number(settings.SANDBOX_MEMORY_LIMIT) / 1024)
        await webhookSecretsUtils.init(settings.APP_WEBHOOK_SECRETS)
<<<<<<< HEAD
        engineProcessManager.init(3 * settings.FLOW_WORKER_CONCURRENCY + settings.SCHEDULED_WORKER_CONCURRENCY, {
=======
        engineProcessManager.init(settings.WORKER_CONCURRENCY, {
>>>>>>> da2e05b6
            env: getEnvironmentVariables(),
            resourceLimits: {
                maxOldGenerationSizeMb: memoryLimit,
                maxYoungGenerationSizeMb: memoryLimit,
                stackSizeMb: memoryLimit,
            },
            execArgv: [
                `--max-old-space-size=${memoryLimit}`,
                `--max-semi-space-size=${memoryLimit}`,
                `--stack-size=${memoryLimit * 1024}`,
            ],
        }, log)
        exceptionHandler.initializeSentry(settings.SENTRY_DSN)
    },
    hasSettings: () => {
        return !isNil(settings)
    },
    getSettings: () => {
        assertNotNullOrUndefined(settings, 'Settings are not set')
        return settings
    },
    getInternalApiUrl: (): string => {
        if (environmentVariables.hasAppModules()) {
            return 'http://127.0.0.1:3000/'
        }
        const url = environmentVariables.getEnvironmentOrThrow(WorkerSystemProp.FRONTEND_URL)
        return appendSlashAndApi(replaceLocalhost(url))
    },
    getSocketUrlAndPath: (): { url: string, path: string } => {
        if (environmentVariables.hasAppModules()) {
            return {
                url: 'http://127.0.0.1:3000/',
                path: '/socket.io',
            }
        }
        const url = environmentVariables.getEnvironmentOrThrow(WorkerSystemProp.FRONTEND_URL)
        return {
            url: removeTrailingSlash(replaceLocalhost(url)),
            path: '/api/socket.io',
        }
    },
    getPublicApiUrl: (): string => {
        return appendSlashAndApi(replaceLocalhost(getPublicUrl()))
    },
}

function getPublicUrl(): string {
    if (isNil(settings)) {
        const url = environmentVariables.getEnvironmentOrThrow(WorkerSystemProp.FRONTEND_URL)
        return url
    }
    return settings.PUBLIC_URL
}

function replaceLocalhost(urlString: string): string {
    const url = new URL(urlString)
    if (url.hostname === 'localhost') {
        url.hostname = '127.0.0.1'
    }
    return url.toString()
}

function removeTrailingSlash(url: string): string {
    return url.replace(/\/$/, '')
}

function appendSlashAndApi(url: string): string {
    const slash = url.endsWith('/') ? '' : '/'
    return `${url}${slash}api/`
}

async function getContainerMemoryUsage() {
    const memLimitPath = '/sys/fs/cgroup/memory/memory.limit_in_bytes'
    const memUsagePath = '/sys/fs/cgroup/memory/memory.usage_in_bytes'

    const memLimitExists = await fileExists(memLimitPath)
    const memUsageExists = await fileExists(memUsagePath)

    const totalRamInBytes = memLimitExists ? parseInt(await fs.promises.readFile(memLimitPath, 'utf8')) : os.totalmem()
    const usedRamInBytes = memUsageExists ? parseInt(await fs.promises.readFile(memUsagePath, 'utf8')) : os.totalmem() - os.freemem()

    return {
        totalRamInBytes,
        ramUsage: (usedRamInBytes / totalRamInBytes) * 100,
    }
}

async function getDiskInfo(): Promise<MachineInformation['diskInfo']> {
    const platform = os.platform()

    try {
        if (platform === 'win32') {
            const { stdout } = await execAsync('wmic logicaldisk get size,freespace,caption')
            const lines = stdout.trim().split('\n').slice(1)
            let total = 0, free = 0

            for (const line of lines) {
                const [, freeSpace, size] = line.trim().split(/\s+/)
                if (freeSpace && size) {
                    total += parseInt(size)
                    free += parseInt(freeSpace)
                }
            }

            const used = total - free
            return {
                total,
                free,
                used,
                percentage: (used / total) * 100,
            }
        }
        else {
            const { stdout } = await execAsync('df -k / | tail -1')
            const [, blocks, used, available] = stdout.trim().split(/\s+/)

            const totalBytes = parseInt(blocks) * 1024
            const usedBytes = parseInt(used) * 1024
            const freeBytes = parseInt(available) * 1024

            return {
                total: totalBytes,
                free: freeBytes,
                used: usedBytes,
                percentage: (usedBytes / totalBytes) * 100,
            }
        }
    }
    catch (error) {
        return {
            total: 0,
            free: 0,
            used: 0,
            percentage: 0,
        }
    }
}


function getEnvironmentVariables(): Record<string, string | undefined> {
    const allowedEnvVariables = workerMachine.getSettings().SANDBOX_PROPAGATED_ENV_VARS
    const propagatedEnvVars = Object.fromEntries(allowedEnvVariables.map((envVar) => [envVar, process.env[envVar]]))
    return {
        ...propagatedEnvVars,
        NODE_OPTIONS: '--enable-source-maps',
        AP_PAUSED_FLOW_TIMEOUT_DAYS: workerMachine.getSettings().PAUSED_FLOW_TIMEOUT_DAYS.toString(),
        AP_EXECUTION_MODE: workerMachine.getSettings().EXECUTION_MODE,
        AP_PIECES_SOURCE: workerMachine.getSettings().PIECES_SOURCE,
        AP_MAX_FILE_SIZE_MB: workerMachine.getSettings().MAX_FILE_SIZE_MB.toString(),
        AP_FILE_STORAGE_LOCATION: workerMachine.getSettings().FILE_STORAGE_LOCATION,
        AP_S3_USE_SIGNED_URLS: workerMachine.getSettings().S3_USE_SIGNED_URLS,
    }
}<|MERGE_RESOLUTION|>--- conflicted
+++ resolved
@@ -65,11 +65,7 @@
 
         const memoryLimit = Math.floor(Number(settings.SANDBOX_MEMORY_LIMIT) / 1024)
         await webhookSecretsUtils.init(settings.APP_WEBHOOK_SECRETS)
-<<<<<<< HEAD
-        engineProcessManager.init(3 * settings.FLOW_WORKER_CONCURRENCY + settings.SCHEDULED_WORKER_CONCURRENCY, {
-=======
         engineProcessManager.init(settings.WORKER_CONCURRENCY, {
->>>>>>> da2e05b6
             env: getEnvironmentVariables(),
             resourceLimits: {
                 maxOldGenerationSizeMb: memoryLimit,
