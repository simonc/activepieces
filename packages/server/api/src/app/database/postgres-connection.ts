import { TlsOptions } from 'node:tls'
import { AppSystemProp } from '@activepieces/server-shared'
import { ApEdition, ApEnvironment, isNil } from '@activepieces/shared'
import { DataSource, MigrationInterface } from 'typeorm'
import { MakeStripeSubscriptionNullable1685053959806 } from '../ee/database/migrations/postgres/1685053959806-MakeStripeSubscriptionNullable'
import { AddTemplates1685538145476 } from '../ee/database/migrations/postgres/1685538145476-addTemplates'
import { ChangeToJsonToKeepKeysOrder1685991260335 } from '../ee/database/migrations/postgres/1685991260335-ChangeToJsonToPeserveKeys'
import { AddPinnedAndBlogUrlToTemplates1686133672743 } from '../ee/database/migrations/postgres/1686133672743-AddPinnedAndBlogUrlToTemplates'
import { AddPinnedOrder1686154285890 } from '../ee/database/migrations/postgres/1686154285890-add_pinned_order'
import { AddProjectIdToTemplate1688083336934 } from '../ee/database/migrations/postgres/1688083336934-AddProjectIdToTemplate'
import { AddBillingParameters1688739844617 } from '../ee/database/migrations/postgres/1688739844617-AddBillingParameters'
import { AddAppSumo1688943462327 } from '../ee/database/migrations/postgres/1688943462327-AddAppSumo'
import { AddProjectMembers1689177797092 } from '../ee/database/migrations/postgres/1689177797092-AddProjectMembers'
import { AddTasksPerDays1689336533370 } from '../ee/database/migrations/postgres/1689336533370-AddTasksPerDays'
import { RemoveCalculatedMetrics1689806173642 } from '../ee/database/migrations/postgres/1689806173642-RemoveCalculatedMetrics'
import { AddReferral1690459469381 } from '../ee/database/migrations/postgres/1690459469381-AddReferral'
import { FlowTemplateAddUserIdAndImageUrl1694379223109 } from '../ee/database/migrations/postgres/1694379223109-flow-template-add-user-id-and-image-url'
import { ProjectMemberRelations1694381968985 } from '../ee/database/migrations/postgres/1694381968985-project-member-relations'
import { AddFeaturedDescriptionAndFlagToTemplates1694604120205 } from '../ee/database/migrations/postgres/1694604120205-AddFeaturedDescriptionAndFlagToTemplates'
import { ModifyBilling1694902537045 } from '../ee/database/migrations/postgres/1694902537045-ModifyBilling'
import { AddDatasourcesLimit1695916063833 } from '../ee/database/migrations/postgres/1695916063833-AddDatasourcesLimit'
import { AddPlatform1697717995884 } from '../ee/database/migrations/postgres/1697717995884-add-platform'
import { AddCustomDomain1698077078271 } from '../ee/database/migrations/postgres/1698077078271-AddCustomDomain'
import { system } from '../helper/system/system'
import { commonProperties } from './database-connection'
import { AddPieceTypeAndPackageTypeToFlowVersion1696245170061 } from './migration/common/1696245170061-add-piece-type-and-package-type-to-flow-version'
import { AddPieceTypeAndPackageTypeToFlowTemplate1696245170062 } from './migration/common/1696245170062-add-piece-type-and-package-type-to-flow-template'
import { StoreCodeInsideFlow1697969398200 } from './migration/common/1697969398200-store-code-inside-flow'
import { UpdateUserStatusRenameShadowToInvited1699818680567 } from './migration/common/1699818680567-update-user-status-rename-shadow-to-invited'
import { AddPartialUniqueIndexForEmailAndPlatformIdIsNull1701096458822 } from './migration/common/1701096458822-add-partial-unique-index-for-email-and-platform-id-is-null'
import { AddTriggerTestStrategy1707087022764 } from './migration/common/1707087022764-add-trigger-test-strategy'
import { MigrateWebhook1709581196563 } from './migration/common/1709581196563-migrate-webhook'
import { RemoveShowActivityLog1716105958530 } from './migration/common/1716105958530-RemoveShowActivityLog'
import { AddDurationForRuns1716725027424 } from './migration/common/1716725027424-AddDurationForRuns'
import { ChangeEventRoutingConstraint1723549873495 } from './migration/common/1723549873495-ChangeEventRoutingConstraint'
import { RemoveUniqueConstraintOnStepFile1725570317713 } from './migration/common/1725570317713-RemoveUniqueConstraintOnStepFile'
import { AddUserSessionId1727130193726 } from './migration/common/1727130193726-AddUserSessionId'
import { AddLicenseKeyIntoPlatform1728827704109 } from './migration/common/1728827704109-AddLicenseKeyIntoPlatform'
import { ChangeProjectUniqueConstraintToPartialIndex1729098769827 } from './migration/common/1729098769827-ChangeProjectUniqueConstraintToPartialIndex'
import { SwitchToRouter1731019013340 } from './migration/common/1731019013340-switch-to-router'
import { AddAuthToPiecesMetadata1688922241747 } from './migration/postgres//1688922241747-AddAuthToPiecesMetadata'
import { FlowAndFileProjectId1674788714498 } from './migration/postgres/1674788714498-FlowAndFileProjectId'
import { initializeSchema1676238396411 } from './migration/postgres/1676238396411-initialize-schema'
import { encryptCredentials1676505294811 } from './migration/postgres/1676505294811-encrypt-credentials'
import { removeStoreAction1676649852890 } from './migration/postgres/1676649852890-remove-store-action'
import { billing1677286751592 } from './migration/postgres/1677286751592-billing'
import { addVersionToPieceSteps1677521257188 } from './migration/postgres/1677521257188-add-version-to-piece-steps'
import { productEmbed1677894800372 } from './migration/postgres/1677894800372-product-embed'
import { addEventRouting1678382946390 } from './migration/postgres/1678382946390-add-event-routing'
import { removeCollectionVersion1678492809093 } from './migration/postgres/1678492809093-removeCollectionVersion'
import { addtriggerevents1678621361185 } from './migration/postgres/1678621361185-addtriggerevents'
import { bumpFixPieceVersions1678928503715 } from './migration/postgres/1678928503715-bump-fix-piece-versions'
import { migrateSchedule1679014156667 } from './migration/postgres/1679014156667-migrate-schedule'
import { addNotificationsStatus1680563747425 } from './migration/postgres/1680563747425-add-notifications-status'
import { CreateWebhookSimulationSchema1680698259291 } from './migration/postgres/1680698259291-create-webhook-simulation-schema'
import { RemoveCollections1680986182074 } from './migration/postgres/1680986182074-RemoveCollections'
import { StoreAllPeriods1681019096716 } from './migration/postgres/1681019096716-StoreAllPeriods'
import { AddInputUiInfo1681107443963 } from './migration/postgres/1681107443963-AddInputUiInfo'
import { AllowNullableStoreEntryAndTrigger1683040965874 } from './migration/postgres/1683040965874-allow-nullable-store-entry'
import { RenameNotifications1683195711242 } from './migration/postgres/1683195711242-rename-notifications'
import { ListFlowRunsIndices1683199709317 } from './migration/postgres/1683199709317-list-flow-runs-indices'
import { ProjectNotifyStatusNotNull1683458275525 } from './migration/postgres/1683458275525-project-notify-status-not-null'
import { FlowRunPauseMetadata1683552928243 } from './migration/postgres/1683552928243-flow-run-pause-metadata'
import { ChangeVariableSyntax1683898241599 } from './migration/postgres/1683898241599-ChangeVariableSyntax'
import { PieceMetadata1685537054805 } from './migration/postgres/1685537054805-piece-metadata'
import { AddProjectIdToPieceMetadata1686090319016 } from './migration/postgres/1686090319016-AddProjectIdToPieceMetadata'
import { UnifyPieceName1686138629812 } from './migration/postgres/1686138629812-unifyPieceName'
import { AddScheduleOptions1687384796637 } from './migration/postgres/1687384796637-AddScheduleOptions'
import { AddUpdatedByInFlowVersion1689292797727 } from './migration/postgres/1689292797727-AddUpdatedByInFlowVersion'
import { AddTasksToRun1689351564290 } from './migration/postgres/1689351564290-AddTasksToRun'
import { AddAppConnectionTypeToTopLevel1691703023866 } from './migration/postgres/1691703023866-add-app-connection-type-to-top-level'
import { AddTagsToRun1692106375081 } from './migration/postgres/1692106375081-AddTagsToRun'
import { AddFileToPostgres1693004806926 } from './migration/postgres/1693004806926-AddFileToPostgres'
import { AddStatusToConnections1693402930301 } from './migration/postgres/1693402930301-AddStatusToConnections'
import { AddUserMetaInformation1693850082449 } from './migration/postgres/1693850082449-AddUserMetaInformation'
import { FixPieceMetadataOrderBug1694367186954 } from './migration/postgres/1694367186954-fix-piece-metadata-order-bug'
import { FileTypeCompression1694691554696 } from './migration/postgres/1694691554696-file-type-compression'
import { Chatbot1694902537040 } from './migration/postgres/1694902537040-Chatbot'
import { AddVisibilityStatusToChatbot1695719749099 } from './migration/postgres/1695719749099-AddVisibilityStatusToChatbot'
import { AddPieceTypeAndPackageTypeToPieceMetadata1695992551156 } from './migration/postgres/1695992551156-add-piece-type-and-package-type-to-piece-metadata'
import { AddArchiveIdToPieceMetadata1696950789636 } from './migration/postgres/1696950789636-add-archive-id-to-piece-metadata'
import { AddPlatformToProject1698065083750 } from './migration/postgres/1698065083750-add-platform-to-project'
import { AddTerminationReason1698323987669 } from './migration/postgres/1698323987669-AddTerminationReason'
import { AddSigningKey1698602417745 } from './migration/postgres/1698602417745-add-signing-key'
import { AddDisplayNameToSigningKey1698698190965 } from './migration/postgres/1698698190965-AddDisplayNameToSigningKey'
import { ManagedAuthnInitial1698700720482 } from './migration/postgres/1698700720482-managed-authn-initial'
import { AddOAuth2AppEntiity1699221414907 } from './migration/postgres/1699221414907-AddOAuth2AppEntiity'
import { AddFilteredPiecesToPlatform1699281870038 } from './migration/postgres/1699281870038-add-filtered-pieces-to-platform'
import { AddSmtpAndPrivacyUrlToPlatform1699491705906 } from './migration/postgres/1699491705906-AddSmtpAndPrivacyUrlToPlatform'
import { AddPlatformIdToUser1699901161457 } from './migration/postgres/1699901161457-add-platform-id-to-user'
import { RemoveUnusedFieldsinBilling1700132368636 } from './migration/postgres/1700132368636-RemoveUnusedFieldsinBilling'
import { AddOtpEntity1700396157624 } from './migration/postgres/1700396157624-add-otp-entity'
import { AddPlatformDefaultLanguage1700406308445 } from './migration/postgres/1700406308445-AddPlatformDefaultLanguage'
import { AddPlatformIdToPieceMetadata1700522340280 } from './migration/postgres/1700522340280-AddPlatformIdToPieceMetadata'
import { MakeStripeCustomerIdNullable1700751925992 } from './migration/postgres/1700751925992-MakeStripeCustomerIdNullable'
import { AddStateToOtp1701084418793 } from './migration/postgres/1701084418793-add-state-to-otp'
import { MigrateEeUsersToOldestPlatform1701261357197 } from './migration/postgres/1701261357197-migrate-ee-users-to-oldest-platform'
import { ModifyProjectMembersAndRemoveUserId1701647565290 } from './migration/postgres/1701647565290-ModifyProjectMembersAndRemoveUserId'
import { AddApiKeys1701716639135 } from './migration/postgres/1701716639135-AddApiKeys'
import { AddEmbeddingFeatureToPlatform1701794452891 } from './migration/postgres/1701794452891-AddEmbeddingFeatureToPlatform'
import { AddPlatformIdToFile1701807681821 } from './migration/postgres/1701807681821-AddPlatformIdToFile'
import { RemoveFlowInstance1702379794665 } from './migration/postgres/1702379794665-remove-flow-instance'
import { AddPlatformIdToFlowTemplates1703411318826 } from './migration/postgres/1703411318826-AddPlatformIdToFlowTemplates'
import { RenameAppNameToPieceName1703711596105 } from './migration/postgres/1703711596105-RenameAppNameToPieceName'
import { AddVerifiedAndChangeStatus1703769034497 } from './migration/postgres/1703769034497-AddVerifiedAndChangeStatus'
import { AddGitRepoMigrationPostgres1704503804056 } from './migration/postgres/1704503804056-AddGitRepoMigrationPostgres'
import { AddGitSyncEnabledToPlatform1704636362533 } from './migration/postgres/1704636362533-AddGitSyncEnabledToPlatform'
import { AddAuthOptionsToPlatform1704667304953 } from './migration/postgres/1704667304953-AddAuthOptionsToPlatform'
import { AddEnableEmailAuthToPlatform1704797979825 } from './migration/postgres/1704797979825-AddEnableEmailAuthToPlatform'
import { RemoveUniqueonAppNameAppCredentials1705586178452 } from './migration/postgres/1705586178452-RemoveUniqueonAppNameAppCredentials'
import { MakePlatformNotNullable1705969874745 } from './migration/postgres/1705969874745-MakePlatformNotNullable'
import { AddCategoriesToPieceMetadataPostgres1707231704973 } from './migration/postgres/1707231704973-AddCategoriesToPieceMetadataPostgres'
import { AddAuditEvents1707614902283 } from './migration/postgres/1707614902283-AddAuditEvents'
import { CreateActivityTable1708515756040 } from './migration/postgres/1708515756040-create-activity-table'
import { AddUniqueStoreConstraint1708521505204 } from './migration/postgres/1708521505204-AddUniqueStoreConstraint'
import { AddLengthLimitsToActivity1708529586342 } from './migration/postgres/1708529586342-add-length-limits-to-activity'
import { AddProjectBilling1708811745694 } from './migration/postgres/1708811745694-AddProjectBilling'
import { AddShowActivityLogToPlatform1708861032399 } from './migration/postgres/1708861032399-add-show-activity-log-to-platform'
import { AddPlatformToPostgres1709052740378 } from './migration/postgres/1709052740378-AddPlatformToPostgres'
import { AddSlugToGitRepo1709151540095 } from './migration/postgres/1709151540095-add-slug-to-git-repo'
import { AddUserEmailToReferral1709500213947 } from './migration/postgres/1709500213947-add-user-email-to-referral'
import { DropUnusedPlatformIndex1709500873378 } from './migration/postgres/1709500873378-DropUnusedPlatformIndex'
import { SetNotNullOnPlatform1709505632771 } from './migration/postgres/1709505632771-SetNotNullOnPlatform'
import { AddPlatformForeignKeyToProjectPostgres1709566642531 } from './migration/postgres/1709566642531-add-platform-foreign-key-to-project-postgres'
import { MigrateWebhookTemplate1709581196564 } from './migration/postgres/1709581196564-migrate-webhook-templates'
import { SetFlowVersionUpdatedByToNullIfUserIsDeletedPostgres1709641016072 } from './migration/postgres/1709641016072-set-flow-version-updated-by-to-null-if-user-is-deleted-postgres'
import { MoveGeneratedByFromSigningKeyToAuditEventPostgres1709669091258 } from './migration/postgres/1709669091258-move-generated-by-from-signing-key-to-audit-event-postgres'
import { AddMappingStateToGit1709753080714 } from './migration/postgres/1709753080714-AddMappingStateToGit'
import { AddAuthorsToPieces1710098373707 } from './migration/postgres/1710098373707-AddAuthorsToPieces'
import { AddDeletedToProjectPostgres1710243591721 } from './migration/postgres/1710243591721-add-deleted-to-project-postgres'
import { CascadeProjectDeleteAppCredentialsAndConnectionKey1710720610669 } from './migration/postgres/1710720610669-cascade-project-delete-app-credentials-and-connection-key'
import { CascadeProjectDeleteToActivity1710720610670 } from './migration/postgres/1710720610670-cascade-project-delete-activity'
import { AddBranchTypeToGit1711073772867 } from './migration/postgres/1711073772867-AddBranchTypeToGit'
import { MigrateInputUiInfo1711411372480 } from './migration/postgres/1711411372480-migrateInputUiInfo'
import { AddProjectUsageColumnToPiece1711768296861 } from './migration/postgres/1711768296861-AddProjectUsageColumnToPiece'
import { AddPieceTags1712107871405 } from './migration/postgres/1712107871405-AddPieceTags'
import { PiecesProjectLimits1712279318440 } from './migration/postgres/1712279318440-PiecesProjectLimits'
import { RemoveUniqueEmailOnUser1713221809186 } from './migration/postgres/1713221809186-RemoveUniqueEmailOnUser'
import { AddPlatformRoleToUser1713302610746 } from './migration/postgres/1713302610746-AddPlatformRoleToUser'
import { AddUniqueNameToFolder1713643694049 } from './migration/postgres/1713643694049-AddUniqueNameToFolder'
import { AddFeaturesToPlatform1714145914415 } from './migration/postgres/1714145914415-AddFeaturesToPlatform'
import { UnifyEnterpriseWithCloud1714249840058 } from './migration/postgres/1714249840058-UnifyEnterpriseWithCloud'
import { AddIssueEntityPostgres1714904516114 } from './migration/postgres/1714904516114-AddIssueEntityPostgres'
import { AddAlertsEntityPostgres1716989780835 } from './migration/postgres/1716989780835-AddAlertsEntityPostgres'
import { AddPremiumPiecesColumnPostgres1717370717678 } from './migration/postgres/1717370717678-AddPremiumPiecesColumnPostgres'
import { AddUserInvitation1717960689650 } from './migration/postgres/1717960689650-AddUserInvitation'
import { ModifyProjectMembers1717961669938 } from './migration/postgres/1717961669938-ModifyProjectMembers'
import { AddWorkerMachine1720101280025 } from './migration/postgres/1720101280025-AddWorkerMachine'
import { MigrateAuditEventSchema1723489038729 } from './migration/postgres/1723489038729-MigrateAuditEventSchema'
import { AddAnalyticsToPlatform1725113652923 } from './migration/postgres/1725113652923-AddAnalyticsToPlatform'
import { LogFileRelationWithFlowRun1725639666232 } from './migration/postgres/1725639666232-LogFileRelationWithFlowRun'
import { AddLogsFileIdIndex1725699690971 } from './migration/postgres/1725699690971-AddLogsFileIdIndex'
import { SupportS3Files1726364421096 } from './migration/postgres/1726364421096-SupportS3Files'
import { AddAiProviderTable1726445983043 } from './migration/postgres/1726445983043-AddAiProviderTable'
import { AddAiTokensForProjectPlan1726446092010 } from './migration/postgres/1726446092010-AddAiTokensForProjectPlan'
import { RemovePremiumPieces1727865841722 } from './migration/postgres/1727865841722-RemovePremiumPieces'
import { MigrateSMTPInPlatform1729602169179 } from './migration/postgres/1729602169179-MigrateSMTPInPlatform'
import { AddPinnedPieces1729776414647 } from './migration/postgres/1729776414647-AddPinnedPieces'
import { AddConnectionOwner1730123432651 } from './migration/postgres/1730123432651-AddConnectionOwner'
import { AppConnectionsSetNull1730627612799 } from './migration/postgres/1730627612799-AppConnectionsSetNull'
import { AddFlowSchemaVersion1730760434336 } from './migration/postgres/1730760434336-AddFlowSchemaVersion'
import { StoreTriggerEventsInFile1731247581852 } from './migration/postgres/1731247581852-StoreTriggerEventsInFile'
import { CreateProjectRoleTable1731424289830 } from './migration/postgres/1731424289830-CreateProjectRoleTable'
import { MigrateConnectionNames1731428722977 } from './migration/postgres/1731428722977-MigrateConnectionNames'
import { AddGlobalConnectionsAndRbacForPlatform1731532843905 } from './migration/postgres/1731532843905-AddGlobalConnectionsAndRbacForPlatform'
import { AddAuditLogIndicies1731711188507 } from './migration/postgres/1731711188507-AddAuditLogIndicies'
import { AddIndiciesToRunAndTriggerData1732324567513 } from './migration/postgres/1732324567513-AddIndiciesToRunAndTriggerData'
import { AddProjectRelationInUserInvitation1732790412900 } from './migration/postgres/1732790673766-AddProjectRelationInUserInvitation'
import { TablesProduct1734355488179 } from './migration/postgres/1734355488179-TablesProduct'
import { CreateProjectReleaseTable1734418823028 } from './migration/postgres/1734418823028-CreateProjectReleaseTable'
import { RemoveWorkerType1734439097357 } from './migration/postgres/1734439097357-RemoveWorkerType'
import { AddCopilotSettings1734479886363 } from './migration/postgres/1734479886363-AddCopilotSettings'
import { FieldAndRecordAndCellProjectId1734969829406 } from './migration/postgres/1734969829406-FieldAndRecordAndCell_ProjectId'
import { AddPlatformBilling1734971881345 } from './migration/postgres/1734971881345-AddPlatformBilling'
import { AddCellUniqueIndex1735057498882 } from './migration/postgres/1735057498882-AddCellUniqueIndex'
import { AddExternalIdForFlow1735262417593 } from './migration/postgres/1735262417593-AddExternalIdForFlow'
import { AddEnvironmentsEnabled1735267452262 } from './migration/postgres/1735267452262-AddEnvironmentsEnabled'
import { AddUserIdentity1735590074879 } from './migration/postgres/1735590074879-AddUserIdentity'
import { RemoveUnusedProjectBillingFields1736607721367 } from './migration/postgres/1736607721367-RemoveUnusedProjectBillingFields'
import { RenameGitRepoPermission1736813103505 } from './migration/postgres/1736813103505-RenameGitRepoPermission'
import { RestrictPieces1739546878775 } from './migration/postgres/1739546878775-RestrictPieces'
import { ProjectIdNullableInTemplate1741357285896 } from './migration/postgres/1741357285896-ProjectIdNullableInTemplate'
import { CreateTableWebhooks1741669458075 } from './migration/postgres/1741669458075-CreateTableWebhooks'
import { UpdateNotifyStatusOnEmbedding1741963410825 } from './migration/postgres/1741963410825-UpdateNotifyStatusOnEmbedding'
import { AddManualTaskTable1742304857701 } from './migration/postgres/1742304857701-AddManualTaskTable'
import { AddManualTaskCommentTable1742305104390 } from './migration/postgres/1742305104390-AddManualTaskCommentTable'
import { AddDataColumnToFieldEntity1742395892304 } from './migration/postgres/1742395892304-AddDataColumnToFieldEntity'
import { ChangeManualTasksToTodo1742432827826 } from './migration/postgres/1742432827826-ChangeManualTasksToTodo'
import { ChangeManualTasksCommentsToTodoComments1742433144687 } from './migration/postgres/1742433144687-ChangeManualTasksCommentsToTodoComments'
<<<<<<< HEAD
import { AddMCP1743128816786 } from './migration/postgres/1743128816786-AddMCP'
=======
import { RenameApprovalUrlToResolveUrl1742991137557 } from './migration/postgres/1742991137557-RenameApprovalUrlToResolveUrl'
>>>>>>> 79ed8c6c

const getSslConfig = (): boolean | TlsOptions => {
    const useSsl = system.get(AppSystemProp.POSTGRES_USE_SSL)
    if (useSsl === 'true') {
        return {
            ca: system.get(AppSystemProp.POSTGRES_SSL_CA)?.replace(/\\n/g, '\n'),
        }
    }
    return false
}

const getMigrations = (): (new () => MigrationInterface)[] => {
    const commonMigration = [
        FlowAndFileProjectId1674788714498,
        initializeSchema1676238396411,
        encryptCredentials1676505294811,
        removeStoreAction1676649852890,
        billing1677286751592,
        addVersionToPieceSteps1677521257188,
        productEmbed1677894800372,
        addtriggerevents1678621361185,
        removeCollectionVersion1678492809093,
        addEventRouting1678382946390,
        bumpFixPieceVersions1678928503715,
        migrateSchedule1679014156667,
        addNotificationsStatus1680563747425,
        AddInputUiInfo1681107443963,
        CreateWebhookSimulationSchema1680698259291,
        RemoveCollections1680986182074,
        StoreAllPeriods1681019096716,
        AllowNullableStoreEntryAndTrigger1683040965874,
        RenameNotifications1683195711242,
        ListFlowRunsIndices1683199709317,
        ProjectNotifyStatusNotNull1683458275525,
        FlowRunPauseMetadata1683552928243,
        ChangeVariableSyntax1683898241599,
        PieceMetadata1685537054805,
        AddProjectIdToPieceMetadata1686090319016,
        UnifyPieceName1686138629812,
        AddScheduleOptions1687384796637,
        AddAuthToPiecesMetadata1688922241747,
        AddUpdatedByInFlowVersion1689292797727,
        AddTasksToRun1689351564290,
        AddAppConnectionTypeToTopLevel1691703023866,
        AddTagsToRun1692106375081,
        AddFileToPostgres1693004806926,
        AddStatusToConnections1693402930301,
        AddUserMetaInformation1693850082449,
        FixPieceMetadataOrderBug1694367186954,
        FileTypeCompression1694691554696,
        Chatbot1694902537040,
        AddVisibilityStatusToChatbot1695719749099,
        AddPieceTypeAndPackageTypeToPieceMetadata1695992551156,
        AddPieceTypeAndPackageTypeToFlowVersion1696245170061,
        AddArchiveIdToPieceMetadata1696950789636,
        StoreCodeInsideFlow1697969398200,
        AddPlatformToProject1698065083750,
        AddTerminationReason1698323987669,
        ManagedAuthnInitial1698700720482,
        UpdateUserStatusRenameShadowToInvited1699818680567,
        AddPlatformIdToUser1699901161457,
        AddPlatformIdToPieceMetadata1700522340280,
        AddPartialUniqueIndexForEmailAndPlatformIdIsNull1701096458822,
        AddPlatformIdToFile1701807681821,
        RemoveFlowInstance1702379794665,
        RenameAppNameToPieceName1703711596105,
        AddVerifiedAndChangeStatus1703769034497,
        AddTriggerTestStrategy1707087022764,
        AddCategoriesToPieceMetadataPostgres1707231704973,
        AddUniqueStoreConstraint1708521505204,
        SetFlowVersionUpdatedByToNullIfUserIsDeletedPostgres1709641016072,
        MigrateWebhook1709581196563,
        AddAuthorsToPieces1710098373707,
        AddDeletedToProjectPostgres1710243591721,
        MigrateInputUiInfo1711411372480,
        AddProjectUsageColumnToPiece1711768296861,
        AddPieceTags1712107871405,
        RemoveUniqueEmailOnUser1713221809186,
        AddPlatformRoleToUser1713302610746,
        AddUniqueNameToFolder1713643694049,
        AddFeaturesToPlatform1714145914415,
        AddIssueEntityPostgres1714904516114,
        RemoveShowActivityLog1716105958530,
        AddDurationForRuns1716725027424,
        AddAlertsEntityPostgres1716989780835,
        AddUserInvitation1717960689650,
        AddPremiumPiecesColumnPostgres1717370717678,
        AddWorkerMachine1720101280025,
        ChangeEventRoutingConstraint1723549873495,
        AddAnalyticsToPlatform1725113652923,
        RemoveUniqueConstraintOnStepFile1725570317713,
        LogFileRelationWithFlowRun1725639666232,
        AddLogsFileIdIndex1725699690971,
        AddAiProviderTable1726445983043,
        SupportS3Files1726364421096,
        AddUserSessionId1727130193726,
        RemovePremiumPieces1727865841722,
        AddLicenseKeyIntoPlatform1728827704109,
        ChangeProjectUniqueConstraintToPartialIndex1729098769827,
        MigrateSMTPInPlatform1729602169179,
        AddPinnedPieces1729776414647,
        AddConnectionOwner1730123432651,
        AppConnectionsSetNull1730627612799,
        AddFlowSchemaVersion1730760434336,
        SwitchToRouter1731019013340,
        StoreTriggerEventsInFile1731247581852,
        CreateProjectRoleTable1731424289830,
        MigrateConnectionNames1731428722977,
        AddGlobalConnectionsAndRbacForPlatform1731532843905,
        AddIndiciesToRunAndTriggerData1732324567513,
        AddProjectRelationInUserInvitation1732790412900,
        TablesProduct1734355488179,
        RemoveWorkerType1734439097357,
        FieldAndRecordAndCellProjectId1734969829406,
        AddCellUniqueIndex1735057498882,
        AddCopilotSettings1734479886363,
        AddExternalIdForFlow1735262417593,
        AddEnvironmentsEnabled1735267452262,
        AddUserIdentity1735590074879,
        RenameGitRepoPermission1736813103505,
        RestrictPieces1739546878775,
        CreateTableWebhooks1741669458075,
        AddDataColumnToFieldEntity1742395892304,
        AddManualTaskTable1742304857701,
        ChangeManualTasksToTodo1742432827826,
<<<<<<< HEAD
        AddMCP1743128816786,
=======
        RenameApprovalUrlToResolveUrl1742991137557,
>>>>>>> 79ed8c6c
    ]

    const edition = system.getEdition()
    switch (edition) {
        case ApEdition.CLOUD:
        case ApEdition.ENTERPRISE:
            commonMigration.push(
                AddTemplates1685538145476,
                AddPinnedAndBlogUrlToTemplates1686133672743,
                AddPinnedOrder1686154285890,
                AddProjectIdToTemplate1688083336934,
                FlowTemplateAddUserIdAndImageUrl1694379223109,
                AddFeaturedDescriptionAndFlagToTemplates1694604120205,
                AddProjectMembers1689177797092,
                ProjectMemberRelations1694381968985,
                AddPlatform1697717995884,
                AddCustomDomain1698077078271,
                AddSigningKey1698602417745,
                AddDisplayNameToSigningKey1698698190965,
                AddOAuth2AppEntiity1699221414907,
                AddFilteredPiecesToPlatform1699281870038,
                AddSmtpAndPrivacyUrlToPlatform1699491705906,
                AddOtpEntity1700396157624,
                AddPlatformDefaultLanguage1700406308445,
                MakeStripeSubscriptionNullable1685053959806,
                AddBillingParameters1688739844617,
                AddTasksPerDays1689336533370,
                RemoveCalculatedMetrics1689806173642,
                ModifyBilling1694902537045,
                RemoveUnusedFieldsinBilling1700132368636,
                AddDatasourcesLimit1695916063833,
                MakeStripeCustomerIdNullable1700751925992,
                AddStateToOtp1701084418793,
                ModifyProjectMembersAndRemoveUserId1701647565290,
                AddApiKeys1701716639135,
                AddEmbeddingFeatureToPlatform1701794452891,
                AddPlatformIdToFlowTemplates1703411318826,
                AddAuthOptionsToPlatform1704667304953,
                AddEnableEmailAuthToPlatform1704797979825,
                AddGitRepoMigrationPostgres1704503804056,
                AddGitSyncEnabledToPlatform1704636362533,
                AddAuditEvents1707614902283,
                CreateActivityTable1708515756040,
                AddLengthLimitsToActivity1708529586342,
                AddShowActivityLogToPlatform1708861032399,
                MakePlatformNotNullable1705969874745,
                AddSlugToGitRepo1709151540095,
                DropUnusedPlatformIndex1709500873378,
                MigrateWebhookTemplate1709581196564,
                AddPlatformForeignKeyToProjectPostgres1709566642531,
                MoveGeneratedByFromSigningKeyToAuditEventPostgres1709669091258,
                AddMappingStateToGit1709753080714,
                CascadeProjectDeleteToActivity1710720610670,
                AddBranchTypeToGit1711073772867,
                PiecesProjectLimits1712279318440,
                
                // Cloud Only Migrations, before unifing the migrations.
                ChangeToJsonToKeepKeysOrder1685991260335,
                AddPieceTypeAndPackageTypeToFlowTemplate1696245170062,
                RemoveUniqueonAppNameAppCredentials1705586178452,
                CascadeProjectDeleteAppCredentialsAndConnectionKey1710720610669,
                // Enterprise Only Migrations, before unifing the migrations.
                MigrateEeUsersToOldestPlatform1701261357197,
                UnifyEnterpriseWithCloud1714249840058,
                // Cloud Only Entities, But we need to run them for Enterprise as well.
                AddAppSumo1688943462327,
                AddReferral1690459469381,
                AddUserEmailToReferral1709500213947,
                AddProjectBilling1708811745694,

                // New Migration After Unifying
                ModifyProjectMembers1717961669938,
                MigrateAuditEventSchema1723489038729,
                AddAiTokensForProjectPlan1726446092010,
                AddAuditLogIndicies1731711188507,
                AddPlatformBilling1734971881345,
                CreateProjectReleaseTable1734418823028,
                RemoveUnusedProjectBillingFields1736607721367,
                ProjectIdNullableInTemplate1741357285896,
                UpdateNotifyStatusOnEmbedding1741963410825,
                AddManualTaskCommentTable1742305104390,
                ChangeManualTasksCommentsToTodoComments1742433144687,
            )
            break
        case ApEdition.COMMUNITY:
            commonMigration.push(
                AddPlatformToPostgres1709052740378,
                SetNotNullOnPlatform1709505632771,
            )
            break
    }

    return commonMigration
}

const getMigrationConfig = (): MigrationConfig => {
    const env = system.getOrThrow<ApEnvironment>(AppSystemProp.ENVIRONMENT)

    if (env === ApEnvironment.TESTING) {
        return {}
    }

    return {
        migrationsRun: true,
        migrationsTransactionMode: 'each',
        migrations: getMigrations(),
    }
}

export const createPostgresDataSource = (): DataSource => {
    const migrationConfig = getMigrationConfig()
    const url = system.get(AppSystemProp.POSTGRES_URL)

    if (!isNil(url)) {
        return new DataSource({
            type: 'postgres',
            url,
            ssl: getSslConfig(),
            ...migrationConfig,
            ...commonProperties,
        })
    }

    const database = system.getOrThrow(AppSystemProp.POSTGRES_DATABASE)
    const host = system.getOrThrow(AppSystemProp.POSTGRES_HOST)
    const password = system.getOrThrow(AppSystemProp.POSTGRES_PASSWORD)
    const serializedPort = system.getOrThrow(AppSystemProp.POSTGRES_PORT)
    const port = Number.parseInt(serializedPort, 10)
    const username = system.getOrThrow(AppSystemProp.POSTGRES_USERNAME)

    return new DataSource({
        type: 'postgres',
        host,
        port,
        username,
        password,
        database,
        ssl: getSslConfig(),
        ...migrationConfig,
        ...commonProperties,
    })
}

type MigrationConfig = {
    migrationsRun?: boolean
    migrationsTransactionMode?: 'all' | 'none' | 'each'
    migrations?: (new () => MigrationInterface)[]
}<|MERGE_RESOLUTION|>--- conflicted
+++ resolved
@@ -187,11 +187,8 @@
 import { AddDataColumnToFieldEntity1742395892304 } from './migration/postgres/1742395892304-AddDataColumnToFieldEntity'
 import { ChangeManualTasksToTodo1742432827826 } from './migration/postgres/1742432827826-ChangeManualTasksToTodo'
 import { ChangeManualTasksCommentsToTodoComments1742433144687 } from './migration/postgres/1742433144687-ChangeManualTasksCommentsToTodoComments'
-<<<<<<< HEAD
 import { AddMCP1743128816786 } from './migration/postgres/1743128816786-AddMCP'
-=======
 import { RenameApprovalUrlToResolveUrl1742991137557 } from './migration/postgres/1742991137557-RenameApprovalUrlToResolveUrl'
->>>>>>> 79ed8c6c
 
 const getSslConfig = (): boolean | TlsOptions => {
     const useSsl = system.get(AppSystemProp.POSTGRES_USE_SSL)
@@ -317,11 +314,8 @@
         AddDataColumnToFieldEntity1742395892304,
         AddManualTaskTable1742304857701,
         ChangeManualTasksToTodo1742432827826,
-<<<<<<< HEAD
         AddMCP1743128816786,
-=======
         RenameApprovalUrlToResolveUrl1742991137557,
->>>>>>> 79ed8c6c
     ]
 
     const edition = system.getEdition()
