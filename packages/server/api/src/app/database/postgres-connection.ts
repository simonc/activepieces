import { TlsOptions } from 'node:tls'
import { AppSystemProp } from '@activepieces/server-shared'
import { ApEdition, ApEnvironment, isNil } from '@activepieces/shared'
import { DataSource, MigrationInterface } from 'typeorm'
import { MakeStripeSubscriptionNullable1685053959806 } from '../ee/database/migrations/postgres/1685053959806-MakeStripeSubscriptionNullable'
import { AddTemplates1685538145476 } from '../ee/database/migrations/postgres/1685538145476-addTemplates'
import { ChangeToJsonToKeepKeysOrder1685991260335 } from '../ee/database/migrations/postgres/1685991260335-ChangeToJsonToPeserveKeys'
import { AddPinnedAndBlogUrlToTemplates1686133672743 } from '../ee/database/migrations/postgres/1686133672743-AddPinnedAndBlogUrlToTemplates'
import { AddPinnedOrder1686154285890 } from '../ee/database/migrations/postgres/1686154285890-add_pinned_order'
import { AddProjectIdToTemplate1688083336934 } from '../ee/database/migrations/postgres/1688083336934-AddProjectIdToTemplate'
import { AddBillingParameters1688739844617 } from '../ee/database/migrations/postgres/1688739844617-AddBillingParameters'
import { AddAppSumo1688943462327 } from '../ee/database/migrations/postgres/1688943462327-AddAppSumo'
import { AddProjectMembers1689177797092 } from '../ee/database/migrations/postgres/1689177797092-AddProjectMembers'
import { AddTasksPerDays1689336533370 } from '../ee/database/migrations/postgres/1689336533370-AddTasksPerDays'
import { RemoveCalculatedMetrics1689806173642 } from '../ee/database/migrations/postgres/1689806173642-RemoveCalculatedMetrics'
import { AddReferral1690459469381 } from '../ee/database/migrations/postgres/1690459469381-AddReferral'
import { FlowTemplateAddUserIdAndImageUrl1694379223109 } from '../ee/database/migrations/postgres/1694379223109-flow-template-add-user-id-and-image-url'
import { ProjectMemberRelations1694381968985 } from '../ee/database/migrations/postgres/1694381968985-project-member-relations'
import { AddFeaturedDescriptionAndFlagToTemplates1694604120205 } from '../ee/database/migrations/postgres/1694604120205-AddFeaturedDescriptionAndFlagToTemplates'
import { ModifyBilling1694902537045 } from '../ee/database/migrations/postgres/1694902537045-ModifyBilling'
import { AddDatasourcesLimit1695916063833 } from '../ee/database/migrations/postgres/1695916063833-AddDatasourcesLimit'
import { AddPlatform1697717995884 } from '../ee/database/migrations/postgres/1697717995884-add-platform'
import { AddCustomDomain1698077078271 } from '../ee/database/migrations/postgres/1698077078271-AddCustomDomain'
import { AddMetadataFieldToFlowTemplates1744780800000 } from '../ee/database/migrations/postgres/1744780800000-AddMetadataFieldToFlowTemplates'
import { system } from '../helper/system/system'
import { commonProperties } from './database-connection'
import { AddPieceTypeAndPackageTypeToFlowVersion1696245170061 } from './migration/common/1696245170061-add-piece-type-and-package-type-to-flow-version'
import { AddPieceTypeAndPackageTypeToFlowTemplate1696245170062 } from './migration/common/1696245170062-add-piece-type-and-package-type-to-flow-template'
import { StoreCodeInsideFlow1697969398200 } from './migration/common/1697969398200-store-code-inside-flow'
import { UpdateUserStatusRenameShadowToInvited1699818680567 } from './migration/common/1699818680567-update-user-status-rename-shadow-to-invited'
import { AddPartialUniqueIndexForEmailAndPlatformIdIsNull1701096458822 } from './migration/common/1701096458822-add-partial-unique-index-for-email-and-platform-id-is-null'
import { AddTriggerTestStrategy1707087022764 } from './migration/common/1707087022764-add-trigger-test-strategy'
import { MigrateWebhook1709581196563 } from './migration/common/1709581196563-migrate-webhook'
import { RemoveShowActivityLog1716105958530 } from './migration/common/1716105958530-RemoveShowActivityLog'
import { AddDurationForRuns1716725027424 } from './migration/common/1716725027424-AddDurationForRuns'
import { ChangeEventRoutingConstraint1723549873495 } from './migration/common/1723549873495-ChangeEventRoutingConstraint'
import { RemoveUniqueConstraintOnStepFile1725570317713 } from './migration/common/1725570317713-RemoveUniqueConstraintOnStepFile'
import { AddUserSessionId1727130193726 } from './migration/common/1727130193726-AddUserSessionId'
import { AddLicenseKeyIntoPlatform1728827704109 } from './migration/common/1728827704109-AddLicenseKeyIntoPlatform'
import { ChangeProjectUniqueConstraintToPartialIndex1729098769827 } from './migration/common/1729098769827-ChangeProjectUniqueConstraintToPartialIndex'
import { SwitchToRouter1731019013340 } from './migration/common/1731019013340-switch-to-router'
import { ChangeExternalIdsForTables1747346473000 } from './migration/common/1747346473000-ChangeExternalIdsForTables'
import { AddAuthToPiecesMetadata1688922241747 } from './migration/postgres//1688922241747-AddAuthToPiecesMetadata'
import { FlowAndFileProjectId1674788714498 } from './migration/postgres/1674788714498-FlowAndFileProjectId'
import { initializeSchema1676238396411 } from './migration/postgres/1676238396411-initialize-schema'
import { encryptCredentials1676505294811 } from './migration/postgres/1676505294811-encrypt-credentials'
import { removeStoreAction1676649852890 } from './migration/postgres/1676649852890-remove-store-action'
import { billing1677286751592 } from './migration/postgres/1677286751592-billing'
import { addVersionToPieceSteps1677521257188 } from './migration/postgres/1677521257188-add-version-to-piece-steps'
import { productEmbed1677894800372 } from './migration/postgres/1677894800372-product-embed'
import { addEventRouting1678382946390 } from './migration/postgres/1678382946390-add-event-routing'
import { removeCollectionVersion1678492809093 } from './migration/postgres/1678492809093-removeCollectionVersion'
import { addtriggerevents1678621361185 } from './migration/postgres/1678621361185-addtriggerevents'
import { bumpFixPieceVersions1678928503715 } from './migration/postgres/1678928503715-bump-fix-piece-versions'
import { migrateSchedule1679014156667 } from './migration/postgres/1679014156667-migrate-schedule'
import { addNotificationsStatus1680563747425 } from './migration/postgres/1680563747425-add-notifications-status'
import { CreateWebhookSimulationSchema1680698259291 } from './migration/postgres/1680698259291-create-webhook-simulation-schema'
import { RemoveCollections1680986182074 } from './migration/postgres/1680986182074-RemoveCollections'
import { StoreAllPeriods1681019096716 } from './migration/postgres/1681019096716-StoreAllPeriods'
import { AddInputUiInfo1681107443963 } from './migration/postgres/1681107443963-AddInputUiInfo'
import { AllowNullableStoreEntryAndTrigger1683040965874 } from './migration/postgres/1683040965874-allow-nullable-store-entry'
import { RenameNotifications1683195711242 } from './migration/postgres/1683195711242-rename-notifications'
import { ListFlowRunsIndices1683199709317 } from './migration/postgres/1683199709317-list-flow-runs-indices'
import { ProjectNotifyStatusNotNull1683458275525 } from './migration/postgres/1683458275525-project-notify-status-not-null'
import { FlowRunPauseMetadata1683552928243 } from './migration/postgres/1683552928243-flow-run-pause-metadata'
import { ChangeVariableSyntax1683898241599 } from './migration/postgres/1683898241599-ChangeVariableSyntax'
import { PieceMetadata1685537054805 } from './migration/postgres/1685537054805-piece-metadata'
import { AddProjectIdToPieceMetadata1686090319016 } from './migration/postgres/1686090319016-AddProjectIdToPieceMetadata'
import { UnifyPieceName1686138629812 } from './migration/postgres/1686138629812-unifyPieceName'
import { AddScheduleOptions1687384796637 } from './migration/postgres/1687384796637-AddScheduleOptions'
import { AddUpdatedByInFlowVersion1689292797727 } from './migration/postgres/1689292797727-AddUpdatedByInFlowVersion'
import { AddTasksToRun1689351564290 } from './migration/postgres/1689351564290-AddTasksToRun'
import { AddAppConnectionTypeToTopLevel1691703023866 } from './migration/postgres/1691703023866-add-app-connection-type-to-top-level'
import { AddTagsToRun1692106375081 } from './migration/postgres/1692106375081-AddTagsToRun'
import { AddFileToPostgres1693004806926 } from './migration/postgres/1693004806926-AddFileToPostgres'
import { AddStatusToConnections1693402930301 } from './migration/postgres/1693402930301-AddStatusToConnections'
import { AddUserMetaInformation1693850082449 } from './migration/postgres/1693850082449-AddUserMetaInformation'
import { FixPieceMetadataOrderBug1694367186954 } from './migration/postgres/1694367186954-fix-piece-metadata-order-bug'
import { FileTypeCompression1694691554696 } from './migration/postgres/1694691554696-file-type-compression'
import { Chatbot1694902537040 } from './migration/postgres/1694902537040-Chatbot'
import { AddVisibilityStatusToChatbot1695719749099 } from './migration/postgres/1695719749099-AddVisibilityStatusToChatbot'
import { AddPieceTypeAndPackageTypeToPieceMetadata1695992551156 } from './migration/postgres/1695992551156-add-piece-type-and-package-type-to-piece-metadata'
import { AddArchiveIdToPieceMetadata1696950789636 } from './migration/postgres/1696950789636-add-archive-id-to-piece-metadata'
import { AddPlatformToProject1698065083750 } from './migration/postgres/1698065083750-add-platform-to-project'
import { AddTerminationReason1698323987669 } from './migration/postgres/1698323987669-AddTerminationReason'
import { AddSigningKey1698602417745 } from './migration/postgres/1698602417745-add-signing-key'
import { AddDisplayNameToSigningKey1698698190965 } from './migration/postgres/1698698190965-AddDisplayNameToSigningKey'
import { ManagedAuthnInitial1698700720482 } from './migration/postgres/1698700720482-managed-authn-initial'
import { AddOAuth2AppEntiity1699221414907 } from './migration/postgres/1699221414907-AddOAuth2AppEntiity'
import { AddFilteredPiecesToPlatform1699281870038 } from './migration/postgres/1699281870038-add-filtered-pieces-to-platform'
import { AddSmtpAndPrivacyUrlToPlatform1699491705906 } from './migration/postgres/1699491705906-AddSmtpAndPrivacyUrlToPlatform'
import { AddPlatformIdToUser1699901161457 } from './migration/postgres/1699901161457-add-platform-id-to-user'
import { RemoveUnusedFieldsinBilling1700132368636 } from './migration/postgres/1700132368636-RemoveUnusedFieldsinBilling'
import { AddOtpEntity1700396157624 } from './migration/postgres/1700396157624-add-otp-entity'
import { AddPlatformDefaultLanguage1700406308445 } from './migration/postgres/1700406308445-AddPlatformDefaultLanguage'
import { AddPlatformIdToPieceMetadata1700522340280 } from './migration/postgres/1700522340280-AddPlatformIdToPieceMetadata'
import { MakeStripeCustomerIdNullable1700751925992 } from './migration/postgres/1700751925992-MakeStripeCustomerIdNullable'
import { AddStateToOtp1701084418793 } from './migration/postgres/1701084418793-add-state-to-otp'
import { MigrateEeUsersToOldestPlatform1701261357197 } from './migration/postgres/1701261357197-migrate-ee-users-to-oldest-platform'
import { ModifyProjectMembersAndRemoveUserId1701647565290 } from './migration/postgres/1701647565290-ModifyProjectMembersAndRemoveUserId'
import { AddApiKeys1701716639135 } from './migration/postgres/1701716639135-AddApiKeys'
import { AddEmbeddingFeatureToPlatform1701794452891 } from './migration/postgres/1701794452891-AddEmbeddingFeatureToPlatform'
import { AddPlatformIdToFile1701807681821 } from './migration/postgres/1701807681821-AddPlatformIdToFile'
import { RemoveFlowInstance1702379794665 } from './migration/postgres/1702379794665-remove-flow-instance'
import { AddPlatformIdToFlowTemplates1703411318826 } from './migration/postgres/1703411318826-AddPlatformIdToFlowTemplates'
import { RenameAppNameToPieceName1703711596105 } from './migration/postgres/1703711596105-RenameAppNameToPieceName'
import { AddVerifiedAndChangeStatus1703769034497 } from './migration/postgres/1703769034497-AddVerifiedAndChangeStatus'
import { AddGitRepoMigrationPostgres1704503804056 } from './migration/postgres/1704503804056-AddGitRepoMigrationPostgres'
import { AddGitSyncEnabledToPlatform1704636362533 } from './migration/postgres/1704636362533-AddGitSyncEnabledToPlatform'
import { AddAuthOptionsToPlatform1704667304953 } from './migration/postgres/1704667304953-AddAuthOptionsToPlatform'
import { AddEnableEmailAuthToPlatform1704797979825 } from './migration/postgres/1704797979825-AddEnableEmailAuthToPlatform'
import { RemoveUniqueonAppNameAppCredentials1705586178452 } from './migration/postgres/1705586178452-RemoveUniqueonAppNameAppCredentials'
import { MakePlatformNotNullable1705969874745 } from './migration/postgres/1705969874745-MakePlatformNotNullable'
import { AddCategoriesToPieceMetadataPostgres1707231704973 } from './migration/postgres/1707231704973-AddCategoriesToPieceMetadataPostgres'
import { AddAuditEvents1707614902283 } from './migration/postgres/1707614902283-AddAuditEvents'
import { CreateActivityTable1708515756040 } from './migration/postgres/1708515756040-create-activity-table'
import { AddUniqueStoreConstraint1708521505204 } from './migration/postgres/1708521505204-AddUniqueStoreConstraint'
import { AddLengthLimitsToActivity1708529586342 } from './migration/postgres/1708529586342-add-length-limits-to-activity'
import { AddProjectBilling1708811745694 } from './migration/postgres/1708811745694-AddProjectBilling'
import { AddShowActivityLogToPlatform1708861032399 } from './migration/postgres/1708861032399-add-show-activity-log-to-platform'
import { AddPlatformToPostgres1709052740378 } from './migration/postgres/1709052740378-AddPlatformToPostgres'
import { AddSlugToGitRepo1709151540095 } from './migration/postgres/1709151540095-add-slug-to-git-repo'
import { AddUserEmailToReferral1709500213947 } from './migration/postgres/1709500213947-add-user-email-to-referral'
import { DropUnusedPlatformIndex1709500873378 } from './migration/postgres/1709500873378-DropUnusedPlatformIndex'
import { SetNotNullOnPlatform1709505632771 } from './migration/postgres/1709505632771-SetNotNullOnPlatform'
import { AddPlatformForeignKeyToProjectPostgres1709566642531 } from './migration/postgres/1709566642531-add-platform-foreign-key-to-project-postgres'
import { MigrateWebhookTemplate1709581196564 } from './migration/postgres/1709581196564-migrate-webhook-templates'
import { SetFlowVersionUpdatedByToNullIfUserIsDeletedPostgres1709641016072 } from './migration/postgres/1709641016072-set-flow-version-updated-by-to-null-if-user-is-deleted-postgres'
import { MoveGeneratedByFromSigningKeyToAuditEventPostgres1709669091258 } from './migration/postgres/1709669091258-move-generated-by-from-signing-key-to-audit-event-postgres'
import { AddMappingStateToGit1709753080714 } from './migration/postgres/1709753080714-AddMappingStateToGit'
import { AddAuthorsToPieces1710098373707 } from './migration/postgres/1710098373707-AddAuthorsToPieces'
import { AddDeletedToProjectPostgres1710243591721 } from './migration/postgres/1710243591721-add-deleted-to-project-postgres'
import { CascadeProjectDeleteAppCredentialsAndConnectionKey1710720610669 } from './migration/postgres/1710720610669-cascade-project-delete-app-credentials-and-connection-key'
import { CascadeProjectDeleteToActivity1710720610670 } from './migration/postgres/1710720610670-cascade-project-delete-activity'
import { AddBranchTypeToGit1711073772867 } from './migration/postgres/1711073772867-AddBranchTypeToGit'
import { MigrateInputUiInfo1711411372480 } from './migration/postgres/1711411372480-migrateInputUiInfo'
import { AddProjectUsageColumnToPiece1711768296861 } from './migration/postgres/1711768296861-AddProjectUsageColumnToPiece'
import { AddPieceTags1712107871405 } from './migration/postgres/1712107871405-AddPieceTags'
import { PiecesProjectLimits1712279318440 } from './migration/postgres/1712279318440-PiecesProjectLimits'
import { RemoveUniqueEmailOnUser1713221809186 } from './migration/postgres/1713221809186-RemoveUniqueEmailOnUser'
import { AddPlatformRoleToUser1713302610746 } from './migration/postgres/1713302610746-AddPlatformRoleToUser'
import { AddUniqueNameToFolder1713643694049 } from './migration/postgres/1713643694049-AddUniqueNameToFolder'
import { AddFeaturesToPlatform1714145914415 } from './migration/postgres/1714145914415-AddFeaturesToPlatform'
import { UnifyEnterpriseWithCloud1714249840058 } from './migration/postgres/1714249840058-UnifyEnterpriseWithCloud'
import { AddIssueEntityPostgres1714904516114 } from './migration/postgres/1714904516114-AddIssueEntityPostgres'
import { AddAlertsEntityPostgres1716989780835 } from './migration/postgres/1716989780835-AddAlertsEntityPostgres'
import { AddPremiumPiecesColumnPostgres1717370717678 } from './migration/postgres/1717370717678-AddPremiumPiecesColumnPostgres'
import { AddUserInvitation1717960689650 } from './migration/postgres/1717960689650-AddUserInvitation'
import { ModifyProjectMembers1717961669938 } from './migration/postgres/1717961669938-ModifyProjectMembers'
import { AddWorkerMachine1720101280025 } from './migration/postgres/1720101280025-AddWorkerMachine'
import { MigrateAuditEventSchema1723489038729 } from './migration/postgres/1723489038729-MigrateAuditEventSchema'
import { AddAnalyticsToPlatform1725113652923 } from './migration/postgres/1725113652923-AddAnalyticsToPlatform'
import { LogFileRelationWithFlowRun1725639666232 } from './migration/postgres/1725639666232-LogFileRelationWithFlowRun'
import { AddLogsFileIdIndex1725699690971 } from './migration/postgres/1725699690971-AddLogsFileIdIndex'
import { SupportS3Files1726364421096 } from './migration/postgres/1726364421096-SupportS3Files'
import { AddAiProviderTable1726445983043 } from './migration/postgres/1726445983043-AddAiProviderTable'
import { AddAiTokensForProjectPlan1726446092010 } from './migration/postgres/1726446092010-AddAiTokensForProjectPlan'
import { RemovePremiumPieces1727865841722 } from './migration/postgres/1727865841722-RemovePremiumPieces'
import { MigrateSMTPInPlatform1729602169179 } from './migration/postgres/1729602169179-MigrateSMTPInPlatform'
import { AddPinnedPieces1729776414647 } from './migration/postgres/1729776414647-AddPinnedPieces'
import { AddConnectionOwner1730123432651 } from './migration/postgres/1730123432651-AddConnectionOwner'
import { AppConnectionsSetNull1730627612799 } from './migration/postgres/1730627612799-AppConnectionsSetNull'
import { AddFlowSchemaVersion1730760434336 } from './migration/postgres/1730760434336-AddFlowSchemaVersion'
import { StoreTriggerEventsInFile1731247581852 } from './migration/postgres/1731247581852-StoreTriggerEventsInFile'
import { CreateProjectRoleTable1731424289830 } from './migration/postgres/1731424289830-CreateProjectRoleTable'
import { MigrateConnectionNames1731428722977 } from './migration/postgres/1731428722977-MigrateConnectionNames'
import { AddGlobalConnectionsAndRbacForPlatform1731532843905 } from './migration/postgres/1731532843905-AddGlobalConnectionsAndRbacForPlatform'
import { AddAuditLogIndicies1731711188507 } from './migration/postgres/1731711188507-AddAuditLogIndicies'
import { AddIndiciesToRunAndTriggerData1732324567513 } from './migration/postgres/1732324567513-AddIndiciesToRunAndTriggerData'
import { AddProjectRelationInUserInvitation1732790412900 } from './migration/postgres/1732790673766-AddProjectRelationInUserInvitation'
import { TablesProduct1734355488179 } from './migration/postgres/1734355488179-TablesProduct'
import { CreateProjectReleaseTable1734418823028 } from './migration/postgres/1734418823028-CreateProjectReleaseTable'
import { RemoveWorkerType1734439097357 } from './migration/postgres/1734439097357-RemoveWorkerType'
import { AddCopilotSettings1734479886363 } from './migration/postgres/1734479886363-AddCopilotSettings'
import { FieldAndRecordAndCellProjectId1734969829406 } from './migration/postgres/1734969829406-FieldAndRecordAndCell_ProjectId'
import { AddPlatformBilling1734971881345 } from './migration/postgres/1734971881345-AddPlatformBilling'
import { AddCellUniqueIndex1735057498882 } from './migration/postgres/1735057498882-AddCellUniqueIndex'
import { AddExternalIdForFlow1735262417593 } from './migration/postgres/1735262417593-AddExternalIdForFlow'
import { AddEnvironmentsEnabled1735267452262 } from './migration/postgres/1735267452262-AddEnvironmentsEnabled'
import { AddUserIdentity1735590074879 } from './migration/postgres/1735590074879-AddUserIdentity'
import { RemoveUnusedProjectBillingFields1736607721367 } from './migration/postgres/1736607721367-RemoveUnusedProjectBillingFields'
import { RenameGitRepoPermission1736813103505 } from './migration/postgres/1736813103505-RenameGitRepoPermission'
import { RestrictPieces1739546878775 } from './migration/postgres/1739546878775-RestrictPieces'
import { ProjectIdNullableInTemplate1741357285896 } from './migration/postgres/1741357285896-ProjectIdNullableInTemplate'
import { CreateTableWebhooks1741669458075 } from './migration/postgres/1741669458075-CreateTableWebhooks'
import { UpdateNotifyStatusOnEmbedding1741963410825 } from './migration/postgres/1741963410825-UpdateNotifyStatusOnEmbedding'
import { AddManualTaskTable1742304857701 } from './migration/postgres/1742304857701-AddManualTaskTable'
import { AddManualTaskCommentTable1742305104390 } from './migration/postgres/1742305104390-AddManualTaskCommentTable'
import { AddDataColumnToFieldEntity1742395892304 } from './migration/postgres/1742395892304-AddDataColumnToFieldEntity'
import { ChangeManualTasksToTodo1742432827826 } from './migration/postgres/1742432827826-ChangeManualTasksToTodo'
import { ChangeManualTasksCommentsToTodoComments1742433144687 } from './migration/postgres/1742433144687-ChangeManualTasksCommentsToTodoComments'
import { RenameApprovalUrlToResolveUrl1742991137557 } from './migration/postgres/1742991137557-RenameApprovalUrlToResolveUrl'
import { AddMCP1743128816786 } from './migration/postgres/1743128816786-AddMCP'
import { AddMetadataFields1743780156664 } from './migration/postgres/1743780156664-AddMetadataFields'
import { AddLastChangelogDismissed1744053592923 } from './migration/postgres/1744053592923-AddLastChangelogDismissed'
import { AddRecordIndexForTableIdAndProjectIdAndRecordId1744187975994 } from './migration/postgres/1744187975994-AddRecordIndexForTableIdAndProjectIdAndRecordId'
import { AddMcpPiece1744822233873 } from './migration/postgres/1744822233873-AddMcpPiece'
import { RenameTodoPostiveVariantName1745272231418 } from './migration/postgres/1745272231418-RenameTodoPostiveVariantName'
import { AddConnectionIdsToFlowVersion1745530653784 } from './migration/postgres/1745530653784-AddConnectionIdsToFlowVersion'
import { AddExternalIdForTablesAndFields1746356907629 } from './migration/postgres/1746356907629-AddExternalIdForTablesAndFields'
import { MakeExternalIdNotNullable1746531094548 } from './migration/postgres/1746531094548-MakeExternalIdNotNullable'
import { ChangeMcpPieceForeignKey1746543299109 } from './migration/postgres/1746543299109-ChangeMcpPieceForeignKey'
import { AddI18nColumnToPieceMetadata1746714836833 } from './migration/postgres/1746714836833-AddI18nColumnToPieceMetadata'
import { AddHandshakeConfigurationToFlow1746848208563 } from './migration/postgres/1746848208563-AddHandshakeConfigurationToFlow'
import { AddOrderToFolder1747095861746 } from './migration/postgres/1747095861746-AddOrderToFolder'
<<<<<<< HEAD
import { ChangeMcpProjectIdIdx1747253720779 } from './migration/postgres/1747253720779-ChangeMcpProjectIdIdx'
import { AddMcpName1747335239942 } from './migration/postgres/1747335239942-AddMcpName'
import { AddMcpPieceToMcpFK1747573521560 } from './migration/postgres/1747573521560-AddMcpPieceToMcpFK'
import { ReplaceMcpPieceByMcpAction1747677222538 } from './migration/postgres/1747677222538-ReplaceMcpPieceByMcpAction'
=======
import { RenameProjectBillingToPlatformPLan1747819919988 } from './migration/postgres/1747819919988-RenameProjectBillingToPlatformPLan'
>>>>>>> 930284ff

const getSslConfig = (): boolean | TlsOptions => {
    const useSsl = system.get(AppSystemProp.POSTGRES_USE_SSL)
    if (useSsl === 'true') {
        return {
            ca: system.get(AppSystemProp.POSTGRES_SSL_CA)?.replace(/\\n/g, '\n'),
        }
    }
    return false
}

const getMigrations = (): (new () => MigrationInterface)[] => {
    const commonMigration = [
        FlowAndFileProjectId1674788714498,
        initializeSchema1676238396411,
        encryptCredentials1676505294811,
        removeStoreAction1676649852890,
        billing1677286751592,
        addVersionToPieceSteps1677521257188,
        productEmbed1677894800372,
        addtriggerevents1678621361185,
        removeCollectionVersion1678492809093,
        addEventRouting1678382946390,
        bumpFixPieceVersions1678928503715,
        migrateSchedule1679014156667,
        addNotificationsStatus1680563747425,
        AddInputUiInfo1681107443963,
        CreateWebhookSimulationSchema1680698259291,
        RemoveCollections1680986182074,
        StoreAllPeriods1681019096716,
        AllowNullableStoreEntryAndTrigger1683040965874,
        RenameNotifications1683195711242,
        ListFlowRunsIndices1683199709317,
        ProjectNotifyStatusNotNull1683458275525,
        FlowRunPauseMetadata1683552928243,
        ChangeVariableSyntax1683898241599,
        PieceMetadata1685537054805,
        AddProjectIdToPieceMetadata1686090319016,
        UnifyPieceName1686138629812,
        AddScheduleOptions1687384796637,
        AddAuthToPiecesMetadata1688922241747,
        AddUpdatedByInFlowVersion1689292797727,
        AddTasksToRun1689351564290,
        AddAppConnectionTypeToTopLevel1691703023866,
        AddTagsToRun1692106375081,
        AddFileToPostgres1693004806926,
        AddStatusToConnections1693402930301,
        AddUserMetaInformation1693850082449,
        FixPieceMetadataOrderBug1694367186954,
        FileTypeCompression1694691554696,
        Chatbot1694902537040,
        AddVisibilityStatusToChatbot1695719749099,
        AddPieceTypeAndPackageTypeToPieceMetadata1695992551156,
        AddPieceTypeAndPackageTypeToFlowVersion1696245170061,
        AddArchiveIdToPieceMetadata1696950789636,
        StoreCodeInsideFlow1697969398200,
        AddPlatformToProject1698065083750,
        AddTerminationReason1698323987669,
        ManagedAuthnInitial1698700720482,
        UpdateUserStatusRenameShadowToInvited1699818680567,
        AddPlatformIdToUser1699901161457,
        AddPlatformIdToPieceMetadata1700522340280,
        AddPartialUniqueIndexForEmailAndPlatformIdIsNull1701096458822,
        AddPlatformIdToFile1701807681821,
        RemoveFlowInstance1702379794665,
        RenameAppNameToPieceName1703711596105,
        AddVerifiedAndChangeStatus1703769034497,
        AddTriggerTestStrategy1707087022764,
        AddCategoriesToPieceMetadataPostgres1707231704973,
        AddUniqueStoreConstraint1708521505204,
        SetFlowVersionUpdatedByToNullIfUserIsDeletedPostgres1709641016072,
        MigrateWebhook1709581196563,
        AddAuthorsToPieces1710098373707,
        AddDeletedToProjectPostgres1710243591721,
        MigrateInputUiInfo1711411372480,
        AddProjectUsageColumnToPiece1711768296861,
        AddPieceTags1712107871405,
        RemoveUniqueEmailOnUser1713221809186,
        AddPlatformRoleToUser1713302610746,
        AddUniqueNameToFolder1713643694049,
        AddFeaturesToPlatform1714145914415,
        AddIssueEntityPostgres1714904516114,
        RemoveShowActivityLog1716105958530,
        AddDurationForRuns1716725027424,
        AddAlertsEntityPostgres1716989780835,
        AddUserInvitation1717960689650,
        AddPremiumPiecesColumnPostgres1717370717678,
        AddWorkerMachine1720101280025,
        ChangeEventRoutingConstraint1723549873495,
        AddAnalyticsToPlatform1725113652923,
        RemoveUniqueConstraintOnStepFile1725570317713,
        LogFileRelationWithFlowRun1725639666232,
        AddLogsFileIdIndex1725699690971,
        AddAiProviderTable1726445983043,
        SupportS3Files1726364421096,
        AddUserSessionId1727130193726,
        RemovePremiumPieces1727865841722,
        AddLicenseKeyIntoPlatform1728827704109,
        ChangeProjectUniqueConstraintToPartialIndex1729098769827,
        MigrateSMTPInPlatform1729602169179,
        AddPinnedPieces1729776414647,
        AddConnectionOwner1730123432651,
        AppConnectionsSetNull1730627612799,
        AddFlowSchemaVersion1730760434336,
        SwitchToRouter1731019013340,
        StoreTriggerEventsInFile1731247581852,
        CreateProjectRoleTable1731424289830,
        MigrateConnectionNames1731428722977,
        AddGlobalConnectionsAndRbacForPlatform1731532843905,
        AddIndiciesToRunAndTriggerData1732324567513,
        AddProjectRelationInUserInvitation1732790412900,
        TablesProduct1734355488179,
        RemoveWorkerType1734439097357,
        FieldAndRecordAndCellProjectId1734969829406,
        AddCellUniqueIndex1735057498882,
        AddCopilotSettings1734479886363,
        AddExternalIdForFlow1735262417593,
        AddEnvironmentsEnabled1735267452262,
        AddUserIdentity1735590074879,
        RenameGitRepoPermission1736813103505,
        RestrictPieces1739546878775,
        CreateTableWebhooks1741669458075,
        AddDataColumnToFieldEntity1742395892304,
        AddManualTaskTable1742304857701,
        ChangeManualTasksToTodo1742432827826,
        AddMCP1743128816786,
        RenameApprovalUrlToResolveUrl1742991137557,
        AddMetadataFields1743780156664,
        AddRecordIndexForTableIdAndProjectIdAndRecordId1744187975994,
        AddLastChangelogDismissed1744053592923,
        AddMcpPiece1744822233873,
        RenameTodoPostiveVariantName1745272231418,
        AddConnectionIdsToFlowVersion1745530653784,
        MakeExternalIdNotNullable1746531094548,
        AddExternalIdForTablesAndFields1746356907629,
        ChangeMcpPieceForeignKey1746543299109,
        AddHandshakeConfigurationToFlow1746848208563,
        AddOrderToFolder1747095861746,
        AddI18nColumnToPieceMetadata1746714836833,
<<<<<<< HEAD
        ChangeMcpProjectIdIdx1747253720779,
        AddMcpName1747335239942,
        AddMcpPieceToMcpFK1747573521560,
        ReplaceMcpPieceByMcpAction1747677222538,
=======
        ChangeExternalIdsForTables1747346473000,
        RenameProjectBillingToPlatformPLan1747819919988,
>>>>>>> 930284ff
    ]

    const edition = system.getEdition()
    switch (edition) {
        case ApEdition.CLOUD:
        case ApEdition.ENTERPRISE:
            commonMigration.push(
                AddTemplates1685538145476,
                AddPinnedAndBlogUrlToTemplates1686133672743,
                AddPinnedOrder1686154285890,
                AddProjectIdToTemplate1688083336934,
                FlowTemplateAddUserIdAndImageUrl1694379223109,
                AddFeaturedDescriptionAndFlagToTemplates1694604120205,
                AddProjectMembers1689177797092,
                ProjectMemberRelations1694381968985,
                AddPlatform1697717995884,
                AddCustomDomain1698077078271,
                AddSigningKey1698602417745,
                AddDisplayNameToSigningKey1698698190965,
                AddOAuth2AppEntiity1699221414907,
                AddFilteredPiecesToPlatform1699281870038,
                AddSmtpAndPrivacyUrlToPlatform1699491705906,
                AddOtpEntity1700396157624,
                AddPlatformDefaultLanguage1700406308445,
                MakeStripeSubscriptionNullable1685053959806,
                AddBillingParameters1688739844617,
                AddTasksPerDays1689336533370,
                RemoveCalculatedMetrics1689806173642,
                ModifyBilling1694902537045,
                RemoveUnusedFieldsinBilling1700132368636,
                AddDatasourcesLimit1695916063833,
                MakeStripeCustomerIdNullable1700751925992,
                AddStateToOtp1701084418793,
                ModifyProjectMembersAndRemoveUserId1701647565290,
                AddApiKeys1701716639135,
                AddEmbeddingFeatureToPlatform1701794452891,
                AddPlatformIdToFlowTemplates1703411318826,
                AddAuthOptionsToPlatform1704667304953,
                AddEnableEmailAuthToPlatform1704797979825,
                AddGitRepoMigrationPostgres1704503804056,
                AddGitSyncEnabledToPlatform1704636362533,
                AddAuditEvents1707614902283,
                CreateActivityTable1708515756040,
                AddLengthLimitsToActivity1708529586342,
                AddShowActivityLogToPlatform1708861032399,
                MakePlatformNotNullable1705969874745,
                AddSlugToGitRepo1709151540095,
                DropUnusedPlatformIndex1709500873378,
                MigrateWebhookTemplate1709581196564,
                AddPlatformForeignKeyToProjectPostgres1709566642531,
                MoveGeneratedByFromSigningKeyToAuditEventPostgres1709669091258,
                AddMappingStateToGit1709753080714,
                CascadeProjectDeleteToActivity1710720610670,
                AddBranchTypeToGit1711073772867,
                PiecesProjectLimits1712279318440,

                // Cloud Only Migrations, before unifing the migrations.
                ChangeToJsonToKeepKeysOrder1685991260335,
                AddPieceTypeAndPackageTypeToFlowTemplate1696245170062,
                RemoveUniqueonAppNameAppCredentials1705586178452,
                CascadeProjectDeleteAppCredentialsAndConnectionKey1710720610669,
                // Enterprise Only Migrations, before unifing the migrations.
                MigrateEeUsersToOldestPlatform1701261357197,
                UnifyEnterpriseWithCloud1714249840058,
                // Cloud Only Entities, But we need to run them for Enterprise as well.
                AddAppSumo1688943462327,
                AddReferral1690459469381,
                AddUserEmailToReferral1709500213947,
                AddProjectBilling1708811745694,

                // New Migration After Unifying
                ModifyProjectMembers1717961669938,
                MigrateAuditEventSchema1723489038729,
                AddAiTokensForProjectPlan1726446092010,
                AddAuditLogIndicies1731711188507,
                AddPlatformBilling1734971881345,
                CreateProjectReleaseTable1734418823028,
                RemoveUnusedProjectBillingFields1736607721367,
                ProjectIdNullableInTemplate1741357285896,
                UpdateNotifyStatusOnEmbedding1741963410825,
                AddManualTaskCommentTable1742305104390,
                ChangeManualTasksCommentsToTodoComments1742433144687,
                AddMetadataFieldToFlowTemplates1744780800000,
              
            )
            break
        case ApEdition.COMMUNITY:
            commonMigration.push(
                AddPlatformToPostgres1709052740378,
                SetNotNullOnPlatform1709505632771,
            )
            break
    }

    return commonMigration
}

const getMigrationConfig = (): MigrationConfig => {
    const env = system.getOrThrow<ApEnvironment>(AppSystemProp.ENVIRONMENT)

    if (env === ApEnvironment.TESTING) {
        return {}
    }

    return {
        migrationsRun: true,
        migrationsTransactionMode: 'each',
        migrations: getMigrations(),
    }
}

export const createPostgresDataSource = (): DataSource => {
    const migrationConfig = getMigrationConfig()
    const url = system.get(AppSystemProp.POSTGRES_URL)

    if (!isNil(url)) {
        return new DataSource({
            type: 'postgres',
            url,
            ssl: getSslConfig(),
            ...migrationConfig,
            ...commonProperties,
        })
    }

    const database = system.getOrThrow(AppSystemProp.POSTGRES_DATABASE)
    const host = system.getOrThrow(AppSystemProp.POSTGRES_HOST)
    const password = system.getOrThrow(AppSystemProp.POSTGRES_PASSWORD)
    const serializedPort = system.getOrThrow(AppSystemProp.POSTGRES_PORT)
    const port = Number.parseInt(serializedPort, 10)
    const username = system.getOrThrow(AppSystemProp.POSTGRES_USERNAME)

    return new DataSource({
        type: 'postgres',
        host,
        port,
        username,
        password,
        database,
        ssl: getSslConfig(),
        ...migrationConfig,
        ...commonProperties,
    })
}

type MigrationConfig = {
    migrationsRun?: boolean
    migrationsTransactionMode?: 'all' | 'none' | 'each'
    migrations?: (new () => MigrationInterface)[]
}<|MERGE_RESOLUTION|>--- conflicted
+++ resolved
@@ -203,14 +203,7 @@
 import { AddI18nColumnToPieceMetadata1746714836833 } from './migration/postgres/1746714836833-AddI18nColumnToPieceMetadata'
 import { AddHandshakeConfigurationToFlow1746848208563 } from './migration/postgres/1746848208563-AddHandshakeConfigurationToFlow'
 import { AddOrderToFolder1747095861746 } from './migration/postgres/1747095861746-AddOrderToFolder'
-<<<<<<< HEAD
-import { ChangeMcpProjectIdIdx1747253720779 } from './migration/postgres/1747253720779-ChangeMcpProjectIdIdx'
-import { AddMcpName1747335239942 } from './migration/postgres/1747335239942-AddMcpName'
-import { AddMcpPieceToMcpFK1747573521560 } from './migration/postgres/1747573521560-AddMcpPieceToMcpFK'
-import { ReplaceMcpPieceByMcpAction1747677222538 } from './migration/postgres/1747677222538-ReplaceMcpPieceByMcpAction'
-=======
 import { RenameProjectBillingToPlatformPLan1747819919988 } from './migration/postgres/1747819919988-RenameProjectBillingToPlatformPLan'
->>>>>>> 930284ff
 
 const getSslConfig = (): boolean | TlsOptions => {
     const useSsl = system.get(AppSystemProp.POSTGRES_USE_SSL)
@@ -350,15 +343,8 @@
         AddHandshakeConfigurationToFlow1746848208563,
         AddOrderToFolder1747095861746,
         AddI18nColumnToPieceMetadata1746714836833,
-<<<<<<< HEAD
-        ChangeMcpProjectIdIdx1747253720779,
-        AddMcpName1747335239942,
-        AddMcpPieceToMcpFK1747573521560,
-        ReplaceMcpPieceByMcpAction1747677222538,
-=======
         ChangeExternalIdsForTables1747346473000,
         RenameProjectBillingToPlatformPLan1747819919988,
->>>>>>> 930284ff
     ]
 
     const edition = system.getEdition()
