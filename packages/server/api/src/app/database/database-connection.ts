--- conflicted
+++ resolved
@@ -9,12 +9,8 @@
     Raw,
     SelectQueryBuilder,
 } from 'typeorm'
-<<<<<<< HEAD
 import { AgentEntity } from '../agents/agent-entity'
-import { AiProviderEntity } from '../ai/ai-provider-entity'
-=======
 import { AIProviderEntity } from '../ai/ai-provider-entity'
->>>>>>> 7171e36a
 import { AppConnectionEntity } from '../app-connection/app-connection.entity'
 import { AppEventRoutingEntity } from '../app-event-routing/app-event-routing.entity'
 import { UserIdentityEntity } from '../authentication/user-identity/user-identity-entity'
