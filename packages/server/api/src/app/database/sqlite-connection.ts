import { mkdirSync } from 'node:fs'
import path from 'node:path'
import { AppSystemProp } from '@activepieces/server-shared'
import { ApEdition, ApEnvironment } from '@activepieces/shared'
import { DataSource, MigrationInterface } from 'typeorm'
import { system } from '../helper/system/system'
import { commonProperties } from './database-connection'

import { AddPieceTypeAndPackageTypeToFlowVersion1696245170061 } from './migration/common/1696245170061-add-piece-type-and-package-type-to-flow-version'
import { StoreCodeInsideFlow1697969398200 } from './migration/common/1697969398200-store-code-inside-flow'
import { UpdateUserStatusRenameShadowToInvited1699818680567 } from './migration/common/1699818680567-update-user-status-rename-shadow-to-invited'
import { AddPartialUniqueIndexForEmailAndPlatformIdIsNull1701096458822 } from './migration/common/1701096458822-add-partial-unique-index-for-email-and-platform-id-is-null'
import { AddTriggerTestStrategy1707087022764 } from './migration/common/1707087022764-add-trigger-test-strategy'
import { MigrateWebhook1709581196563 } from './migration/common/1709581196563-migrate-webhook'
import { RemoveShowActivityLog1716105958530 } from './migration/common/1716105958530-RemoveShowActivityLog'
import { AddDurationForRuns1716725027424 } from './migration/common/1716725027424-AddDurationForRuns'
import { ChangeEventRoutingConstraint1723549873495 } from './migration/common/1723549873495-ChangeEventRoutingConstraint'
import { RemoveUniqueConstraintOnStepFile1725570317713 } from './migration/common/1725570317713-RemoveUniqueConstraintOnStepFile'
import { AddUserSessionId1727130193726 } from './migration/common/1727130193726-AddUserSessionId'
import { AddLicenseKeyIntoPlatform1728827704109 } from './migration/common/1728827704109-AddLicenseKeyIntoPlatform'
import { ChangeProjectUniqueConstraintToPartialIndex1729098769827 } from './migration/common/1729098769827-ChangeProjectUniqueConstraintToPartialIndex'
import { SwitchToRouter1731019013340 } from './migration/common/1731019013340-switch-to-router'
import { ChangeExternalIdsForTables1747346473001 } from './migration/common/1747346473001-ChangeExternalIdsForTables'
import { UpgradePieceVersionsToLatest1748253670449 } from './migration/common/1748253670449-UpgradePieceVersionsToLatest'
import { DeprecateApproval1748648340742 } from './migration/common/1748648340742-DeprecateApproval'
import { RemoveProjectIdFromIndex1750712746125 } from './migration/common/1750712746125-RemoveProjectIdFromIndex'
import { SplitUpPieceMetadataIntoTools1752004202722 } from './migration/common/1752004202722-SplitUpPieceMetadataIntoTools'
import { AddIndexToIssues1756775080449 } from './migration/common/1756775080449-AddIndexToIssues'
import { InitialSql3Migration1690195839899 } from './migration/sqlite/1690195839899-InitialSql3Migration'
import { AddAppConnectionTypeToTopLevel1691706020626 } from './migration/sqlite/1691706020626-add-app-connection-type-to-top-level'
import { AddTagsToRunSqlite1692056190942 } from './migration/sqlite/1692056190942-AddTagsToRunSqlite'
import { AddStepFileSqlite1692958076906 } from './migration/sqlite/1692958076906-AddStepFileSqlite'
import { AddStatusToConnectionsSqlite1693402376520 } from './migration/sqlite/1693402376520-AddStatusToConnectionsSqlite'
import { AddImageUrlAndTitleToUser1693774053027 } from './migration/sqlite/1693774053027-AddImageUrlAndTitleToUser'
import { FileTypeCompression1694695212159 } from './migration/sqlite/1694695212159-file-type-compression'
import { AddPieceTypeAndPackageTypeToPieceMetadata1696016228398 } from './migration/sqlite/1696016228398-add-piece-type-and-package-type-to-piece-metadata'
import { AddChatBotSqlite1696029443045 } from './migration/sqlite/1696029443045-AddChatBotSqlite'
import { AddArchiveIdToPieceMetadata1696956123632 } from './migration/sqlite/1696956123632-add-archive-id-to-piece-metadata'
import { AddPlatformToProject1698078715730 } from './migration/sqlite/1698078715730-add-platform-to-project'
import { AddTerminationReasonSqlite1698323327318 } from './migration/sqlite/1698323327318-AddTerminationReason'
import { AddExternalIdSqlite1698857968495 } from './migration/sqlite/1698857968495-AddExternalIdSqlite'
import { AddPlatformIdToUserSqlite1700147448410 } from './migration/sqlite/1700147448410-AddPlatformIdToUserSqlite'
import { AddPlatformIdToPieceMetadataSqlite1700524446967 } from './migration/sqlite/1700524446967-AddPlatformIdToPieceMetadataSqlite'
import { AddPlatformIdToFileSqlite1701808264444 } from './migration/sqlite/1701808264444-AddPlatformIdToFileSqlite'
import { RemoveFlowInstanceSqlite1702412280963 } from './migration/sqlite/1702412280963-remove-flow-instance-sqlite'
import { UpdateStatusInUserSqlite1703713027818 } from './migration/sqlite/1703713027818-UpdateStatusInUserSqlite'
import { RenameAppNameToPieceNameSqlite1703713475755 } from './migration/sqlite/1703713475755-RenameAppNameToPieceNameSqlite'
import { AddVerifiedAndChangeStatusSqlite1703768553820 } from './migration/sqlite/1703768553820-AddVerifiedAndChangeStatusSqlite'
import { AddCategoriesToPieceMetadata1707229986819 } from './migration/sqlite/1707229986819-AddCategoriesToPieceMetadata'
import { AddUniqueStoreConstraint1708527446535 } from './migration/sqlite/1708527446535-AddUniqueStoreConstraint'
import { CreateDefaultPlaformSqlite1709051625110 } from './migration/sqlite/1709051625110-CreateDefaultPlaformSqlite'
import { AddPlatformForeignKeyToProjectSqlite1709566629593 } from './migration/sqlite/1709566629593-add-platform-foreign-key-to-project-sqlite'
import { AddAuthorsToPieces1710098009544 } from './migration/sqlite/1710098009544-AddAuthorsToPieces'
import { AddDeletedToProjectSqlite1710248182409 } from './migration/sqlite/1710248182409-add-deleted-to-project-sqlite'
import { AddMissingInputUiInfoSqlite1711412511624 } from './migration/sqlite/1711412511624-AddMissingInputUiInfoSqlite'
import { AddProjectUsageColumnToPieceSqlite1711768479150 } from './migration/sqlite/1711768479150-AddProjectUsageColumnToPieceSqlite'
import { AddTagsToPiecesSqlite1712180673961 } from './migration/sqlite/1712180673961-AddTagsToPiecesSqlite'
import { RemoveUniqueEmailOnUser1713222892743 } from './migration/sqlite/1713222892743-RemoveUniqueEmailOnUser'
import { AddPlatformRole1713271221154 } from './migration/sqlite/1713271221154-AddPlatformRole'
import { AddUniqueNameToFolderSqlite1713645171373 } from './migration/sqlite/1713645171373-AddUniqueNameToFolderSqlite'
import { AddFeatureFlagsToPlatform1714137103728 } from './migration/sqlite/1714137103728-AddFeatureFlagsToPlatform'
import { AddIssueEntitySqlite1714900626443 } from './migration/sqlite/1714900626443-AddIssueEntitySqlite'
import { AddAlertsEntitySqlite1717239613259 } from './migration/sqlite/1717239613259-AddAlertsEntitySqlite'
import { AddPremiumPiecesColumnSqlite1717443603235 } from './migration/sqlite/1717443603235-AddPremiumPiecesColumnSqlite'
import { AddUserInvitationSqlite1717943564437 } from './migration/sqlite/1717943564437-AddUserInvitationSqlite'
import { AddWorkerMachineSqlite1720100928449 } from './migration/sqlite/1720100928449-AddWorkerMachineSqlite'
import { AddAnalyticsToPlatformSqlite1725151368300 } from './migration/sqlite/1725151368300-AddAnalyticsToPlatformSqlite'
import { LogFileRelationWithFlowRunSqlite1725637505836 } from './migration/sqlite/1725637505836-LogFileRelationWithFlowRunSqlite'
import { AddLogsFileIdIndexSqlite1725699920020 } from './migration/sqlite/1725699920020-AddLogsFileIdIndexSqlite'
import { SupportS3FilesSqlite1726363932745 } from './migration/sqlite/1726363932745-SupportS3FilesSqlite'
import { AddAiProviderSqlite1726446345221 } from './migration/sqlite/1726446345221-AddAiProviderSqlite'
import { RemovePremiumPiecesSqlite1727865697005 } from './migration/sqlite/1727865697005-RemovePremiumPiecesSqlite'
import { UpdatePlaformInSqlite1729330108485 } from './migration/sqlite/1729330108485-UpdatePlaformInSqlite'
import { MigrateSMTPInPlatformSqlite1729601402320 } from './migration/sqlite/1729601402320-MigrateSMTPInPlatformSqlite'
import { AddPinnedPiecesSqlite1729774033945 } from './migration/sqlite/1729774033945-AddPinnedPiecesSqlite'
import { AddConnectionOwnerSqlite1730121414658 } from './migration/sqlite/1730121414658-AddConnectionOwnerSqlite'
import { AppConnectionsSetNullSqlite1730627777709 } from './migration/sqlite/1730627777709-AppConnectionsSetNullSqlite'
import { AddFlowSchemaVersionSqlite1730760312426 } from './migration/sqlite/1730760312426-AddFlowSchemaVersionSqlite'
import { StoreTriggerEventsInFileSqlite1731247180217 } from './migration/sqlite/1731247180217-StoreTriggerEventsInFileSqlite'
import { MigrateConnectionNamesSqlite1731443310900 } from './migration/sqlite/1731443310900-MigrateConnectionNamesSqlite'
import { AddGlobalConnectionsAndRbacForPlatformSqlite1731604290560 } from './migration/sqlite/1731604290560-AddGlobalConnectionsAndRbacForPlatformSqlite'
import { AddIndiciesToTriggerEventSqlite1732324359348 } from './migration/sqlite/1732324359348-AddIndiciesToTriggerEventSqlite'
import { AddIndiciesToRunSqlite1732324481815 } from './migration/sqlite/1732324481815-AddIndiciesToRunSqlite'
import { CreateProjectRoleTableSqlite1732482844483 } from './migration/sqlite/1732482844483-CreateProjectRoleTableSqlite'
import { AddProjectRelationInUserInvitationSqlite1732791068873 } from './migration/sqlite/1732791068873-AddProjectRelationInUserInvitationSqlite'
import { TablesProductSqlite1734354249984 } from './migration/sqlite/1734354249984-TablesProductSqlite'
import { RemoveWorkerTypeSqlite1734439194575 } from './migration/sqlite/1734439194575-RemoveWorkerTypeSqlite'
import { AddCopilotSettingsSqlite1734479435668 } from './migration/sqlite/1734479435668-AddCopilotSettingsSqlite'
import { FieldAndRecordAndCellProjectId1734967659746 } from './migration/sqlite/1734967659746-FieldAndRecordAndCell_ProjectIdSqlite'
import { AddCellUniqueIndex1735057433052 } from './migration/sqlite/1735057433052-AddCellUniqueIndexSqlite'
import { AddExternalIdForFlowSqlite1735262810939 } from './migration/sqlite/1735262810939-AddExternalIdForFlowSqlite'
import { AddUserIdentitySqlite1735602676499 } from './migration/sqlite/1735602676499-AddUserIdentitySqlite'
import { TableWebhooksSqlite1737550783153 } from './migration/sqlite/1737550783153-TableWebhooksSqlite'
import { RestrictPiecesSqlite1739544872722 } from './migration/sqlite/1739544872722-RestrictPiecesSqlite'
import { TableWebhooksIsArraySqlite1741668828922 } from './migration/sqlite/1741668828922-TableWebhooksIsArraySqlite'
import { AddManualTaskTable1742304913465 } from './migration/sqlite/1742304913465-AddManualTaskTable'
import { AddDataColumnToFieldEntity1742390870702 } from './migration/sqlite/1742390870702-AddDataColumnToFieldEntity'
import { ChangeManualTasksToTodoSqlite1742432169253 } from './migration/sqlite/1742432169253-ChangeManualTasksToTodoSqlite'
import { RenameApprovalUrlToResolveUrl1742991301509 } from './migration/sqlite/1742991301509-RenameApprovalUrlToResolveUrl'
import { AddMCPSqlite1743127177235 } from './migration/sqlite/1743127177235-AddMCPSqlite'
import { AddMetadataFields1743780156664 } from './migration/sqlite/1743780156664-AddMetadataFields'
import { AddLastChangelogDismissedSQLITE1744053922591 } from './migration/sqlite/1744053922591-AddLastChangelogDismissedSQLITE'
import { AddRecordIndexForTableIdAndProjectIdAndRecordId1744104496262 } from './migration/sqlite/1744104496262-AddRecordIndexForTableIdAndProjectIdAndRecordId'
import { AddMcpPieceSqlite1744822233873 } from './migration/sqlite/1744822233873-AddMcpPieceSqlite'
import { RenameTodoVariantName1745269828603 } from './migration/sqlite/1745269828603-RenameTodoVariantName'
import { AddConnectionIdsToFlowVersion1745531870426 } from './migration/sqlite/1745531870426-AddConnectionIdsToFlowVersion'
import { AddExternalIdForTablesAndFieldsSQLITE1746367601605 } from './migration/sqlite/1746367601605-AddExternalIdForTablesAndFieldsSQLITE'
import { MakeExternalIdNotNullableSqlite1746529105649 } from './migration/sqlite/1746529105649-MakeExternalIdNotNullableSqlite'
import { ChangeMcpPieceForeignKey1746543346220 } from './migration/sqlite/1746543346220-ChangeMcpPieceForeignKey'
import { AddI18nColumnToPieceMetadata1746714949131 } from './migration/sqlite/1746714949131-AddI18nColumnToPieceMetadata'
import { AddHandshakeConfigurationToFlowSqlite1746845932780 } from './migration/sqlite/1746845932780-AddHandshakeConfigurationToFlowSqlite'
import { AddFolderDisplayOrder1747062679388 } from './migration/sqlite/1747062679388-AddFolderDisplayOrder'
import { RemoveFeatureFlagsFromSqlite1747824740845 } from './migration/sqlite/1747824740845-RemoveFeatureFlagsFromSqlite'
import { AddMcpToolEntitySQLITE1748365593414 } from './migration/sqlite/1748365593414-AddMcpToolEntitySQLITE'
import { AddMcpRunEntitySQLITE1748365786218 } from './migration/sqlite/1748365786218-AddMcpRunEntitySQLITE'
import { AddAgentsSqlite1748573768714 } from './migration/sqlite/1748573768714-AddAgentsSqlite'
import { AIProviderRefactorSqlite1748824241409 } from './migration/sqlite/1748824241409-AIProviderRefactorSqlite'
import { AddMcpToolFlowCascadeDeleteSqlite1749129178686 } from './migration/sqlite/1749129178686-AddMcpToolFlowCascadeDeleteSqlite'
import { RemoveDefaultLocaleFromPlatform1749735242946 } from './migration/sqlite/1749735242946-removeDefaultLocaleFromPlatform'
import { AddAgentsSqlite1749953500521 } from './migration/sqlite/1749953500521-AddAgentsSqlite'
import { AddStepToIssuesTableSqlite1750017482244 } from './migration/sqlite/1750017482244-AddStepToIssuesTableSqlite'
import { MakeStepNameOptionalSqlite1750025280435 } from './migration/sqlite/1750025280435-MakeStepNameOptionalSqlite'
import { AIUsageSqlite1750074241300 } from './migration/sqlite/1750074241300-AIUsageSqlite'
import { RemoveUniqueOnFlowSqlite1750093133906 } from './migration/sqlite/1750093133906-RemoveUniqueOnFlowSqlite'
import { ChangeTodoActivityContentFormatSqlite1750364494659 } from './migration/sqlite/1750364494659-ChangeTodoActivityContentFormatSqlite'
import { RevertDescriptionTodoNamingSqlite1750391313307 } from './migration/sqlite/1750391313307-RevertDescriptionTodoNamingSqlite'
import { RegenerateIssuesTable1750391974657 } from './migration/sqlite/1750391974657-RegenerateIssuesTable'
import { RevertTodoActivtiesSqlite1751217307674 } from './migration/sqlite/1751217307674-RevertTodoActivtiesSqlite'
import { AddPlatformIdToAIUsageSqlite1751475726665 } from './migration/sqlite/1751475726665-AddPlatformIdToAIUsageSqlite'
import { RemoveTerminationReasonSqlite1751727630516 } from './migration/sqlite/1751727630516-RemoveTerminationReasonSqlite'
import { AddFlowVersionToIssueSqlite1751927149586 } from './migration/sqlite/1751927149586-AddFlowVersionToIssueSqlite'
import { AddIndexForSchemaVersionInFlowVersionSqlite1752152069517 } from './migration/sqlite/1752152069517-AddIndexForSchemaVersionInFlowVersionSqlite'
import { AddAgentRunsEntitySqlite1752583785385 } from './migration/sqlite/1752583785385-AddAgentRunsEntitySqlite'
import { AddTableAgentsSqlite1752851142438 } from './migration/sqlite/1752851142438-AddTableAgentsSqlite'
import { AddTableAutomationStatusSqlite1753013268133 } from './migration/sqlite/1753013268133-AddTableAutomationStatusSqlite'
import { AddIndexForAgentTableSqlite1753400496920 } from './migration/sqlite/1753400496920-AddIndexForAgentTableSqlite'
import { AddExternalAgentIdSqlite1753643287673 } from './migration/sqlite/1753643287673-AddExternalAgentIdSqlite'
import { AddParentRunIdToFlowRunSqlite1753719777841 } from './migration/sqlite/1753719777841-AddParentRunIdToFlowRunSqlite'
import { AddCascadeOnAgentsSqlite1753727589109 } from './migration/sqlite/1753727589109-AddCascadeOnAgentsSqlite'
import { AddExternalIdToMCPSqlite1753786833156 } from './migration/sqlite/1753786833156-AddExternalIdToMCPSqlite'
import { AddExternalidToMCPToolSQLite1754220095236 } from './migration/sqlite/1754220095236-AddExternalidToMCPToolSQLite'
import { AddStepNameToTestInFlowRunEntitySqlite1754355397885 } from './migration/sqlite/1754355397885-AddStepNameToTestInFlowRunEntitySqlite'
import { AddTriggerSqlite1754477404726 } from './migration/sqlite/1754477404726-AddTriggerSqlite'
import { AddJobIdToTriggerRun1754510243053 } from './migration/sqlite/1754510243053-AddJobIdToTriggerRun'
import { RemoveAgentTestPromptSqlite1754863757450 } from './migration/sqlite/1754863757450-RemoveAgentTestPromptSqlite'
import { RemoveAgentRelationToTablesSqlite1755954639833 } from './migration/sqlite/1755954639833-RemoveAgentRelationToTablesSqlite'
import { AddTriggerNameToTriggerSourceSqlite1757018637559 } from './migration/sqlite/1757018637559-AddTriggerNameToTriggerSourceSqlite'

const getSqliteDatabaseFilePath = (): string => {
    const apConfigDirectoryPath = system.getOrThrow(AppSystemProp.CONFIG_PATH)
    mkdirSync(apConfigDirectoryPath, { recursive: true })
    return path.resolve(path.join(apConfigDirectoryPath, 'database.sqlite'))
}

const getSqliteDatabaseInMemory = (): string => {
    return ':memory:'
}

const getSqliteDatabase = (): string => {
    const env = system.getOrThrow<ApEnvironment>(AppSystemProp.ENVIRONMENT)

    if (env === ApEnvironment.TESTING) {
        return getSqliteDatabaseInMemory()
    }
    return getSqliteDatabaseFilePath()
}

const getMigrations = (): (new () => MigrationInterface)[] => {
    const communityMigrations = [
        InitialSql3Migration1690195839899,
        AddAppConnectionTypeToTopLevel1691706020626,
        AddTagsToRunSqlite1692056190942,
        AddStepFileSqlite1692958076906,
        AddStatusToConnectionsSqlite1693402376520,
        AddImageUrlAndTitleToUser1693774053027,
        AddChatBotSqlite1696029443045,
        FileTypeCompression1694695212159,
        AddPieceTypeAndPackageTypeToPieceMetadata1696016228398,
        AddPieceTypeAndPackageTypeToFlowVersion1696245170061,
        AddArchiveIdToPieceMetadata1696956123632,
        StoreCodeInsideFlow1697969398200,
        AddPlatformToProject1698078715730,
        AddTerminationReasonSqlite1698323327318,
        AddExternalIdSqlite1698857968495,
        UpdateUserStatusRenameShadowToInvited1699818680567,
        AddPlatformIdToUserSqlite1700147448410,
        AddPlatformIdToPieceMetadataSqlite1700524446967,
        AddPartialUniqueIndexForEmailAndPlatformIdIsNull1701096458822,
        AddPlatformIdToFileSqlite1701808264444,
        RemoveFlowInstanceSqlite1702412280963,
        UpdateStatusInUserSqlite1703713027818,
        RenameAppNameToPieceNameSqlite1703713475755,
        AddVerifiedAndChangeStatusSqlite1703768553820,
        AddTriggerTestStrategy1707087022764,
        AddCategoriesToPieceMetadata1707229986819,
        AddUniqueStoreConstraint1708527446535,
        CreateDefaultPlaformSqlite1709051625110,
        MigrateWebhook1709581196563,
        AddPlatformForeignKeyToProjectSqlite1709566629593,
        AddAuthorsToPieces1710098009544,
        AddDeletedToProjectSqlite1710248182409,
        AddMissingInputUiInfoSqlite1711412511624,
        AddProjectUsageColumnToPieceSqlite1711768479150,
        AddTagsToPiecesSqlite1712180673961,
        RemoveUniqueEmailOnUser1713222892743,
        AddPlatformRole1713271221154,
        AddUniqueNameToFolderSqlite1713645171373,
        AddFeatureFlagsToPlatform1714137103728,
        AddIssueEntitySqlite1714900626443,
        RemoveShowActivityLog1716105958530,
        AddDurationForRuns1716725027424,
        AddAlertsEntitySqlite1717239613259,
        AddUserInvitationSqlite1717943564437,
        AddPremiumPiecesColumnSqlite1717443603235,
        AddWorkerMachineSqlite1720100928449,
        ChangeEventRoutingConstraint1723549873495,
        AddAnalyticsToPlatformSqlite1725151368300,
        RemoveUniqueConstraintOnStepFile1725570317713,
        LogFileRelationWithFlowRunSqlite1725637505836,
        AddLogsFileIdIndexSqlite1725699920020,
        AddAiProviderSqlite1726446345221,
        SupportS3FilesSqlite1726363932745,
        AddUserSessionId1727130193726,
        RemovePremiumPiecesSqlite1727865697005,
        AddLicenseKeyIntoPlatform1728827704109,
        UpdatePlaformInSqlite1729330108485,
        ChangeProjectUniqueConstraintToPartialIndex1729098769827,
        MigrateSMTPInPlatformSqlite1729601402320,
        AddPinnedPiecesSqlite1729774033945,
        AddConnectionOwnerSqlite1730121414658,
        AppConnectionsSetNullSqlite1730627777709,
        AddFlowSchemaVersionSqlite1730760312426,
        SwitchToRouter1731019013340,
        StoreTriggerEventsInFileSqlite1731247180217,
        CreateProjectRoleTableSqlite1732482844483,
        MigrateConnectionNamesSqlite1731443310900,
        AddGlobalConnectionsAndRbacForPlatformSqlite1731604290560,
        AddIndiciesToTriggerEventSqlite1732324359348,
        AddIndiciesToRunSqlite1732324481815,
        AddProjectRelationInUserInvitationSqlite1732791068873,
        TablesProductSqlite1734354249984,
        RemoveWorkerTypeSqlite1734439194575,
        FieldAndRecordAndCellProjectId1734967659746,
        AddCellUniqueIndex1735057433052,
        TableWebhooksSqlite1737550783153,
        AddCopilotSettingsSqlite1734479435668,
        AddExternalIdForFlowSqlite1735262810939,
        AddUserIdentitySqlite1735602676499,
        RestrictPiecesSqlite1739544872722,
        TableWebhooksIsArraySqlite1741668828922,
        AddDataColumnToFieldEntity1742390870702,
        AddManualTaskTable1742304913465,
        ChangeManualTasksToTodoSqlite1742432169253,
        AddMCPSqlite1743127177235,
        RenameApprovalUrlToResolveUrl1742991301509,
        AddMetadataFields1743780156664,
        AddRecordIndexForTableIdAndProjectIdAndRecordId1744104496262,
        AddLastChangelogDismissedSQLITE1744053922591,
        AddMcpPieceSqlite1744822233873,
        RenameTodoVariantName1745269828603,
        AddConnectionIdsToFlowVersion1745531870426,
        MakeExternalIdNotNullableSqlite1746529105649,
        AddExternalIdForTablesAndFieldsSQLITE1746367601605,
        ChangeMcpPieceForeignKey1746543346220,
        AddHandshakeConfigurationToFlowSqlite1746845932780,
        AddFolderDisplayOrder1747062679388,
        AddI18nColumnToPieceMetadata1746714949131,
        ChangeExternalIdsForTables1747346473001,
        RemoveFeatureFlagsFromSqlite1747824740845,
        UpgradePieceVersionsToLatest1748253670449,
        AddAgentsSqlite1748573768714,
        DeprecateApproval1748648340742,
        AddMcpToolEntitySQLITE1748365593414,
        AddMcpRunEntitySQLITE1748365786218,
        AIProviderRefactorSqlite1748824241409,
        AddMcpToolFlowCascadeDeleteSqlite1749129178686,
        AIUsageSqlite1750074241300,
        AddAgentsSqlite1749953500521,
        RemoveDefaultLocaleFromPlatform1749735242946,
        AddStepToIssuesTableSqlite1750017482244,
        MakeStepNameOptionalSqlite1750025280435,
        RemoveUniqueOnFlowSqlite1750093133906,
        ChangeTodoActivityContentFormatSqlite1750364494659,
        RevertDescriptionTodoNamingSqlite1750391313307,
        RegenerateIssuesTable1750391974657,
        RemoveProjectIdFromIndex1750712746125,
        RevertTodoActivtiesSqlite1751217307674,
        AddPlatformIdToAIUsageSqlite1751475726665,
        RemoveTerminationReasonSqlite1751727630516,
        AddFlowVersionToIssueSqlite1751927149586,
        SplitUpPieceMetadataIntoTools1752004202722,
        AddIndexForSchemaVersionInFlowVersionSqlite1752152069517,
        AddAgentRunsEntitySqlite1752583785385,
        AddTableAgentsSqlite1752851142438,
        AddTableAutomationStatusSqlite1753013268133,
        AddIndexForAgentTableSqlite1753400496920,
        AddExternalAgentIdSqlite1753643287673,
        AddParentRunIdToFlowRunSqlite1753719777841,
        AddCascadeOnAgentsSqlite1753727589109,
        AddExternalIdToMCPSqlite1753786833156,
        AddExternalidToMCPToolSQLite1754220095236,
        AddTriggerSqlite1754477404726,
        AddStepNameToTestInFlowRunEntitySqlite1754355397885,
        AddJobIdToTriggerRun1754510243053,
        RemoveAgentTestPromptSqlite1754863757450,
        RemoveAgentRelationToTablesSqlite1755954639833,
        AddIndexToIssues1756775080449,
<<<<<<< HEAD
=======
        AddTriggerNameToTriggerSourceSqlite1757018637559,
>>>>>>> d5ce8e26
    ]
    const edition = system.getEdition()
    if (edition !== ApEdition.COMMUNITY) {
        throw new Error(`Edition ${edition} not supported in sqlite3 mode`)
    }
    return communityMigrations
}

const getMigrationConfig = (): MigrationConfig => {
    const env = system.getOrThrow<ApEnvironment>(AppSystemProp.ENVIRONMENT)

    if (env === ApEnvironment.TESTING) {
        return {}
    }

    return {
        migrationsRun: true,
        migrationsTransactionMode: 'each',
        migrations: getMigrations(),
    }
}

export const createSqlLiteDataSource = (): DataSource => {
    const migrationConfig = getMigrationConfig()

    return new DataSource({
        type: 'sqlite',
        database: getSqliteDatabase(),
        ...migrationConfig,
        ...commonProperties,
    })
}

type MigrationConfig = {
    migrationsRun?: boolean
    migrationsTransactionMode?: 'all' | 'none' | 'each'
    migrations?: (new () => MigrationInterface)[]
}
<|MERGE_RESOLUTION|>--- conflicted
+++ resolved
@@ -305,10 +305,7 @@
         RemoveAgentTestPromptSqlite1754863757450,
         RemoveAgentRelationToTablesSqlite1755954639833,
         AddIndexToIssues1756775080449,
-<<<<<<< HEAD
-=======
         AddTriggerNameToTriggerSourceSqlite1757018637559,
->>>>>>> d5ce8e26
     ]
     const edition = system.getEdition()
     if (edition !== ApEdition.COMMUNITY) {
