import { Writable } from 'stream'
import { ActivepiecesError, ErrorCode, isNil, PlatformUsageMetric, PrincipalType, SUPPORTED_AI_PROVIDERS, SupportedAIProvider } from '@activepieces/shared'
import proxy from '@fastify/http-proxy'
import { FastifyPluginAsyncTypebox } from '@fastify/type-provider-typebox'
import { FastifyRequest } from 'fastify'
import { platformUsageService } from '../ee/platform/platform-usage-service'
import { projectLimitsService } from '../ee/projects/project-plan/project-plan.service'
import { aiProviderController } from './ai-provider-controller'
import { aiProviderService } from './ai-provider-service'
import { StreamingParser, Usage } from './providers/types'

export const aiProviderModule: FastifyPluginAsyncTypebox = async (app) => {
    await app.register(aiProviderController, { prefix: '/v1/ai-providers' })

    await app.register(proxy, {
        prefix: '/v1/ai-providers/proxy/:provider',
        upstream: '',
        disableRequestLogging: false,
        replyOptions: {
            rewriteRequestHeaders: (_request, headers) => {
                headers['accept-encoding'] = 'identity'
                return headers
            },
            getUpstream(request, _base) {
                const params = request.params as Record<string, string> | null
                const provider = params?.['provider']
                const providerConfig = getProviderConfigOrThrow(provider)
                return providerConfig.baseUrl
            },
            // eslint-disable-next-line @typescript-eslint/no-misused-promises
            onResponse: async (request, reply, response) => {
                request.body = (request as FastifyRequest & { originalBody: Record<string, unknown> }).originalBody
                const projectId = request.principal.projectId
                const { provider } = request.params as { provider: string }
                const isStreaming = aiProviderService.isStreaming(provider, request)
                let streamingParser: StreamingParser
                if (isStreaming) {
                    streamingParser = aiProviderService.streamingParser(provider)
                }

                let buffer = Buffer.from('');

                // Types are not properly defined, pipe does not exist but the stream pipe does
                // eslint-disable-next-line @typescript-eslint/no-explicit-any
                (response as any).stream.pipe(new Writable({
                    write(chunk, encoding, callback) {
                        buffer = Buffer.concat([buffer, chunk]);
                        (reply.raw as NodeJS.WritableStream).write(chunk, encoding)
                        if (isStreaming) {
                            streamingParser.onChunk(chunk.toString())
                        }
                        callback()
                    },
                    async final(callback) {
                        reply.raw.end()

                        try {
                            if (reply.statusCode >= 400) {
                                app.log.error({
                                    projectId,
                                    request,
                                    response: buffer.toString(),
                                }, 'Error response from AI provider')
                                return
                            }

<<<<<<< HEAD
                            const completeResponse = JSON.parse(buffer.toString())
                            const { cost, model } = aiProviderService.calculateUsage(provider, request, completeResponse)
                            await platformUsageService(app.log).increaseAiCreditUsage({ projectId, provider, model, cost, platformId: request.principal.platform.id })
=======
                            let usage: Usage
                            if (isStreaming) {
                                const finalResponse = streamingParser.onEnd()
                                if (!finalResponse) {
                                    throw new Error('No final response from AI provider')
                                }
                                usage = aiProviderService.calculateUsage(provider, request, finalResponse)
                            }
                            else {
                                const completeResponse = JSON.parse(buffer.toString())
                                usage = aiProviderService.calculateUsage(provider, request, completeResponse)
                            }
                            await aiProviderService.increaseProjectAIUsage({ projectId, provider, model: usage.model, cost: usage.cost })
>>>>>>> 7beb8e90
                        }
                        catch (error) {
                            app.log.error({
                                error,
                                projectId,
                                request,
                                response: buffer.toString(),
                            }, 'Error processing AI provider response')
                        }
                        finally {
                            callback()
                        }
                    },
                }))
            },
        },
        // eslint-disable-next-line @typescript-eslint/no-misused-promises
        preHandler: async (request, _reply) => {
            if (![PrincipalType.ENGINE, PrincipalType.USER].includes(request.principal.type)) {
                throw new ActivepiecesError({
                    code: ErrorCode.AUTHORIZATION,
                    params: {
                        message: 'invalid route for principal type',
                    },
                })
            }

<<<<<<< HEAD
            const projectId = request.principal.projectId
            const exceededLimit = await projectLimitsService(request.log).checkAICreditsExceededLimit(projectId)
            if (exceededLimit) {
=======
            const provider = (request.params as { provider: string }).provider
            if (aiProviderService.isStreaming(provider, request) && !aiProviderService.providerSupportsStreaming(provider)) {
>>>>>>> 7beb8e90
                throw new ActivepiecesError({
                    code: ErrorCode.AI_REQUEST_NOT_SUPPORTED,
                    params: {
                        message: 'Streaming is not supported for this provider',
                    },
                })
            }

            const model = aiProviderService.extractModelId(provider, request)
            if (!model || !aiProviderService.isModelSupported(provider, model)) {
                throw new ActivepiecesError({
                    code: ErrorCode.AI_MODEL_NOT_SUPPORTED,
                    params: {
                        provider,
                        model: model ?? 'unknown',
                    },
                })
            }

            const projectId = request.principal.projectId
            const exceededLimit = await projectLimitsService(request.log).aiCreditsExceededLimit(projectId, 0)
            if (exceededLimit) {
                throw new ActivepiecesError({
                    code: ErrorCode.QUOTA_EXCEEDED,
                    params: {
                        metric: PlatformUsageMetric.AI_TOKENS,
                    },
                })
            }

            const userPlatformId = request.principal.platform.id
            const providerConfig = getProviderConfigOrThrow(provider)

            const platformId = await aiProviderService.getAIProviderPlatformId(userPlatformId)
            const apiKey = await aiProviderService.getApiKey(provider, platformId)

            if (providerConfig.auth.bearer) {
                request.headers[providerConfig.auth.headerName] = `Bearer ${apiKey}`
            }
            else {
                request.headers[providerConfig.auth.headerName] = apiKey
            }

            if (providerConfig.auth.headerName !== 'Authorization') {
                delete request.headers['Authorization']
            }

            if (providerConfig.auth.headerName !== 'authorization') {
                delete request.headers['authorization']
            }
        },
        preValidation: (request, _reply, done) => {
            (request as FastifyRequest & { originalBody: Record<string, unknown> }).originalBody = request.body as Record<string, unknown>
            done()
        },
    })
}

function getProviderConfigOrThrow(provider: string | undefined): SupportedAIProvider {
    const providerConfig = !isNil(provider) ? SUPPORTED_AI_PROVIDERS.find((p) => p.provider === provider) : undefined
    if (isNil(providerConfig)) {
        throw new ActivepiecesError({
            code: ErrorCode.PROVIDER_PROXY_CONFIG_NOT_FOUND_FOR_PROVIDER,
            params: {
                provider: provider ?? 'unknown',
            },
        })
    }
    return providerConfig
}<|MERGE_RESOLUTION|>--- conflicted
+++ resolved
@@ -64,11 +64,6 @@
                                 return
                             }
 
-<<<<<<< HEAD
-                            const completeResponse = JSON.parse(buffer.toString())
-                            const { cost, model } = aiProviderService.calculateUsage(provider, request, completeResponse)
-                            await platformUsageService(app.log).increaseAiCreditUsage({ projectId, provider, model, cost, platformId: request.principal.platform.id })
-=======
                             let usage: Usage
                             if (isStreaming) {
                                 const finalResponse = streamingParser.onEnd()
@@ -82,7 +77,9 @@
                                 usage = aiProviderService.calculateUsage(provider, request, completeResponse)
                             }
                             await aiProviderService.increaseProjectAIUsage({ projectId, provider, model: usage.model, cost: usage.cost })
->>>>>>> 7beb8e90
+                            const completeResponse = JSON.parse(buffer.toString())
+                            const { cost, model } = aiProviderService.calculateUsage(provider, request, completeResponse)
+                            await platformUsageService(app.log).increaseAiCreditUsage({ projectId, provider, model, cost, platformId: request.principal.platform.id })
                         }
                         catch (error) {
                             app.log.error({
@@ -110,14 +107,8 @@
                 })
             }
 
-<<<<<<< HEAD
-            const projectId = request.principal.projectId
-            const exceededLimit = await projectLimitsService(request.log).checkAICreditsExceededLimit(projectId)
-            if (exceededLimit) {
-=======
             const provider = (request.params as { provider: string }).provider
             if (aiProviderService.isStreaming(provider, request) && !aiProviderService.providerSupportsStreaming(provider)) {
->>>>>>> 7beb8e90
                 throw new ActivepiecesError({
                     code: ErrorCode.AI_REQUEST_NOT_SUPPORTED,
                     params: {
