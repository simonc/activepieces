--- conflicted
+++ resolved
@@ -1,9 +1,5 @@
 import { apAxios, GetRunForWorkerRequest } from '@activepieces/server-shared'
-<<<<<<< HEAD
-import { assertNotNullOrUndefined, CreateTriggerRunRequestBody, EngineHttpResponse, FileType, FlowRunResponse, FlowRunStatus, FlowVersion, GetFlowVersionForWorkerRequest, isNil, ListFlowsRequest, PauseType, PrincipalType, SendFlowResponseRequest, UpdateLogsBehavior, UpdateRunProgressRequest, WebsocketClientEvent } from '@activepieces/shared'
-=======
-import { assertNotNullOrUndefined, CreateTriggerRunRequestBody, EngineHttpResponse, FileType, FlowRunResponse, FlowRunStatus, GetFlowVersionForWorkerRequest, isNil, ListFlowsRequest, PauseType, PopulatedFlow, PrincipalType, ProgressUpdateType, SendFlowResponseRequest, UpdateRunProgressRequest, WebsocketClientEvent } from '@activepieces/shared'
->>>>>>> b966ae95
+import { assertNotNullOrUndefined, CreateTriggerRunRequestBody, EngineHttpResponse, FileType, FlowRunResponse, FlowRunStatus, FlowVersion, GetFlowVersionForWorkerRequest, isNil, ListFlowsRequest, PauseType, PopulatedFlow, PrincipalType, ProgressUpdateType, SendFlowResponseRequest, UpdateRunProgressRequest, WebsocketClientEvent } from '@activepieces/shared'
 import { FastifyPluginAsyncTypebox, Type } from '@fastify/type-provider-typebox'
 import { FastifyBaseLogger } from 'fastify'
 import { StatusCodes } from 'http-status-codes'
@@ -53,13 +49,9 @@
     })
 
     app.post('/update-run', UpdateRunProgress, async (request, reply) => {
-<<<<<<< HEAD
-        const { runId, workerHandlerId, runDetails, httpRequestId, failedStepName: failedStepName, testSingleStepMode } = request.body
-=======
         const { runId, workerHandlerId, runDetails, httpRequestId, failedStepName: failedStepName, testSingleStepMode, logsFileId } = request.body
         const progressUpdateType = request.body.progressUpdateType ?? ProgressUpdateType.NONE
 
->>>>>>> b966ae95
         const nonSupportedStatuses = [FlowRunStatus.RUNNING, FlowRunStatus.SUCCEEDED, FlowRunStatus.PAUSED]
         if (!nonSupportedStatuses.includes(runDetails.status) && !isNil(workerHandlerId) && !isNil(httpRequestId)) {
             await engineResponseWatcher(request.log).publish(
@@ -163,48 +155,6 @@
     })
 }
 
-<<<<<<< HEAD
-async function handleUpdateLogsBehavior(request: HandleUpdateLogsBehaviorParams): Promise<void> {
-    const { updateLogsBehavior, executionStateContentLength, logsFileId, executionStateBuffer, projectId } = request
-    switch (updateLogsBehavior) {
-        case UpdateLogsBehavior.UPDATE_LOGS: {
-            assertNotNullOrUndefined(executionStateContentLength, 'executionStateContentLength is required')
-            await flowRunService(request.log).updateLogs({
-                flowRunId: request.runId,
-                logsFileId,
-                projectId,
-                executionStateString: executionStateBuffer,
-                executionStateContentLength,
-            })
-            break
-        }
-        case UpdateLogsBehavior.UPDATE_LOGS_SIZE: {
-            assertNotNullOrUndefined(executionStateContentLength, 'executionStateContentLength is required')
-            assertNotNullOrUndefined(logsFileId, 'logsFileId is required')
-            await flowRunService(request.log).updateLogsSizeAndAttachLogsFile({
-                flowRunId: request.runId,
-                logsFileId,
-                executionStateContentLength,
-            })
-            break
-        }
-        case UpdateLogsBehavior.NONE: {
-            break
-        }
-    }
-}
-
-type HandleUpdateLogsBehaviorParams = {
-    log: FastifyBaseLogger
-    updateLogsBehavior: UpdateLogsBehavior
-    executionStateContentLength: number | null
-    logsFileId: string | undefined
-    executionStateBuffer: string | undefined
-    projectId: string
-    runId: string
-}
-=======
->>>>>>> b966ae95
 
 async function getFlowResponse(
     result: FlowRunResponse,
