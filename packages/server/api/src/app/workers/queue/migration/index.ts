import dayjs from 'dayjs'
import { FastifyBaseLogger } from 'fastify'
import { distributedLock, redisConnections } from '../../../database/redis-connections'
import { refillPausedRuns } from './refill-paused-jobs'
import { refillPollingJobs } from './refill-polling-jobs'
import { refillRenewWebhookJobs } from './refill-renew-webhook-jobs'
import { removeRateLimitJobsQueue } from './remove-rate-limit-queue'
import { unifyOldQueuesIntoOne } from './unify-old-queues-to-one'

const QUEUE_MIGRATION_VERSION = '1'
const QUEUE_MIGRATION_KEY = 'worker_jobs_version'

export const queueMigration = (log: FastifyBaseLogger) => ({
    async run(): Promise<void> {
        if (!await needMigration()) {
            return
        }
        await distributedLock(log).runExclusive({
            key: 'job_migration_lock',
            timeoutInSeconds: dayjs.duration(20, 'minute').asSeconds(),
            fn: async () => {
                if (await needMigration()) {
                    await refillPollingJobs(log).run()
                    await refillRenewWebhookJobs(log).run()
                    await refillPausedRuns(log).run()
                    await updateMigrationVersion()
                }
                await unifyOldQueuesIntoOne(log).run()
                await removeRateLimitJobsQueue(log).run()
            },
        })
<<<<<<< HEAD
        try {
            if (await needMigration()) {
                await refillPollingJobs(log).run()
                await refillRenewWebhookJobs(log).run()
                await updateMigrationVersion()
            }
            await unifyOldQueuesIntoOne(log).run()
            await removeRateLimitJobsQueue(log).run()
            await refillPausedRuns(log).run()
        }
        finally {
            await migrationLock.release()
        }
=======
      
>>>>>>> 60c54975
    },
})

async function needMigration(): Promise<boolean> {
    const redisConnection = await redisConnections.useExisting()
    const queueMigration = await redisConnection.get(QUEUE_MIGRATION_KEY)
    return queueMigration !== QUEUE_MIGRATION_VERSION

}

async function updateMigrationVersion(): Promise<void> {
    const redisConnection = await redisConnections.useExisting()
    await redisConnection.set(QUEUE_MIGRATION_KEY, QUEUE_MIGRATION_VERSION)
}
<|MERGE_RESOLUTION|>--- conflicted
+++ resolved
@@ -22,30 +22,15 @@
                 if (await needMigration()) {
                     await refillPollingJobs(log).run()
                     await refillRenewWebhookJobs(log).run()
-                    await refillPausedRuns(log).run()
                     await updateMigrationVersion()
                 }
                 await unifyOldQueuesIntoOne(log).run()
                 await removeRateLimitJobsQueue(log).run()
+                await refillPausedRuns(log).run()
+
             },
         })
-<<<<<<< HEAD
-        try {
-            if (await needMigration()) {
-                await refillPollingJobs(log).run()
-                await refillRenewWebhookJobs(log).run()
-                await updateMigrationVersion()
-            }
-            await unifyOldQueuesIntoOne(log).run()
-            await removeRateLimitJobsQueue(log).run()
-            await refillPausedRuns(log).run()
-        }
-        finally {
-            await migrationLock.release()
-        }
-=======
       
->>>>>>> 60c54975
     },
 })
 
