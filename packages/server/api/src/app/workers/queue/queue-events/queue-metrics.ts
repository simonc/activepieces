import { WorkerJobStatus, WorkerJobType, WorkerJobTypeForMetrics } from '@activepieces/shared'
import { QueueEvents } from 'bullmq'
import { FastifyBaseLogger } from 'fastify'
import { redisConnections } from '../../../database/redis'
import { bullMqQueue } from '../job-queue'
import { system } from '../../../helper/system/system'

export const metricsRedisKey = (jobType: WorkerJobType, status: WorkerJobStatus) => `metrics:${jobType}:${status}`
export const jobStateRedisKey = (jobId: string) => `jobState:${jobId}`

const updateJobStateScript = `-- Lua script to atomically update job state and metrics
-- Arguments:
-- KEYS[1] = jobStateRedisKey(jobId)
-- ARGV[1] = status
-- ARGV[2] = jobType
-- ARGV[3] = deleteState ('false' or 'true')

local jobStateKey = KEYS[1]

local status = ARGV[1]
local jobType = ARGV[2]
local deleteState = ARGV[3] == 'true'

-- Get current job state
local prevState = redis.call('HGET', jobStateKey, 'status')
local prevJobType = redis.call('HGET', jobStateKey, 'jobType')

-- Use provided jobType or get from stored state
if jobType == '' then
    jobType = prevJobType
end

-- Decrement previous state if it exists
if prevState and prevState ~= '' then
    if jobType and jobType ~= '' then
        local metricsKey = 'metrics:' .. jobType .. ':' .. prevState
        redis.call('DECR', metricsKey)
    end
end

-- Increment new state if not completed and jobType exists
if status ~= 'completed' and jobType and jobType ~= '' then
    local metricsKey = 'metrics:' .. jobType .. ':' .. status
    redis.call('INCR', metricsKey)
end

-- Update or delete job state
if deleteState then
    redis.call('DEL', jobStateKey)
else
    -- Store both status and jobType for future reference
    redis.call('HMSET', jobStateKey, 'status', status, 'jobType', jobType)
end
`

export const queueMetrics = (log: FastifyBaseLogger, queueEvents: QueueEvents) => ({

    attach: async () => {
        queueEvents.on('added', onAdded)
        queueEvents.on('delayed', onDelayed)
        queueEvents.on('active', onActive)
        queueEvents.on('failed', onFailed)
        queueEvents.on('completed', onCompleted)
    },
    detach: async () => {
        queueEvents.off('added', onAdded)
        queueEvents.off('delayed', onDelayed)
        queueEvents.off('active', onActive)
        queueEvents.off('failed', onFailed)
        queueEvents.off('completed', onCompleted)
    },
})


const onAdded = (args: { jobId: string }) => updateJobState(args.jobId, WorkerJobStatus.QUEUED)

const onDelayed = (args: { jobId: string }) => updateJobState(args.jobId, WorkerJobStatus.DELAYED)

const onActive = (args: { jobId: string }) => updateJobState(args.jobId, WorkerJobStatus.ACTIVE)

const onFailed = (args: { jobId: string }) => updateJobState(args.jobId, WorkerJobStatus.FAILED, true)

const onCompleted = (args: { jobId: string }) => updateJobState(args.jobId, 'completed', true)

const updateJobState = async (jobId: string, status: WorkerJobStatus | 'completed', deleteState = false) => {

    const job = await bullMqQueue?.getJob(jobId)

    const logger =  system.globalLogger()

    const jobType: WorkerJobType | undefined = job?.data.jobType

    if (jobType && !(WorkerJobTypeForMetrics.includes(jobType))) return
  
    status = (status === WorkerJobStatus.DELAYED && job?.attemptsMade > 0) ? WorkerJobStatus.RETRYING : status

    const redis = await redisConnections.useExisting()
    
    const jobStateKey = jobStateRedisKey(jobId)
    
    await redis.eval(
        updateJobStateScript,
        1,
        jobStateKey,
<<<<<<< HEAD
        status,
        jobType || '',
        deleteState.toString()
    ).catch(error => {
        logger.error(error, `[updateJobState] Error handling event for saving queue metrics`)
    })
=======
        newMetricsKey,
        String(status),
        jobType || '',
        String(deleteState),
    )
>>>>>>> d0953783
}<|MERGE_RESOLUTION|>--- conflicted
+++ resolved
@@ -102,18 +102,10 @@
         updateJobStateScript,
         1,
         jobStateKey,
-<<<<<<< HEAD
-        status,
+        String(status),
         jobType || '',
-        deleteState.toString()
+        String(deleteState),
     ).catch(error => {
         logger.error(error, `[updateJobState] Error handling event for saving queue metrics`)
     })
-=======
-        newMetricsKey,
-        String(status),
-        jobType || '',
-        String(deleteState),
-    )
->>>>>>> d0953783
 }