--- conflicted
+++ resolved
@@ -29,19 +29,11 @@
         return consumer[queueName]
     }
     const isOtpEnabled = system.getBoolean(AppSystemProp.OTEL_ENABLED)
-<<<<<<< HEAD
-    const lockDuration = jobConsumer(log).getLockDurationInMs(queueName)
-=======
->>>>>>> 035965a0
     consumer[queueName] = new Worker(queueName, async (job) => {
         await jobConsumer(log).consume(job.id!, queueName, job.data, job.attemptsStarted)
         rejectedPromiseHandler(redisRateLimiter(log).onCompleteOrFailedJob(queueName, job), log)
     }, {
         connection: createRedisClient(),
-<<<<<<< HEAD
-        lockDuration: dayjs.duration(lockDuration, 'milliseconds').add(3, 'minutes').asMilliseconds(),
-=======
->>>>>>> 035965a0
         telemetry: isOtpEnabled ? new BullMQOtel(queueName) : undefined,
         concurrency: 50,
     })
