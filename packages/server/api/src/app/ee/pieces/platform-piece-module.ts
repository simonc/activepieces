--- conflicted
+++ resolved
@@ -34,15 +34,12 @@
     app.post('/', installPieceParams, async (req, reply) => {
         const platformId = req.principal.platform.id
         if (flagService.isCloudPlatform(platformId)) {
-<<<<<<< HEAD
             await assertOnlyProjectScopeAllowedOnCloud(req.body.scope)
-=======
->>>>>>> dde5d125
             await assertProjectAdminCanInstallPieceOnCloud(req.principal)
         }
         else {
             await platformMustBeOwnedByCurrentUser.call(app, req, reply)
-            assertProjectScopeOnlyAllowedForUser(req.body.scope, req.principal)
+            assertProjectScopeNotAllowedForNonCloud(req.body.scope)
         }
         await pieceService.installPiece(
             platformId,
@@ -73,19 +70,6 @@
         },
     },
 }
-async function assertProjectAdminCanInstallPieceOnCloud(
-    principal: Principal,
-): Promise<void> {
-    const role = await getPrincipalRoleOrThrow(principal)
-    if (role !== ProjectMemberRole.ADMIN) {
-        throw new ActivepiecesError({
-            code: ErrorCode.AUTHORIZATION,
-            params: {
-                message: 'Only platform admin can install a piece',
-            },
-        })
-    }
-}
 
 async function assertOnlyProjectScopeAllowedOnCloud(
     scope: PieceScope,
@@ -113,15 +97,14 @@
     }
 }
 
-function assertProjectScopeOnlyAllowedForUser(
+function assertProjectScopeNotAllowedForNonCloud(
     scope: PieceScope,
-    principal: Principal,
 ): void {
-    if (scope === PieceScope.PROJECT && principal.type !== PrincipalType.USER) {
+    if (scope === PieceScope.PROJECT) {
         throw new ActivepiecesError({
             code: ErrorCode.ENGINE_OPERATION_FAILURE,
             params: {
-                message: 'Project scope is only allowed for user token',
+                message: 'Project scope is not allowed for user platform',
             },
         })
     }
