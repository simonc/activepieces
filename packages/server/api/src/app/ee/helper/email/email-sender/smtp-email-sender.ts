import { readFile } from 'node:fs/promises'
import { system, SystemProp } from '@activepieces/server-shared'
import { isNil, Platform } from '@activepieces/shared'
import Mustache from 'mustache'
import nodemailer, { Transporter } from 'nodemailer'
import { defaultTheme } from '../../../../flags/theme'
import { platformService } from '../../../../platform/platform.service'
import { EmailSender, EmailTemplateData } from './email-sender'

const isSmtpConfigured = (platform: Platform | null): boolean => {
    const isConfigured = (host: string | undefined, port: string | undefined, user: string | undefined, password: string | undefined): boolean => {
        return !isNil(host) && !isNil(port) && !isNil(user) && !isNil(password)
    }

    const isPlatformSmtpConfigured = !isNil(platform) && isConfigured(platform.smtpHost, platform.smtpPort?.toString(), platform.smtpUser, platform.smtpPassword)
    const isSmtpSystemConfigured = isConfigured(system.get(SystemProp.SMTP_HOST), system.get(SystemProp.SMTP_PORT), system.get(SystemProp.SMTP_USERNAME), system.get(SystemProp.SMTP_PASSWORD))

    return isPlatformSmtpConfigured || isSmtpSystemConfigured
}


type SMTPEmailSender = EmailSender & {
    isSmtpConfigured: (platform: Platform | null) => boolean
}

export const smtpEmailSender: SMTPEmailSender = {
    async send({ emails, platformId, templateData }) {
        const platform = await getPlatform(platformId)
        const emailSubject = getEmailSubject(templateData.name, templateData.vars)
        const senderName = platform?.name ?? system.get(SystemProp.SMTP_SENDER_NAME)
        const senderEmail = platform?.smtpSenderEmail ?? system.get(SystemProp.SMTP_SENDER_EMAIL)

        if (!isSmtpConfigured(platform)) {
            return
        }

        const emailBody = await renderEmailBody({
            platform,
            templateData,
        })

        const smtpClient = initSmtpClient(platform)

        await smtpClient.sendMail({
            from: `${senderName} <${senderEmail}>`,
            to: emails.join(','),
            subject: emailSubject,
            html: emailBody,
        })
    },
    isSmtpConfigured,
}

const getPlatform = async (platformId: string | undefined): Promise<Platform | null> => {
    return platformId ? platformService.getOne(platformId) : null
}

const renderEmailBody = async ({ platform, templateData }: RenderEmailBodyArgs): Promise<string> => {
    const templatePath = `packages/server/api/src/assets/emails/${templateData.name}.html`
    const template = await readFile(templatePath, 'utf-8')

    const primaryColor = platform?.primaryColor ?? defaultTheme.colors.primary.default
    const fullLogoUrl = platform?.fullLogoUrl ?? defaultTheme.logos.fullLogoUrl
    const platformName = platform?.name ?? defaultTheme.websiteName

    return Mustache.render(template, {
        ...templateData.vars,
        primaryColor,
        fullLogoUrl,
        platformName,
<<<<<<< HEAD
        renderIssues() {
            if (templateData.name === 'issues-reminder') {
                return JSON.parse(templateData.vars.issues)
            }
=======
        checkIssuesEnabled() {
            return templateData.name === 'issue-created' && templateData.vars.isIssue === 'true'
>>>>>>> 63fb1f69
        },
    })
}

const initSmtpClient = (platform: Platform | null): Transporter => {
    return nodemailer.createTransport({
        host: platform?.smtpHost ?? system.getOrThrow(SystemProp.SMTP_HOST),
        port: platform?.smtpPort ?? Number.parseInt(system.getOrThrow(SystemProp.SMTP_PORT)),
        secure: platform?.smtpUseSSL ?? system.getBoolean(SystemProp.SMTP_USE_SSL),
        auth: {
            user: platform?.smtpUser ?? system.getOrThrow(SystemProp.SMTP_USERNAME),
            pass: platform?.smtpPassword ?? system.getOrThrow(SystemProp.SMTP_PASSWORD),
        },
    })
}

const getEmailSubject = (templateName: EmailTemplateData['name'], vars: Record<string, string>): string => {
    const templateToSubject: Record<EmailTemplateData['name'], string> = {
        'invitation-email': 'You have been invited to a team',
        'quota-50': '[ACTION REQUIRED] 50% of your Activepieces tasks are consumed',
        'quota-90': '[URGENT] 90% of your Activepieces tasks are consumed',
        'quota-100': '[URGENT] 100% of your Activepieces tasks are consumed',
        'verify-email': 'Verify your email address',
        'reset-password': 'Reset your password',
        'issue-created': `[ACTION REQUIRED] New issue in ${vars.flowName}`,
        'issues-reminder': `You have unresolved issues for ${vars.projectName}`,
    }

    return templateToSubject[templateName]
}

type RenderEmailBodyArgs = {
    platform: Platform | null
    templateData: EmailTemplateData
}<|MERGE_RESOLUTION|>--- conflicted
+++ resolved
@@ -68,15 +68,13 @@
         primaryColor,
         fullLogoUrl,
         platformName,
-<<<<<<< HEAD
+        checkIssuesEnabled() {
+            return templateData.name === 'issue-created' && templateData.vars.isIssue === 'true'
+        },
         renderIssues() {
             if (templateData.name === 'issues-reminder') {
                 return JSON.parse(templateData.vars.issues)
             }
-=======
-        checkIssuesEnabled() {
-            return templateData.name === 'issue-created' && templateData.vars.isIssue === 'true'
->>>>>>> 63fb1f69
         },
     })
 }
