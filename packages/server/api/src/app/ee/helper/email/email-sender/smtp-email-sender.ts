import { readFile } from 'node:fs/promises'
import { system, SystemProp } from '@activepieces/server-shared'
import { isNil, Platform } from '@activepieces/shared'
import Mustache from 'mustache'
import nodemailer, { Transporter } from 'nodemailer'
import { defaultTheme } from '../../../../flags/theme'
import { platformService } from '../../../../platform/platform.service'
import { EmailSender, EmailTemplateData } from './email-sender'
<<<<<<< HEAD
import { AppSystemProp, system } from '@activepieces/server-shared'
import { isNil, Platform } from '@activepieces/shared'
=======
>>>>>>> 480ff8a9

const isSmtpConfigured = (platform: Platform | null): boolean => {
    const isConfigured = (host: string | undefined, port: string | undefined, user: string | undefined, password: string | undefined): boolean => {
        return !isNil(host) && !isNil(port) && !isNil(user) && !isNil(password)
    }

    const isPlatformSmtpConfigured = !isNil(platform) && isConfigured(platform.smtpHost, platform.smtpPort?.toString(), platform.smtpUser, platform.smtpPassword)
    const isSmtpSystemConfigured = isConfigured(system.get(AppSystemProp.SMTP_HOST), system.get(AppSystemProp.SMTP_PORT), system.get(AppSystemProp.SMTP_USERNAME), system.get(AppSystemProp.SMTP_PASSWORD))

    return isPlatformSmtpConfigured || isSmtpSystemConfigured
}


type SMTPEmailSender = EmailSender & {
    isSmtpConfigured: (platform: Platform | null) => boolean
}

export const smtpEmailSender: SMTPEmailSender = {
    async send({ emails, platformId, templateData }) {
        const platform = await getPlatform(platformId)
        const emailSubject = getEmailSubject(templateData.name, templateData.vars)
        const senderName = platform?.name ?? system.get(AppSystemProp.SMTP_SENDER_NAME)
        const senderEmail = platform?.smtpSenderEmail ?? system.get(AppSystemProp.SMTP_SENDER_EMAIL)

        if (!isSmtpConfigured(platform)) {
            return
        }

        const emailBody = await renderEmailBody({
            platform,
            templateData,
        })

        const smtpClient = initSmtpClient(platform)

        await smtpClient.sendMail({
            from: `${senderName} <${senderEmail}>`,
            to: emails.join(','),
            subject: emailSubject,
            html: emailBody,
        })
    },
    isSmtpConfigured,
}

const getPlatform = async (platformId: string | undefined): Promise<Platform | null> => {
    return platformId ? platformService.getOne(platformId) : null
}

const renderEmailBody = async ({ platform, templateData }: RenderEmailBodyArgs): Promise<string> => {
    const templatePath = `packages/server/api/src/assets/emails/${templateData.name}.html`
    const template = await readFile(templatePath, 'utf-8')

    const primaryColor = platform?.primaryColor ?? defaultTheme.colors.primary.default
    const fullLogoUrl = platform?.fullLogoUrl ?? defaultTheme.logos.fullLogoUrl
    const platformName = platform?.name ?? defaultTheme.websiteName

    return Mustache.render(template, {
        ...templateData.vars,
        primaryColor,
        fullLogoUrl,
        platformName,
    })
}

const initSmtpClient = (platform: Platform | null): Transporter => {
    return nodemailer.createTransport({
        host: platform?.smtpHost ?? system.getOrThrow(AppSystemProp.SMTP_HOST),
        port: platform?.smtpPort ?? Number.parseInt(system.getOrThrow(AppSystemProp.SMTP_PORT)),
        secure: platform?.smtpUseSSL ?? system.getBoolean(AppSystemProp.SMTP_USE_SSL),
        auth: {
            user: platform?.smtpUser ?? system.getOrThrow(AppSystemProp.SMTP_USERNAME),
            pass: platform?.smtpPassword ?? system.getOrThrow(AppSystemProp.SMTP_PASSWORD),
        },
    })
}

const getEmailSubject = (templateName: EmailTemplateData['name'], vars: Record<string, string>): string => {
    const templateToSubject: Record<EmailTemplateData['name'], string> = {
        'invitation-email': 'You have been invited to a team',
        'quota-50': '[ACTION REQUIRED] 50% of your Activepieces tasks are consumed',
        'quota-90': '[URGENT] 90% of your Activepieces tasks are consumed',
        'quota-100': '[URGENT] 100% of your Activepieces tasks are consumed',
        'verify-email': 'Verify your email address',
        'reset-password': 'Reset your password',
        'issue-created': `[ACTION REQUIRED] New issue in ${vars.flowName}`,
    }

    return templateToSubject[templateName]
}

type RenderEmailBodyArgs = {
    platform: Platform | null
    templateData: EmailTemplateData
}<|MERGE_RESOLUTION|>--- conflicted
+++ resolved
@@ -1,16 +1,11 @@
 import { readFile } from 'node:fs/promises'
-import { system, SystemProp } from '@activepieces/server-shared'
+import { AppSystemProp, system } from '@activepieces/server-shared'
 import { isNil, Platform } from '@activepieces/shared'
 import Mustache from 'mustache'
 import nodemailer, { Transporter } from 'nodemailer'
 import { defaultTheme } from '../../../../flags/theme'
 import { platformService } from '../../../../platform/platform.service'
 import { EmailSender, EmailTemplateData } from './email-sender'
-<<<<<<< HEAD
-import { AppSystemProp, system } from '@activepieces/server-shared'
-import { isNil, Platform } from '@activepieces/shared'
-=======
->>>>>>> 480ff8a9
 
 const isSmtpConfigured = (platform: Platform | null): boolean => {
     const isConfigured = (host: string | undefined, port: string | undefined, user: string | undefined, password: string | undefined): boolean => {
