import {
    DEFAULT_PLATFORM_LIMIT,
} from '@activepieces/ee-shared'
import { cryptoUtils } from '@activepieces/server-shared'
import {
    AuthenticationResponse,
    isNil,
    PiecesFilterType,
    PlatformRole,
    PrincipalType,
    Project,
    User,
    UserIdentityProvider,
    UserWithMetaInformation,
} from '@activepieces/shared'
import { FastifyBaseLogger } from 'fastify'
import { accessTokenManager } from '../../authentication/lib/access-token-manager'
import { userIdentityService } from '../../authentication/user-identity/user-identity-service'
import { platformService } from '../../platform/platform.service'
import { projectService } from '../../project/project-service'
import { pieceTagService } from '../../tags/pieces/piece-tag.service'
import { userService } from '../../user/user-service'
import { projectMemberService } from '../project-members/project-member.service'
import { projectLimitsService } from '../project-plan/project-plan.service'
import { externalTokenExtractor } from './lib/external-token-extractor'

export const managedAuthnService = (log: FastifyBaseLogger) => ({
    async externalToken({
        externalAccessToken,
    }: AuthenticateParams): Promise<AuthenticationResponse> {
        const externalPrincipal = await externalTokenExtractor(log).extract(
            externalAccessToken,
        )

        const project = await getOrCreateProject({
            platformId: externalPrincipal.platformId,
            externalProjectId: externalPrincipal.externalProjectId,
        })

        await updateProjectLimits(project.platformId, project.id, externalPrincipal.pieces.tags, externalPrincipal.pieces.filterType, externalPrincipal.tasks, externalPrincipal.aiTokens)

        const user = await getOrCreateUser(externalPrincipal, log)

        await projectMemberService(log).upsert({
            projectId: project.id,
            userId: user.id,
            projectRoleName: externalPrincipal.projectRole,
        })

        const identity = await userIdentityService(log).getOneOrFail({
            id: user.identityId,
        })

        const token = await accessTokenManager.generateToken({
            id: user.id,
            type: PrincipalType.USER,
            projectId: project.id,
            platform: {
                id: externalPrincipal.platformId,
            },
            tokenVersion: identity.tokenVersion,
        }, 7 * 24 * 60 * 60 * 1000)
        return {
            id: user.id,
            platformRole: user.platformRole,
            status: user.status,
            externalId: user.externalId,
            platformId: user.platformId,
            firstName: identity.firstName,
            lastName: identity.lastName,
            email: identity.email,
            trackEvents: identity.trackEvents,
            newsLetter: identity.newsLetter,
            verified: identity.verified,
            token,
            projectId: project.id,
        }
    },
})

const updateProjectLimits = async (
    platformId: string,
    projectId: string,
    piecesTags: string[],
    piecesFilterType: PiecesFilterType,
    tasks: number | undefined,
    aiTokens: number | undefined,
): Promise<void> => {
    const pieces = await getPiecesList({
        platformId,
        projectId,
        piecesTags,
        piecesFilterType,
    })
    const projectPlan = await projectLimitsService.getPlanByProjectId(projectId)
    await projectLimitsService.upsert({
        nickname: projectPlan?.name ?? DEFAULT_PLATFORM_LIMIT.nickname,
        teamMembers: projectPlan?.teamMembers ?? DEFAULT_PLATFORM_LIMIT.teamMembers,
        connections: projectPlan?.connections ?? DEFAULT_PLATFORM_LIMIT.connections,
        minimumPollingInterval: projectPlan?.minimumPollingInterval ?? DEFAULT_PLATFORM_LIMIT.minimumPollingInterval,
        tasks: tasks ?? projectPlan?.tasks ?? DEFAULT_PLATFORM_LIMIT.tasks,
        aiTokens: aiTokens ?? projectPlan?.aiTokens ?? DEFAULT_PLATFORM_LIMIT.aiTokens,
        pieces,
        piecesFilterType,
    }, projectId)
}

const getOrCreateUser = async (
    params: GetOrCreateUserParams,
<<<<<<< HEAD
    log: FastifyBaseLogger,
): Promise<User> => {
=======
): Promise<GetOrCreateUserReturn> => {
    const {
        platformId,
        externalUserId,
        externalFirstName,
        externalLastName,
    } = params
>>>>>>> 17200ad5
    const existingUser = await userService.getByPlatformAndExternalId({
        platformId: params.platformId,
        externalId: params.externalUserId,
    })

    if (!isNil(existingUser)) {
        return existingUser
    }

<<<<<<< HEAD
    const identity = await userIdentityService(log).create({
        email: `managed_${params.externalUserId}`,
=======
    const { password: _, ...newUser } = await userService.create({
        email: `managed_${platformId}_${externalUserId}`,
>>>>>>> 17200ad5
        password: await cryptoUtils.generateRandomPassword(),
        firstName: params.externalFirstName,
        lastName: params.externalLastName,
        trackEvents: true,
        newsLetter: false,
        provider: UserIdentityProvider.JWT,
    })
    await userIdentityService(log).verify(identity.id)
    const user = await userService.create({
        externalId: params.externalUserId,
        platformId: params.platformId,
        identityId: identity.id,
        platformRole: PlatformRole.MEMBER,
    })
    return user
}

const getOrCreateProject = async ({
    platformId,
    externalProjectId,
}: GetOrCreateProjectParams): Promise<Project> => {
    const existingProject = await projectService.getByPlatformIdAndExternalId({
        platformId,
        externalId: externalProjectId,
    })

    if (existingProject) {
        return existingProject
    }

    const platform = await platformService.getOneOrThrow(platformId)

    const project = await projectService.create({
        displayName: externalProjectId,
        ownerId: platform.ownerId,
        platformId,
        externalId: externalProjectId,
    })

    return project
}

const getPiecesList = async ({
    piecesFilterType,
    piecesTags,
    platformId,
}: UpdateProjectLimits): Promise<string[]> => {
    switch (piecesFilterType) {
        case PiecesFilterType.ALLOWED: {
            return pieceTagService.findByPlatformAndTags(
                platformId,
                piecesTags,
            )
        }
        case PiecesFilterType.NONE: {
            return []
        }
    }
}

type AuthenticateParams = {
    externalAccessToken: string
}

type GetOrCreateUserParams = {
    platformId: string
    externalUserId: string
    externalProjectId: string
    externalFirstName: string
    externalLastName: string
}

type GetOrCreateProjectParams = {
    platformId: string
    externalProjectId: string
}

type UpdateProjectLimits = {
    platformId: string
    projectId: string
    piecesTags: string[]
    piecesFilterType: PiecesFilterType
}<|MERGE_RESOLUTION|>--- conflicted
+++ resolved
@@ -11,7 +11,6 @@
     Project,
     User,
     UserIdentityProvider,
-    UserWithMetaInformation,
 } from '@activepieces/shared'
 import { FastifyBaseLogger } from 'fastify'
 import { accessTokenManager } from '../../authentication/lib/access-token-manager'
@@ -107,18 +106,8 @@
 
 const getOrCreateUser = async (
     params: GetOrCreateUserParams,
-<<<<<<< HEAD
     log: FastifyBaseLogger,
 ): Promise<User> => {
-=======
-): Promise<GetOrCreateUserReturn> => {
-    const {
-        platformId,
-        externalUserId,
-        externalFirstName,
-        externalLastName,
-    } = params
->>>>>>> 17200ad5
     const existingUser = await userService.getByPlatformAndExternalId({
         platformId: params.platformId,
         externalId: params.externalUserId,
@@ -128,13 +117,8 @@
         return existingUser
     }
 
-<<<<<<< HEAD
     const identity = await userIdentityService(log).create({
-        email: `managed_${params.externalUserId}`,
-=======
-    const { password: _, ...newUser } = await userService.create({
-        email: `managed_${platformId}_${externalUserId}`,
->>>>>>> 17200ad5
+        email: `managed_${params.platformId}_${params.externalUserId}`,
         password: await cryptoUtils.generateRandomPassword(),
         firstName: params.externalFirstName,
         lastName: params.externalLastName,
