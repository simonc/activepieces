--- conflicted
+++ resolved
@@ -8,7 +8,6 @@
 export const modelService = (log: FastifyBaseLogger) => ({
     async getModel(platformId: string): Promise<LanguageModel> {
 
-<<<<<<< HEAD
     try {
       const platform = await platformService.getOneOrThrow(platformId);
       const { copilotSettings } = platform;
@@ -32,49 +31,19 @@
             apiKey: provider?.apiKey,
             resourceName: provider?.resourceName,
           }).chat(provider?.deploymentName || 'gpt-4o');
-=======
-        try {
-            const platform = await platformService.getOneOrThrow(platformId)
-            const { copilotSettings } = platform
-            if (isNil(copilotSettings)) {
-                throw new ActivepiecesError({
-                    code: ErrorCode.COPILOT_FAILED,
-                    params: { message: 'No copilot settings found' },
-                })
-            }
-            const provider = getDefaultProvider(copilotSettings)
-            switch (provider) {
-                case CopilotProviderType.OPENAI: {
-                    const provider = copilotSettings.providers[CopilotProviderType.OPENAI]
-                    return createOpenAI({
-                        apiKey: provider.apiKey,
-                    }).chat('gpt-4o')
-                }
-                case CopilotProviderType.AZURE_OPENAI: {
-                    const provider = copilotSettings.providers[CopilotProviderType.AZURE_OPENAI]
-                    return createAzure({
-                        apiKey: provider.apiKey,
-                        resourceName: provider.resourceName,
-                    }).chat(provider.deploymentName)
-                }
-            }
         }
-        catch (error) {
-            log.error('[ModelService] Failed to initialize AI model', { error, platformId })
-            if (error instanceof ActivepiecesError) {
-                throw error
-            }
-            throw new ActivepiecesError({
-                code: ErrorCode.COPILOT_FAILED,
-                params: { message: error instanceof Error ? error.message : 'Failed to initialize AI model' },
-            })
->>>>>>> 683c2d61
-        }
-    },
+      }
+    } catch (error) {
+      log.error(error);
+      throw new ActivepiecesError({
+        code: ErrorCode.COPILOT_FAILED,
+        params: { message: 'Failed to get model' },
+      });
+    }
+  }
 })
 
 function getDefaultProvider(copilotSettings: CopilotSettings): CopilotProviderType {
-<<<<<<< HEAD
   if (copilotSettings.providers[CopilotProviderType.OPENAI]?.apiKey) {
     return CopilotProviderType.OPENAI;
   }
@@ -85,16 +54,4 @@
     code: ErrorCode.COPILOT_FAILED,
     params: { message: 'No default provider found' },
   });
-=======
-    if (copilotSettings.providers[CopilotProviderType.OPENAI].apiKey) {
-        return CopilotProviderType.OPENAI
-    }
-    if (copilotSettings.providers[CopilotProviderType.AZURE_OPENAI].apiKey) {
-        return CopilotProviderType.AZURE_OPENAI
-    }
-    throw new ActivepiecesError({
-        code: ErrorCode.COPILOT_FAILED,
-        params: { message: 'No default provider found' },
-    })
->>>>>>> 683c2d61
 }