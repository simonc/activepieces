import { GenerateCodeRequest, GenerateCodeResponse, WebsocketClientEvent, WebsocketServerEvent } from '@activepieces/shared'
import { FastifyPluginAsyncTypebox } from '@fastify/type-provider-typebox'
import { websocketService } from '../websockets/websockets.service'
import { copilotService } from './copilot.service'
import { exceptionHandler } from '@activepieces/server-shared'

export const copilotModule: FastifyPluginAsyncTypebox = async () => {
    websocketService.addListener(WebsocketServerEvent.GENERATE_CODE, (socket) => {
        return async (data: GenerateCodeRequest) => {
            try {
                const { prompt, previousContext } = data
                const response: GenerateCodeResponse = await copilotService.generateCode({ prompt, previousContext })
                socket.emit(WebsocketClientEvent.GENERATE_CODE_FINISHED, response)
<<<<<<< HEAD
            }
            catch (error) {
=======
            } catch (error) {
>>>>>>> 952a2066
                exceptionHandler.handle(error)
            }
        }
    })
}<|MERGE_RESOLUTION|>--- conflicted
+++ resolved
@@ -1,8 +1,8 @@
+import { exceptionHandler } from '@activepieces/server-shared'
 import { GenerateCodeRequest, GenerateCodeResponse, WebsocketClientEvent, WebsocketServerEvent } from '@activepieces/shared'
 import { FastifyPluginAsyncTypebox } from '@fastify/type-provider-typebox'
 import { websocketService } from '../websockets/websockets.service'
 import { copilotService } from './copilot.service'
-import { exceptionHandler } from '@activepieces/server-shared'
 
 export const copilotModule: FastifyPluginAsyncTypebox = async () => {
     websocketService.addListener(WebsocketServerEvent.GENERATE_CODE, (socket) => {
@@ -11,12 +11,8 @@
                 const { prompt, previousContext } = data
                 const response: GenerateCodeResponse = await copilotService.generateCode({ prompt, previousContext })
                 socket.emit(WebsocketClientEvent.GENERATE_CODE_FINISHED, response)
-<<<<<<< HEAD
             }
             catch (error) {
-=======
-            } catch (error) {
->>>>>>> 952a2066
                 exceptionHandler.handle(error)
             }
         }
