--- conflicted
+++ resolved
@@ -1,227 +1,10 @@
-<<<<<<< HEAD
-import { AppSystemProp, CopilotInstanceTypes, logger, system } from '@activepieces/server-shared'
-import { assertNotNullOrUndefined, GenerateCodeResponse, isNil } from '@activepieces/shared'
-import OpenAI from 'openai'
-import {
-    ChatCompletionMessageParam,
-    ChatCompletionTool,
-} from 'openai/resources'
-=======
 import { AskCopilotRequest, AskCopilotResponse } from '@activepieces/shared'
 import { codeGeneratorTool } from './tools/code-generate'
->>>>>>> b7b9ef14
 
 
-<<<<<<< HEAD
-const CODE_TOOLS: ChatCompletionTool[] = [
-    {
-        type: 'function',
-        function: {
-            name: 'generate_code',
-            description: 'Write TypeScript code snippet based on user prompt.',
-            parameters: {
-                type: 'object',
-                properties: {
-                    code: {
-                        type: 'string',
-                        description: 'The code snippet to write.',
-                    },
-                    inputs: {
-                        type: 'array',
-                        description: 'The inputs used in the code snippet.',
-                        items: {
-                            type: 'object',
-                            properties: {
-                                key: {
-                                    type: 'string',
-                                    description: 'The name of the input property.',
-                                },
-                                value: {
-                                    type: 'string',
-                                    description: 'The value to fill the property with.',
-                                },
-                            },
-                        },
-                    },
-                    packages: {
-                        type: 'array',
-                        description: 'The packages imported in the code snippet',
-                        items: {
-                            type: 'string',
-                            description:
-                                'The name of the package, e.g axios, lodash, etc.',
-                        },
-                    },
-                },
-                required: ['code'],
-            },
-        },
-    },
-]
-
-
-const CODE_PROMPT: ChatCompletionMessageParam[] = [
-    {
-        role: 'user',
-        content: `
-# INTRODUCTION
-You are a TypeScript coding bot that helps users turn natural language into usable code, for an open-source automation platform called Activepieces.
-
-# RESPONSE FORMAT
-You will not respond to any messages that require a conversational answer.
-You will not elaborate.
-You MUST keep the function name code and inputs as the argument without any changes.
-You MUST respond ONLY with a function call.
-You must import syntax since you are using typescript, prefer fetch over axios.
-            `,
-    },
-    {
-        role: 'user',
-        content: 'I want code that will combine 2 arrays and only return the unique elements',
-    },
-    {
-        role: 'assistant',
-        content: null,
-        function_call: {
-            name: 'generate_code',
-            arguments: JSON.stringify({
-                code: `
-export const code = async (inputs) => {
-    const combinedArray = [...inputs.array1, ...inputs.array2];
-    const uniqueArray = Array.from(new Set(combinedArray));
-    return uniqueArray;
-};`,
-                inputs: [
-                    { key: 'array1', value: '[1,2,3]' },
-                    { key: 'array2', value: '[4,5,6]' },
-                ],
-                packages: [],
-            }),
-        },
-    },
-    {
-        role: 'user',
-        content: 'Write me a piece of code that splits the user\'s first name from his last name in a full name string received in inputs.',
-    },
-    {
-        role: 'assistant',
-        content: null,
-        function_call: {
-            name: 'generate_code',
-            arguments: JSON.stringify({
-                code: `
-export const code = async (inputs) => {
-    const nameParts = inputs.fullName.split(' ');
-    const firstName = nameParts[0];
-    const lastName = nameParts.slice(1).join('');
-    return { firstName, lastName };
-};`,
-                inputs: [{ key: 'fullName', value: 'John Doe' }],
-                packages: [],
-            }),
-        },
-    },
-    {
-        role: 'user',
-        content: 'from an array of objects, take the created_at property for each object and print it as an ISO string',
-    },
-    {
-        role: 'assistant',
-        content: null,
-        function_call: {
-            name: 'generate_code',
-            arguments: JSON.stringify({
-                code: `
-export const code = async (inputs) => {
-    const isoStrings = inputs.array.map(obj => new Date(obj.created_at).toISOString());
-    return isoStrings;
-};`,
-                inputs: [
-                    { key: 'array', value: '[{ "created_at": "2022-01-14T12:34:56Z" }, { "created_at": "2022-01-15T09:45:30Z" }]' },
-                ],
-                packages: [],
-            }),
-        },
-    },
-]
-
-function getOpenAI(): OpenAI {
-    let openai
-    const apiKey = system.getOrThrow(AppSystemProp.OPENAI_API_KEY)
-    const openaiInstanceType = system.getOrThrow<CopilotInstanceTypes>(AppSystemProp.COPILOT_INSTANCE_TYPE)
-    switch (openaiInstanceType) {
-        case CopilotInstanceTypes.AZURE_OPENAI: {
-            const apiVersion = system.getOrThrow(AppSystemProp.AZURE_OPENAI_API_VERSION)
-            openai = new OpenAI({
-                apiKey,
-                baseURL: system.getOrThrow(AppSystemProp.AZURE_OPENAI_ENDPOINT),
-                defaultQuery: { 'api-version': apiVersion },
-                defaultHeaders: { 'api-key': apiKey },
-            })
-            break
-        }
-        case CopilotInstanceTypes.OPENAI: {
-            openai = new OpenAI({
-                apiKey,
-                baseURL: system.get(AppSystemProp.OPENAI_API_BASE_URL),
-            })
-            break
-        }
-    }
-    return openai
-}
-
-type OpenAIResponse = {
-    inputs: { key: string, value: string }[]
-    packages: string[]
-    code: string
-}
-export const copilotService = {
-    async generateCode({ prompt, previousContext }: GenerateCodeParams): Promise<GenerateCodeResponse> {
-        logger.debug({ prompt }, '[CopilotService#generateCode] Prompting...')
-        const result = await getOpenAI().chat.completions.create({
-            model: 'gpt-4o',
-            messages: [
-                ...CODE_PROMPT,
-                ...previousContext,
-                {
-                    role: 'user',
-                    content: prompt,
-                },
-            ],
-            tools: CODE_TOOLS,
-            tool_choice: {
-                type: 'function',
-                function: {
-                    name: 'generate_code',
-                },
-            },
-            temperature: 1,
-        })
-        assertNotNullOrUndefined(
-            result.choices[0].message.tool_calls,
-            'OpenAICodeResponse',
-        )
-        const response = JSON.parse(result.choices[0].message.tool_calls[0].function.arguments) as OpenAIResponse
-        return {
-            code: response.code,
-            inputs: !isNil(response.inputs) ? response.inputs.reduce((acc, curr) => {
-                acc[curr.key] = curr.value
-                return acc
-            }, {} as Record<string, string>) : {},
-            packageJson: {
-                // TODO resolve exact version
-                dependencies: response.packages.reduce((acc, curr) => {
-                    acc[curr] = '*'
-                    return acc
-                }, {} as Record<string, string>),
-            },
-        }
-=======
 export const copilotService = {
     async ask(request: AskCopilotRequest): Promise<AskCopilotResponse | null> {
         return codeGeneratorTool.generateCode(request)
->>>>>>> b7b9ef14
     },
 
 }