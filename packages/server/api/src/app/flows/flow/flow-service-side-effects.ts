--- conflicted
+++ resolved
@@ -44,20 +44,12 @@
         let webhookHandshakeConfiguration: WebhookHandshakeConfiguration | null = flowToUpdate.handshakeConfiguration ?? null
         switch (newStatus) {
             case FlowStatus.ENABLED: {
-<<<<<<< HEAD
-                const response = await triggerHooks.enable({
-                    flowVersion: publishedFlowVersion,
-                    projectId: flowToUpdate.projectId,
-                    simulate: false,
-                }, log)
-=======
                 const response = await triggerHooks.enable(
                     {
                         flowVersion: publishedFlowVersion,
                         projectId: flowToUpdate.projectId,
                         simulate: false,
                     }, log)
->>>>>>> 56e274e4
                 scheduleOptions = response?.result.scheduleOptions
                 webhookHandshakeConfiguration = response?.webhookHandshakeConfiguration ?? null
                 break
@@ -89,56 +81,6 @@
             webhookHandshakeConfiguration,
         }
     },
-
-<<<<<<< HEAD
-=======
-    async preUpdatePublishedVersionId({
-        flowToUpdate,
-        flowVersionToPublish,
-    }: PreUpdatePublishedVersionIdParams): Promise<PreUpdateReturn> {
-        if (
-            flowToUpdate.status === FlowStatus.ENABLED &&
-      flowToUpdate.publishedVersionId
-        ) {
-            await triggerHooks.disable(
-                {
-                    flowVersion: await flowVersionService(log).getOneOrThrow(
-                        flowToUpdate.publishedVersionId,
-                    ),
-                    projectId: flowToUpdate.projectId,
-                    simulate: false,
-                },
-                log)
-        }
-
-        const enableResult = await triggerHooks.enable(
-            {
-                flowVersion: flowVersionToPublish,
-                projectId: flowToUpdate.projectId,
-                simulate: false,
-            },
-            log)
-
-        const scheduleOptions = enableResult?.result.scheduleOptions
-        const webhookHandshakeConfiguration = enableResult?.webhookHandshakeConfiguration ?? null
-
-        if (isNil(scheduleOptions)) {
-            return {
-                scheduleOptions: null,
-                webhookHandshakeConfiguration,
-            }
-        }
-
-        return {
-            scheduleOptions: {
-                ...scheduleOptions,
-                type: ScheduleType.CRON_EXPRESSION,
-                failureCount: 0,
-            },
-            webhookHandshakeConfiguration,
-        }
-    },
->>>>>>> 56e274e4
 
     async preDelete({ flowToDelete }: PreDeleteParams): Promise<void> {
         if (
