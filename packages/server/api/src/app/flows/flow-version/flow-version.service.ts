import { PiecePropertyMap, PropertyType } from '@activepieces/pieces-framework';
import { logger } from '@activepieces/server-shared';
import {
<<<<<<< HEAD
  ActionType,
  ActivepiecesError,
  apId,
  BranchActionSettingsWithValidation,
  Cursor,
  DEFAULT_SAMPLE_DATA_SETTINGS,
  ErrorCode,
  flowHelper,
  FlowId,
  FlowOperationRequest,
  FlowOperationType,
  FlowVersion,
  FlowVersionId,
  FlowVersionState,
  ImportFlowRequest,
  isNil,
  LoopOnItemsActionSettings,
  PieceActionSettings,
  PieceTriggerSettings,
  ProjectId,
  sanitizeObjectForPostgresql,
  SeekPage,
  TriggerType,
  UserId,
} from '@activepieces/shared';
import { TSchema, Type } from '@sinclair/typebox';
import { TypeCompiler } from '@sinclair/typebox/compiler';
import dayjs from 'dayjs';
import { EntityManager } from 'typeorm';
import { repoFactory } from '../../core/db/repo-factory';
import { buildPaginator } from '../../helper/pagination/build-paginator';
import { paginationHelper } from '../../helper/pagination/pagination-utils';
import { pieceMetadataService } from '../../pieces/piece-metadata-service';
import { FlowVersionEntity } from './flow-version-entity';
import { flowVersionSideEffects } from './flow-version-side-effects';
=======
    ActionType,
    ActivepiecesError,
    apId,
    BranchActionSettingsWithValidation,
    Cursor,
    ErrorCode,
    flowHelper,
    FlowId,
    FlowOperationRequest,
    FlowOperationType,
    FlowVersion,
    FlowVersionId,
    FlowVersionState,
    ImportFlowRequest,
    isNil,
    LoopOnItemsActionSettings,
    PieceActionSettings,
    PieceTriggerSettings,
    ProjectId, sanitizeObjectForPostgresql, SeekPage, TriggerType, UserId,
} from '@activepieces/shared'
import { TSchema, Type } from '@sinclair/typebox'
import { TypeCompiler } from '@sinclair/typebox/compiler'
import dayjs from 'dayjs'
import { EntityManager } from 'typeorm'
import { repoFactory } from '../../core/db/repo-factory'
import { buildPaginator } from '../../helper/pagination/build-paginator'
import { paginationHelper } from '../../helper/pagination/pagination-utils'
import { pieceMetadataService } from '../../pieces/piece-metadata-service'
import { FlowVersionEntity } from './flow-version-entity'
import { flowVersionSideEffects } from './flow-version-side-effects'
>>>>>>> c2675f6a

const branchSettingsValidator = TypeCompiler.Compile(
  BranchActionSettingsWithValidation
);
const loopSettingsValidator = TypeCompiler.Compile(LoopOnItemsActionSettings);
const flowVersionRepo = repoFactory(FlowVersionEntity);

export const flowVersionService = {
  async lockPieceVersions({
    projectId,
    flowVersion,
    entityManager,
  }: LockPieceVersionsParams): Promise<FlowVersion> {
    if (flowVersion.state === FlowVersionState.LOCKED) {
      return flowVersion;
    }

    return flowHelper.transferFlowAsync(flowVersion, async (step) => {
      const clonedStep = JSON.parse(JSON.stringify(step));
      const stepTypeIsPiece = [ActionType.PIECE, TriggerType.PIECE].includes(
        step.type
      );

      if (stepTypeIsPiece) {
        const pieceMetadata = await pieceMetadataService.getOrThrow({
          projectId,
          name: step.settings.pieceName,
          version: step.settings.pieceVersion,
          entityManager,
        });

        clonedStep.settings.pieceVersion = pieceMetadata.version;
      }

      return clonedStep;
    });
  },

  async applyOperation({
    flowVersion,
    projectId,
    userId,
    userOperation,
    entityManager,
  }: ApplyOperationParams): Promise<FlowVersion> {
    let operations: FlowOperationRequest[] = [];
    let mutatedFlowVersion: FlowVersion = flowVersion;

    switch (userOperation.type) {
      case FlowOperationType.USE_AS_DRAFT: {
        const previousVersion = await flowVersionService.getFlowVersionOrThrow({
          flowId: flowVersion.flowId,
          versionId: userOperation.request.versionId,
          removeConnectionsName: false,
          removeSampleData: false,
        });

        operations = handleImportFlowOperation(flowVersion, previousVersion);
        break;
      }

      case FlowOperationType.IMPORT_FLOW: {
        operations = handleImportFlowOperation(
          flowVersion,
          userOperation.request
        );

        break;
      }

      case FlowOperationType.LOCK_FLOW: {
        mutatedFlowVersion = await this.lockPieceVersions({
          projectId,
          flowVersion: mutatedFlowVersion,
          entityManager,
        });

        operations = [userOperation];
        break;
      }

      case FlowOperationType.DUPLICATE_ACTION: {
        mutatedFlowVersion = await this.getFlowVersionOrThrow({
          flowId: flowVersion.flowId,
          versionId: flowVersion.id,
        });

        operations = [userOperation];
        break;
      }

      default: {
        operations = [userOperation];
        break;
      }
    }

    for (const operation of operations) {
      mutatedFlowVersion = await applySingleOperation(
        projectId,
<<<<<<< HEAD
        mutatedFlowVersion,
        operation
      );
    }
=======
        userId,
        userOperation,
        entityManager,
    }: ApplyOperationParams): Promise<FlowVersion> {
        let operations: FlowOperationRequest[] = []
        let mutatedFlowVersion: FlowVersion = flowVersion

        switch (userOperation.type) {
            case FlowOperationType.USE_AS_DRAFT: {
                const previousVersion = await flowVersionService.getFlowVersionOrThrow({
                    flowId: flowVersion.flowId,
                    versionId: userOperation.request.versionId,
                    removeConnectionsName: false,
                })

                operations = handleImportFlowOperation(flowVersion, previousVersion)
                break
            }

            case FlowOperationType.IMPORT_FLOW: {
                operations = handleImportFlowOperation(
                    flowVersion,
                    userOperation.request,
                )
                break
            }

            case FlowOperationType.LOCK_FLOW: {
                mutatedFlowVersion = await this.lockPieceVersions({
                    projectId,
                    flowVersion: mutatedFlowVersion,
                    entityManager,
                })

                operations = [userOperation]
                break
            }

            case FlowOperationType.DUPLICATE_ACTION: {
                mutatedFlowVersion = await this.getFlowVersionOrThrow({
                    flowId: flowVersion.flowId,
                    versionId: flowVersion.id,
                })

                operations = [userOperation]
                break
            }

            default: {
                operations = [userOperation]
                break
            }
        }

        for (const operation of operations) {
            mutatedFlowVersion = await applySingleOperation(
                projectId,
                mutatedFlowVersion,
                operation,
            )
        }

        mutatedFlowVersion.updated = dayjs().toISOString()
        if (userId) {
            mutatedFlowVersion.updatedBy = userId
        }
        return flowVersionRepo(entityManager).save(sanitizeObjectForPostgresql(mutatedFlowVersion))
    },

    async getOne(id: FlowVersionId): Promise<FlowVersion | null> {
        if (isNil(id)) {
            return null
        }
        return flowVersionRepo().findOneBy({
            id,
        })
    },
>>>>>>> c2675f6a

    mutatedFlowVersion.updated = dayjs().toISOString();
    logger.debug(mutatedFlowVersion.trigger);
    if (userId) {
      mutatedFlowVersion.updatedBy = userId;
    }
    return flowVersionRepo(entityManager).save(
      sanitizeObjectForPostgresql(mutatedFlowVersion)
    );
  },

  async getOne(id: FlowVersionId): Promise<FlowVersion | null> {
    if (isNil(id)) {
      return null;
    }
    return flowVersionRepo().findOneBy({
      id,
    });
  },

  async getLatestLockedVersionOrThrow(flowId: FlowId): Promise<FlowVersion> {
    return flowVersionRepo().findOneOrFail({
      where: {
        flowId,
        state: FlowVersionState.LOCKED,
      },
      order: {
        created: 'DESC',
      },
    });
  },
  async getOneOrThrow(id: FlowVersionId): Promise<FlowVersion> {
    const flowVersion = await flowVersionService.getOne(id);

    if (isNil(flowVersion)) {
      throw new ActivepiecesError({
        code: ErrorCode.ENTITY_NOT_FOUND,
        params: {
          entityId: id,
          entityType: 'FlowVersion',
        },
      });
    }

    return flowVersion;
  },
  async list({
    cursorRequest,
    limit,
    flowId,
  }: {
    cursorRequest: Cursor | null;
    limit: number;
    flowId: string;
  }): Promise<SeekPage<FlowVersion>> {
    const decodedCursor = paginationHelper.decodeCursor(cursorRequest);
    const paginator = buildPaginator({
      entity: FlowVersionEntity,
      query: {
        limit,
<<<<<<< HEAD
        order: 'DESC',
        afterCursor: decodedCursor.nextCursor,
        beforeCursor: decodedCursor.previousCursor,
      },
    });
    const paginationResult = await paginator.paginate(
      flowVersionRepo()
        .createQueryBuilder('flow_version')
        .leftJoinAndMapOne(
          'flow_version.updatedByUser',
          'user',
          'user',
          'flow_version.updatedBy = "user"."id"'
=======
        flowId,
    }: {
        cursorRequest: Cursor | null
        limit: number
        flowId: string
    }): Promise<SeekPage<FlowVersion>> {
        const decodedCursor = paginationHelper.decodeCursor(cursorRequest)
        const paginator = buildPaginator({
            entity: FlowVersionEntity,
            query: {
                limit,
                order: 'DESC',
                afterCursor: decodedCursor.nextCursor,
                beforeCursor: decodedCursor.previousCursor,
            },
        })
        const paginationResult = await paginator.paginate(
            flowVersionRepo().createQueryBuilder('flow_version').leftJoinAndMapOne(
                'flow_version.updatedByUser',
                'user',
                'user',
                'flow_version."updatedBy" = "user"."id"',
            ).where({
                flowId,
            }),
        )
        return paginationHelper.createPage<FlowVersion>(
            paginationResult.data,
            paginationResult.cursor,
>>>>>>> c2675f6a
        )
        .where({
          flowId,
        })
    );
    return paginationHelper.createPage<FlowVersion>(
      paginationResult.data,
      paginationResult.cursor
    );
  },
  async getFlowVersionOrThrow({
    flowId,
    versionId,
    removeConnectionsName = false,
    removeSampleData = false,
    entityManager,
  }: GetFlowVersionOrThrowParams): Promise<FlowVersion> {
    const flowVersion: FlowVersion | null = await flowVersionRepo(
      entityManager
    ).findOne({
      where: {
        flowId,
        id: versionId,
      },
      //This is needed to return draft by default because it is always the latest one
      order: {
        created: 'DESC',
      },
    });

    if (isNil(flowVersion)) {
      throw new ActivepiecesError({
        code: ErrorCode.ENTITY_NOT_FOUND,
        params: {
          entityId: versionId,
          entityType: 'FlowVersion',
          message: `flowId=${flowId}`,
        },
      });
    }

    return removeSecretsFromFlow(
      flowVersion,
      removeConnectionsName,
      removeSampleData
    );
  },
  async createEmptyVersion(
    flowId: FlowId,
    request: {
      displayName: string;
    }
  ): Promise<FlowVersion> {
    const flowVersion: NewFlowVersion = {
      id: apId(),
      displayName: request.displayName,
      flowId,
      trigger: {
        type: TriggerType.EMPTY,
        name: 'trigger',
        settings: {},
        valid: false,
        displayName: 'Select Trigger',
      },
      valid: false,
      state: FlowVersionState.DRAFT,
    };
    return flowVersionRepo().save(flowVersion);
  },
};

async function applySingleOperation(
  projectId: ProjectId,
  flowVersion: FlowVersion,
  operation: FlowOperationRequest
): Promise<FlowVersion> {
<<<<<<< HEAD
  logger.info(`applying ${operation.type} to ${flowVersion.displayName}`);
  await flowVersionSideEffects.preApplyOperation({
    projectId,
    flowVersion,
    operation,
  });
  operation = await prepareRequest(projectId, flowVersion, operation);
  console.log('OPERATION 444', operation);
  return flowHelper.apply(flowVersion, operation);
=======
    logger.info(`applying ${operation.type} to ${flowVersion.displayName}`)
    await flowVersionSideEffects.preApplyOperation({
        projectId,
        flowVersion,
        operation,
    })
    operation = await prepareRequest(projectId, operation)
    return flowHelper.apply(flowVersion, operation)
>>>>>>> c2675f6a
}

async function removeSecretsFromFlow(
  flowVersion: FlowVersion,
  removeConnectionNames: boolean,
  removeSampleData: boolean
): Promise<FlowVersion> {
<<<<<<< HEAD
  const flowVersionWithArtifacts: FlowVersion = JSON.parse(
    JSON.stringify(flowVersion)
  );
  const steps = flowHelper.getAllSteps(flowVersionWithArtifacts.trigger);
  for (const step of steps) {
    if (removeSampleData) {
      step.settings.inputUiInfo = DEFAULT_SAMPLE_DATA_SETTINGS;
=======
    const flowVersionWithArtifacts: FlowVersion = JSON.parse(
        JSON.stringify(flowVersion),
    )
    const steps = flowHelper.getAllSteps(flowVersionWithArtifacts.trigger)
    for (const step of steps) {
        if (removeConnectionNames) {
            step.settings.input = replaceConnections(step.settings.input)
        }
        if (removeSampleData && !isNil(step?.settings?.inputUiInfo)) {
            step.settings.inputUiInfo.sampleDataFileId = undefined
            step.settings.inputUiInfo.currentSelectedData = undefined
            step.settings.inputUiInfo.lastTestDate = undefined
        }
>>>>>>> c2675f6a
    }
    if (removeConnectionNames) {
      step.settings.input = replaceConnections(step.settings.input);
    }
  }
  return flowVersionWithArtifacts;
}

function replaceConnections(
  obj: Record<string, unknown>
): Record<string, unknown> {
  if (isNil(obj)) {
    return obj;
  }
  const replacedObj: Record<string, unknown> = {};

  for (const [key, value] of Object.entries(obj)) {
    if (Array.isArray(value)) {
      replacedObj[key] = value;
    } else if (typeof value === 'object' && value !== null) {
      replacedObj[key] = replaceConnections(value as Record<string, unknown>);
    } else if (typeof value === 'string') {
      const replacedValue = value.replace(/\{{connections\.[^}]*}}/g, '');
      replacedObj[key] = replacedValue === '' ? undefined : replacedValue;
    } else {
      replacedObj[key] = value;
    }
  }
  return replacedObj;
}

function handleImportFlowOperation(
  flowVersion: FlowVersion,
  operation: ImportFlowRequest
): FlowOperationRequest[] {
  const actionsToRemove = flowHelper
    .getAllStepsAtFirstLevel(flowVersion.trigger)
    .filter((step) => flowHelper.isAction(step.type));
  const operations: FlowOperationRequest[] = actionsToRemove.map((step) => ({
    type: FlowOperationType.DELETE_ACTION,
    request: {
      name: step.name,
    },
  }));
  operations.push({
    type: FlowOperationType.UPDATE_TRIGGER,
    request: operation.trigger,
  });
  operations.push({
    type: FlowOperationType.CHANGE_NAME,
    request: {
      displayName: operation.displayName,
    },
  });
  operations.push(...flowHelper.getImportOperations(operation.trigger));
  return operations;
}

async function prepareRequest(
<<<<<<< HEAD
  projectId: ProjectId,
  flowVersion: FlowVersion,
  request: FlowOperationRequest
=======
    projectId: ProjectId,
    request: FlowOperationRequest,
>>>>>>> c2675f6a
): Promise<FlowOperationRequest> {
  const clonedRequest: FlowOperationRequest = JSON.parse(
    JSON.stringify(request)
  );
  switch (clonedRequest.type) {
    case FlowOperationType.ADD_ACTION:
      clonedRequest.request.action.valid = true;
      switch (clonedRequest.request.action.type) {
        case ActionType.LOOP_ON_ITEMS:
          clonedRequest.request.action.valid = loopSettingsValidator.Check(
            clonedRequest.request.action.settings
          );
          break;
        case ActionType.BRANCH:
          clonedRequest.request.action.valid = branchSettingsValidator.Check(
            clonedRequest.request.action.settings
          );
          break;
        case ActionType.ROUTER:
          clonedRequest.request.action.valid = branchSettingsValidator.Check(
            clonedRequest.request.action.settings
          );
          break;
        case ActionType.PIECE:
          clonedRequest.request.action.valid = await validateAction({
            settings: clonedRequest.request.action.settings,
            projectId,
          });
          break;
        case ActionType.CODE: {
          break;
        }
      }
      break;
    case FlowOperationType.UPDATE_ACTION:
      clonedRequest.request.valid = true;
      switch (clonedRequest.request.type) {
        case ActionType.LOOP_ON_ITEMS:
          clonedRequest.request.valid = loopSettingsValidator.Check(
            clonedRequest.request.settings
          );
          break;
        case ActionType.BRANCH:
          clonedRequest.request.valid = branchSettingsValidator.Check(
            clonedRequest.request.settings
          );
          break;
        case ActionType.ROUTER:
          clonedRequest.request.valid = branchSettingsValidator.Check(
            clonedRequest.request.settings
          );
          break;
        case ActionType.PIECE: {
          clonedRequest.request.valid = await validateAction({
            settings: clonedRequest.request.settings,
            projectId,
          });
          break;
        }
        case ActionType.CODE: {
          break;
        }
      }
      break;
    case FlowOperationType.DELETE_ACTION: {
      break;
    }
    case FlowOperationType.UPDATE_TRIGGER:
      switch (clonedRequest.request.type) {
        case TriggerType.EMPTY:
          clonedRequest.request.valid = false;
          break;
        case TriggerType.PIECE:
          clonedRequest.request.valid = await validateTrigger({
            settings: clonedRequest.request.settings,
            projectId,
          });
          break;
      }
      break;

    default:
      break;
  }
  return clonedRequest;
}

async function validateAction({
  projectId,
  settings,
}: {
  projectId: ProjectId;
  settings: PieceActionSettings;
}): Promise<boolean> {
  if (
    isNil(settings.pieceName) ||
    isNil(settings.pieceVersion) ||
    isNil(settings.actionName) ||
    isNil(settings.input)
  ) {
    return false;
  }

  const piece = await pieceMetadataService.getOrThrow({
    projectId,
    name: settings.pieceName,
    version: settings.pieceVersion,
  });

  if (isNil(piece)) {
    return false;
  }

  const action = piece.actions[settings.actionName];
  if (isNil(action)) {
    return false;
  }

  const props = action.props;
  if (!isNil(piece.auth) && action.requireAuth) {
    props.auth = piece.auth;
  }
  return validateProps(props, settings.input);
}

async function validateTrigger({
  settings,
  projectId,
}: {
  settings: PieceTriggerSettings;
  projectId: ProjectId;
}): Promise<boolean> {
  if (
    isNil(settings.pieceName) ||
    isNil(settings.pieceVersion) ||
    isNil(settings.triggerName) ||
    isNil(settings.input)
  ) {
    return false;
  }

  const piece = await pieceMetadataService.getOrThrow({
    projectId,
    name: settings.pieceName,
    version: settings.pieceVersion,
  });
  if (isNil(piece)) {
    return false;
  }
  const trigger = piece.triggers[settings.triggerName];
  if (isNil(trigger)) {
    return false;
  }
  const props = trigger.props;
  if (!isNil(piece.auth)) {
    props.auth = piece.auth;
  }
  return validateProps(props, settings.input);
}

function validateProps(
  props: PiecePropertyMap,
  input: Record<string, unknown>
): boolean {
  const propsSchema = buildSchema(props);
  const propsValidator = TypeCompiler.Compile(propsSchema);
  return propsValidator.Check(input);
}

function buildSchema(props: PiecePropertyMap): TSchema {
  const entries = Object.entries(props);
  const nonNullableUnknownPropType = Type.Not(
    Type.Union([Type.Null(), Type.Undefined()]),
    Type.Unknown()
  );
  const propsSchema: Record<string, TSchema> = {};
  for (const [name, property] of entries) {
    switch (property.type) {
      case PropertyType.MARKDOWN:
        propsSchema[name] = Type.Optional(
          Type.Union([
            Type.Null(),
            Type.Undefined(),
            Type.Never(),
            Type.Unknown(),
          ])
        );
        break;
      case PropertyType.DATE_TIME:
      case PropertyType.SHORT_TEXT:
      case PropertyType.LONG_TEXT:
      case PropertyType.FILE:
        propsSchema[name] = Type.String({
          minLength: property.required ? 1 : undefined,
        });
        break;
      case PropertyType.CHECKBOX:
        propsSchema[name] = Type.Union([Type.Boolean(), Type.String({})]);
        break;
      case PropertyType.NUMBER:
        // Because it could be a variable
        propsSchema[name] = Type.Union([Type.String({}), Type.Number({})]);
        break;
      case PropertyType.STATIC_DROPDOWN:
        propsSchema[name] = nonNullableUnknownPropType;
        break;
      case PropertyType.DROPDOWN:
        propsSchema[name] = nonNullableUnknownPropType;
        break;
      case PropertyType.BASIC_AUTH:
      case PropertyType.CUSTOM_AUTH:
      case PropertyType.SECRET_TEXT:
      case PropertyType.OAUTH2:
        // Only accepts connections variable.
        propsSchema[name] = Type.Union([
          Type.RegExp(RegExp('{{1}{connections.(.*?)}{1}}')),
          Type.String(),
        ]);
        break;
      case PropertyType.ARRAY:
        // Only accepts connections variable.
        propsSchema[name] = Type.Union([
          Type.Array(Type.Unknown({})),
          Type.String(),
        ]);
        break;
      case PropertyType.OBJECT:
        propsSchema[name] = Type.Union([
          Type.Record(Type.String(), Type.Any()),
          Type.String(),
        ]);
        break;
      case PropertyType.JSON:
        propsSchema[name] = Type.Union([
          Type.Record(Type.String(), Type.Any()),
          Type.Array(Type.Any()),
          Type.String(),
        ]);
        break;
      case PropertyType.MULTI_SELECT_DROPDOWN:
        propsSchema[name] = Type.Union([Type.Array(Type.Any()), Type.String()]);
        break;
      case PropertyType.STATIC_MULTI_SELECT_DROPDOWN:
        propsSchema[name] = Type.Union([Type.Array(Type.Any()), Type.String()]);
        break;
      case PropertyType.DYNAMIC:
        propsSchema[name] = Type.Record(Type.String(), Type.Any());
        break;
    }

    if (!property.required) {
      propsSchema[name] = Type.Optional(
        Type.Union([Type.Null(), Type.Undefined(), propsSchema[name]])
      );
    }
  }

  return Type.Object(propsSchema);
}

type GetFlowVersionOrThrowParams = {
  flowId: FlowId;
  versionId: FlowVersionId | undefined;
  removeConnectionsName?: boolean;
  removeSampleData?: boolean;
  entityManager?: EntityManager;
};

type NewFlowVersion = Omit<FlowVersion, 'created' | 'updated'>;

type ApplyOperationParams = {
  userId: UserId | null;
  projectId: ProjectId;
  flowVersion: FlowVersion;
  userOperation: FlowOperationRequest;
  entityManager?: EntityManager;
};

type LockPieceVersionsParams = {
  projectId: ProjectId;
  flowVersion: FlowVersion;
  entityManager?: EntityManager;
};<|MERGE_RESOLUTION|>--- conflicted
+++ resolved
@@ -1,13 +1,11 @@
 import { PiecePropertyMap, PropertyType } from '@activepieces/pieces-framework';
 import { logger } from '@activepieces/server-shared';
 import {
-<<<<<<< HEAD
   ActionType,
   ActivepiecesError,
   apId,
   BranchActionSettingsWithValidation,
   Cursor,
-  DEFAULT_SAMPLE_DATA_SETTINGS,
   ErrorCode,
   flowHelper,
   FlowId,
@@ -37,38 +35,6 @@
 import { pieceMetadataService } from '../../pieces/piece-metadata-service';
 import { FlowVersionEntity } from './flow-version-entity';
 import { flowVersionSideEffects } from './flow-version-side-effects';
-=======
-    ActionType,
-    ActivepiecesError,
-    apId,
-    BranchActionSettingsWithValidation,
-    Cursor,
-    ErrorCode,
-    flowHelper,
-    FlowId,
-    FlowOperationRequest,
-    FlowOperationType,
-    FlowVersion,
-    FlowVersionId,
-    FlowVersionState,
-    ImportFlowRequest,
-    isNil,
-    LoopOnItemsActionSettings,
-    PieceActionSettings,
-    PieceTriggerSettings,
-    ProjectId, sanitizeObjectForPostgresql, SeekPage, TriggerType, UserId,
-} from '@activepieces/shared'
-import { TSchema, Type } from '@sinclair/typebox'
-import { TypeCompiler } from '@sinclair/typebox/compiler'
-import dayjs from 'dayjs'
-import { EntityManager } from 'typeorm'
-import { repoFactory } from '../../core/db/repo-factory'
-import { buildPaginator } from '../../helper/pagination/build-paginator'
-import { paginationHelper } from '../../helper/pagination/pagination-utils'
-import { pieceMetadataService } from '../../pieces/piece-metadata-service'
-import { FlowVersionEntity } from './flow-version-entity'
-import { flowVersionSideEffects } from './flow-version-side-effects'
->>>>>>> c2675f6a
 
 const branchSettingsValidator = TypeCompiler.Compile(
   BranchActionSettingsWithValidation
@@ -123,7 +89,6 @@
           flowId: flowVersion.flowId,
           versionId: userOperation.request.versionId,
           removeConnectionsName: false,
-          removeSampleData: false,
         });
 
         operations = handleImportFlowOperation(flowVersion, previousVersion);
@@ -135,7 +100,6 @@
           flowVersion,
           userOperation.request
         );
-
         break;
       }
 
@@ -169,93 +133,12 @@
     for (const operation of operations) {
       mutatedFlowVersion = await applySingleOperation(
         projectId,
-<<<<<<< HEAD
         mutatedFlowVersion,
         operation
       );
     }
-=======
-        userId,
-        userOperation,
-        entityManager,
-    }: ApplyOperationParams): Promise<FlowVersion> {
-        let operations: FlowOperationRequest[] = []
-        let mutatedFlowVersion: FlowVersion = flowVersion
-
-        switch (userOperation.type) {
-            case FlowOperationType.USE_AS_DRAFT: {
-                const previousVersion = await flowVersionService.getFlowVersionOrThrow({
-                    flowId: flowVersion.flowId,
-                    versionId: userOperation.request.versionId,
-                    removeConnectionsName: false,
-                })
-
-                operations = handleImportFlowOperation(flowVersion, previousVersion)
-                break
-            }
-
-            case FlowOperationType.IMPORT_FLOW: {
-                operations = handleImportFlowOperation(
-                    flowVersion,
-                    userOperation.request,
-                )
-                break
-            }
-
-            case FlowOperationType.LOCK_FLOW: {
-                mutatedFlowVersion = await this.lockPieceVersions({
-                    projectId,
-                    flowVersion: mutatedFlowVersion,
-                    entityManager,
-                })
-
-                operations = [userOperation]
-                break
-            }
-
-            case FlowOperationType.DUPLICATE_ACTION: {
-                mutatedFlowVersion = await this.getFlowVersionOrThrow({
-                    flowId: flowVersion.flowId,
-                    versionId: flowVersion.id,
-                })
-
-                operations = [userOperation]
-                break
-            }
-
-            default: {
-                operations = [userOperation]
-                break
-            }
-        }
-
-        for (const operation of operations) {
-            mutatedFlowVersion = await applySingleOperation(
-                projectId,
-                mutatedFlowVersion,
-                operation,
-            )
-        }
-
-        mutatedFlowVersion.updated = dayjs().toISOString()
-        if (userId) {
-            mutatedFlowVersion.updatedBy = userId
-        }
-        return flowVersionRepo(entityManager).save(sanitizeObjectForPostgresql(mutatedFlowVersion))
-    },
-
-    async getOne(id: FlowVersionId): Promise<FlowVersion | null> {
-        if (isNil(id)) {
-            return null
-        }
-        return flowVersionRepo().findOneBy({
-            id,
-        })
-    },
->>>>>>> c2675f6a
 
     mutatedFlowVersion.updated = dayjs().toISOString();
-    logger.debug(mutatedFlowVersion.trigger);
     if (userId) {
       mutatedFlowVersion.updatedBy = userId;
     }
@@ -313,7 +196,6 @@
       entity: FlowVersionEntity,
       query: {
         limit,
-<<<<<<< HEAD
         order: 'DESC',
         afterCursor: decodedCursor.nextCursor,
         beforeCursor: decodedCursor.previousCursor,
@@ -326,38 +208,7 @@
           'flow_version.updatedByUser',
           'user',
           'user',
-          'flow_version.updatedBy = "user"."id"'
-=======
-        flowId,
-    }: {
-        cursorRequest: Cursor | null
-        limit: number
-        flowId: string
-    }): Promise<SeekPage<FlowVersion>> {
-        const decodedCursor = paginationHelper.decodeCursor(cursorRequest)
-        const paginator = buildPaginator({
-            entity: FlowVersionEntity,
-            query: {
-                limit,
-                order: 'DESC',
-                afterCursor: decodedCursor.nextCursor,
-                beforeCursor: decodedCursor.previousCursor,
-            },
-        })
-        const paginationResult = await paginator.paginate(
-            flowVersionRepo().createQueryBuilder('flow_version').leftJoinAndMapOne(
-                'flow_version.updatedByUser',
-                'user',
-                'user',
-                'flow_version."updatedBy" = "user"."id"',
-            ).where({
-                flowId,
-            }),
-        )
-        return paginationHelper.createPage<FlowVersion>(
-            paginationResult.data,
-            paginationResult.cursor,
->>>>>>> c2675f6a
+          'flow_version."updatedBy" = "user"."id"'
         )
         .where({
           flowId,
@@ -434,26 +285,14 @@
   flowVersion: FlowVersion,
   operation: FlowOperationRequest
 ): Promise<FlowVersion> {
-<<<<<<< HEAD
   logger.info(`applying ${operation.type} to ${flowVersion.displayName}`);
   await flowVersionSideEffects.preApplyOperation({
     projectId,
     flowVersion,
     operation,
   });
-  operation = await prepareRequest(projectId, flowVersion, operation);
-  console.log('OPERATION 444', operation);
+  operation = await prepareRequest(projectId, operation);
   return flowHelper.apply(flowVersion, operation);
-=======
-    logger.info(`applying ${operation.type} to ${flowVersion.displayName}`)
-    await flowVersionSideEffects.preApplyOperation({
-        projectId,
-        flowVersion,
-        operation,
-    })
-    operation = await prepareRequest(projectId, operation)
-    return flowHelper.apply(flowVersion, operation)
->>>>>>> c2675f6a
 }
 
 async function removeSecretsFromFlow(
@@ -461,32 +300,18 @@
   removeConnectionNames: boolean,
   removeSampleData: boolean
 ): Promise<FlowVersion> {
-<<<<<<< HEAD
   const flowVersionWithArtifacts: FlowVersion = JSON.parse(
     JSON.stringify(flowVersion)
   );
   const steps = flowHelper.getAllSteps(flowVersionWithArtifacts.trigger);
   for (const step of steps) {
-    if (removeSampleData) {
-      step.settings.inputUiInfo = DEFAULT_SAMPLE_DATA_SETTINGS;
-=======
-    const flowVersionWithArtifacts: FlowVersion = JSON.parse(
-        JSON.stringify(flowVersion),
-    )
-    const steps = flowHelper.getAllSteps(flowVersionWithArtifacts.trigger)
-    for (const step of steps) {
-        if (removeConnectionNames) {
-            step.settings.input = replaceConnections(step.settings.input)
-        }
-        if (removeSampleData && !isNil(step?.settings?.inputUiInfo)) {
-            step.settings.inputUiInfo.sampleDataFileId = undefined
-            step.settings.inputUiInfo.currentSelectedData = undefined
-            step.settings.inputUiInfo.lastTestDate = undefined
-        }
->>>>>>> c2675f6a
-    }
     if (removeConnectionNames) {
       step.settings.input = replaceConnections(step.settings.input);
+    }
+    if (removeSampleData && !isNil(step?.settings?.inputUiInfo)) {
+      step.settings.inputUiInfo.sampleDataFileId = undefined;
+      step.settings.inputUiInfo.currentSelectedData = undefined;
+      step.settings.inputUiInfo.lastTestDate = undefined;
     }
   }
   return flowVersionWithArtifacts;
@@ -543,14 +368,8 @@
 }
 
 async function prepareRequest(
-<<<<<<< HEAD
   projectId: ProjectId,
-  flowVersion: FlowVersion,
   request: FlowOperationRequest
-=======
-    projectId: ProjectId,
-    request: FlowOperationRequest,
->>>>>>> c2675f6a
 ): Promise<FlowOperationRequest> {
   const clonedRequest: FlowOperationRequest = JSON.parse(
     JSON.stringify(request)
@@ -569,16 +388,16 @@
             clonedRequest.request.action.settings
           );
           break;
-        case ActionType.ROUTER:
-          clonedRequest.request.action.valid = branchSettingsValidator.Check(
-            clonedRequest.request.action.settings
-          );
-          break;
         case ActionType.PIECE:
           clonedRequest.request.action.valid = await validateAction({
             settings: clonedRequest.request.action.settings,
             projectId,
           });
+          break;
+        case ActionType.ROUTER:
+          clonedRequest.request.action.valid = branchSettingsValidator.Check(
+            clonedRequest.request.action.settings
+          );
           break;
         case ActionType.CODE: {
           break;
@@ -598,11 +417,6 @@
             clonedRequest.request.settings
           );
           break;
-        case ActionType.ROUTER:
-          clonedRequest.request.valid = branchSettingsValidator.Check(
-            clonedRequest.request.settings
-          );
-          break;
         case ActionType.PIECE: {
           clonedRequest.request.valid = await validateAction({
             settings: clonedRequest.request.settings,
@@ -610,6 +424,11 @@
           });
           break;
         }
+        case ActionType.ROUTER:
+          clonedRequest.request.valid = branchSettingsValidator.Check(
+            clonedRequest.request.settings
+          );
+          break;
         case ActionType.CODE: {
           break;
         }
