--- conflicted
+++ resolved
@@ -1,10 +1,5 @@
-<<<<<<< HEAD
-import { ActivepiecesError, Agent, AgentOutputField, AgentOutputType, AI_USAGE_FEATURE_HEADER, AIUsageFeature, apId, Cursor, EnhancedAgentPrompt, ErrorCode, isNil, PlatformUsageMetric, PopulatedAgent, SeekPage, spreadIfDefined } from '@activepieces/shared'
-import { createOpenAI } from '@ai-sdk/openai'
-=======
-import { ActivepiecesError, Agent, AgentOutputField, AgentOutputType, AIUsageFeature, apId, createAIProvider, Cursor, EnhancedAgentPrompt, ErrorCode, isNil, PlatformUsageMetric, SeekPage, spreadIfDefined } from '@activepieces/shared'
+import { ActivepiecesError, Agent, AgentOutputField, AgentOutputType, AIUsageFeature, apId, createAIProvider, Cursor, EnhancedAgentPrompt, ErrorCode, isNil, PlatformUsageMetric, PopulatedAgent, SeekPage, spreadIfDefined } from '@activepieces/shared'
 import { openai } from '@ai-sdk/openai'
->>>>>>> 53567d4d
 import { generateObject } from 'ai'
 import { FastifyBaseLogger } from 'fastify'
 import { Equal, FindOperator, In, Not } from 'typeorm'
@@ -38,19 +33,12 @@
         const id = apId()
         const { description, displayName, systemPrompt } = await this.enhanceAgentPrompt({ platformId: params.platformId, projectId: params.projectId, systemPrompt: params.systemPrompt, agentId: id })
         const agentPayload: Omit<Agent, 'created' | 'updated' | 'taskCompleted' | 'runCompleted'> = {
-<<<<<<< HEAD
-            id: apId(),
-            displayName: params.displayName,
-            description: params.description,
-=======
             id,
             displayName,
             description,
             systemPrompt,
->>>>>>> 53567d4d
             platformId: params.platformId,
             profilePictureUrl: params.profilePictureUrl ?? getAgentProfilePictureUrl(),
-            systemPrompt: params.systemPrompt ?? '',
             testPrompt: params.testPrompt ?? '',
             maxSteps: 10,
             projectId: params.projectId,
