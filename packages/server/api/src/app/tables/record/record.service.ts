--- conflicted
+++ resolved
@@ -80,10 +80,6 @@
         filters,
         limit,
     }: ListParams): Promise<SeekPage<PopulatedRecord>> {
-<<<<<<< HEAD
-
-=======
->>>>>>> 60adcf29
         const fields = await fieldService.getAll({
             tableId,
             projectId,
