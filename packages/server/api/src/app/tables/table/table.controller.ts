import { GitPushOperationType } from '@activepieces/ee-shared'
import { ApId, AutomateTableRequest, CreateTableRequest, CreateTableWebhookRequest, ExportTableResponse, ListTablesRequest, Permission, PrincipalType, SeekPage, SERVICE_KEY_SECURITY_OPENAPI, Table, TableAutomationTrigger, UpdateTableRequest } from '@activepieces/shared'
import { FastifyPluginAsyncTypebox, Type } from '@fastify/type-provider-typebox'
import { StatusCodes } from 'http-status-codes'
import { gitRepoService } from '../../ee/projects/project-release/git-sync/git-sync.service'
import { tableService } from './table.service'
import { tableAutomationService } from '../../ee/tables/table-automation-service'
import { recordService } from '../record/record.service'

const DEFAULT_PAGE_SIZE = 10

export const tablesController: FastifyPluginAsyncTypebox = async (fastify) => {

    fastify.post('/', CreateRequest, async (request) => {
        return tableService.create({
            projectId: request.principal.projectId,
            request: request.body,
        })
    })

    fastify.post('/:id', UpdateRequest, async (request) => {
        return tableService.update({
            projectId: request.principal.projectId,
            id: request.params.id,
            request: request.body,
        })

    })

    fastify.get('/', GetTablesRequest, async (request) => {
        return tableService.list({
            projectId: request.principal.projectId,
            cursor: request.query.cursor,
            limit: request.query.limit ?? DEFAULT_PAGE_SIZE,
            name: request.query.name,
            externalIds: request.query.externalIds,
        })
    })

    fastify.delete('/:id', DeleteRequest, async (request, reply) => {
        await gitRepoService(request.log).onDeleted({
            type: GitPushOperationType.DELETE_TABLE,
            idOrExternalId: request.params.id,
            userId: request.principal.id,
            projectId: request.principal.projectId,
            platformId: request.principal.platform.id,
            log: request.log,
        })
        await tableService.delete({
            projectId: request.principal.projectId,
            id: request.params.id,
        })
        await reply.status(StatusCodes.NO_CONTENT).send()
    },
    )

    fastify.get('/:id', GetTableByIdRequest, async (request) => {
        return tableService.getOneOrThrow({
            projectId: request.principal.projectId,
            id: request.params.id,
        })
    },
    )

    fastify.get('/:id/export', ExportTableRequest, async (request) => {
        return tableService.exportTable({
            projectId: request.principal.projectId,
            id: request.params.id,
        })
    })

    fastify.post('/:id/webhooks', CreateTableWebhook, async (request) => {
        return tableService.createWebhook({
            projectId: request.principal.projectId,
            id: request.params.id,
            request: request.body,
        })
    })

    fastify.post('/:id/automate', AutomateTableRequestParams, async (request) => {
        const { recordIds } = request.body
        const { id } = request.params
        const table = await tableService.getOneOrThrow({
            projectId: request.principal.projectId,
            id,
        })
        const records = await Promise.all(recordIds.map((id) => recordService.getById({
            projectId: request.principal.projectId,
            id,
        })))
        const runs = await Promise.all(records.map((record) => tableAutomationService(request.log).run({
            projectId: request.principal.projectId,
            table: table,
            record,
            trigger: TableAutomationTrigger.ON_DEMAND,
        })))
        return runs
    })

    fastify.delete('/:id/webhooks/:webhookId', DeleteTableWebhook, async (request) => {
        return tableService.deleteWebhook({
            projectId: request.principal.projectId,
            id: request.params.id,
            webhookId: request.params.webhookId,
        })
    })
}

<<<<<<< HEAD
const AutomateTableRequestParams = {
    config: {
        allowedPrincipals: [PrincipalType.ENGINE, PrincipalType.USER],
        permission: Permission.WRITE_TABLE,
    },
    schema: {
        params: Type.Object({
            id: ApId,
        }),
        body: AutomateTableRequest,
    },
}

=======
>>>>>>> be7e117b
const CreateRequest = {
    config: {
        allowedPrincipals: [PrincipalType.ENGINE, PrincipalType.USER],
        permission: Permission.WRITE_TABLE,
    },
    schema: {
        body: CreateTableRequest,
        response: {
            [StatusCodes.CREATED]: Table,
        },
    },
}

const GetTablesRequest = {
    config: {
        allowedPrincipals: [PrincipalType.ENGINE, PrincipalType.USER],
        permission: Permission.READ_TABLE,
    },
    schema: {
        tags: ['tables'],
        security: [SERVICE_KEY_SECURITY_OPENAPI],
        description: 'List tables',
        querystring: ListTablesRequest,
        response: {
            [StatusCodes.OK]: SeekPage(Table),
        },
    },
}

const DeleteRequest = {
    config: {
        allowedPrincipals: [PrincipalType.ENGINE, PrincipalType.USER],
        permission: Permission.WRITE_TABLE,
    },

    schema: {
        tags: ['tables'],
        security: [SERVICE_KEY_SECURITY_OPENAPI],
        description: 'Delete a table',
        params: Type.Object({
            id: ApId,
        }),
        response: {
            [StatusCodes.NO_CONTENT]: Type.Never(),
        },
    },
}

const GetTableByIdRequest = {
    config: {
        allowedPrincipals: [PrincipalType.ENGINE, PrincipalType.USER],
        permission: Permission.READ_TABLE,
    },
    schema: {
        tags: ['tables'],
        security: [SERVICE_KEY_SECURITY_OPENAPI],
        description: 'Get a table by id',
        params: Type.Object({
            id: ApId,
        }),
        response: {
            [StatusCodes.OK]: Table,
        },
    },
}

const ExportTableRequest = {
    config: {
        allowedPrincipals: [PrincipalType.ENGINE, PrincipalType.USER],
        permission: Permission.READ_TABLE,
    },
    schema: {
        tags: ['tables'],
        security: [SERVICE_KEY_SECURITY_OPENAPI],
        description: 'Export a table',
        params: Type.Object({
            id: Type.String(),
        }),
        response: {
            [StatusCodes.OK]: ExportTableResponse,
        },
    },
}

const CreateTableWebhook = {
    config: {
        allowedPrincipals: [PrincipalType.ENGINE, PrincipalType.USER],
        permission: Permission.WRITE_TABLE,
    },
    schema: {
        tags: ['tables'],
        security: [SERVICE_KEY_SECURITY_OPENAPI],
        description: 'Create a table webhook',
        params: Type.Object({
            id: Type.String(),
        }),
        body: CreateTableWebhookRequest,
    },
}

const DeleteTableWebhook = {
    config: {
        allowedPrincipals: [PrincipalType.ENGINE, PrincipalType.USER],
        permission: Permission.WRITE_TABLE,
    },
    schema: {
        tags: ['tables'],
        security: [SERVICE_KEY_SECURITY_OPENAPI],
        description: 'Delete a table webhook',
        params: Type.Object({
            id: Type.String(),
            webhookId: Type.String(),
        }),
    },
}

const UpdateRequest = {
    config: {
        allowedPrincipals: [PrincipalType.ENGINE, PrincipalType.USER],
        permission: Permission.WRITE_TABLE,
    },
    schema: {
        tags: ['tables'],
        security: [SERVICE_KEY_SECURITY_OPENAPI],
        description: 'Update a table',
        params: Type.Object({
            id: Type.String(),
        }),
        body: UpdateTableRequest,
    },
}
<|MERGE_RESOLUTION|>--- conflicted
+++ resolved
@@ -3,9 +3,9 @@
 import { FastifyPluginAsyncTypebox, Type } from '@fastify/type-provider-typebox'
 import { StatusCodes } from 'http-status-codes'
 import { gitRepoService } from '../../ee/projects/project-release/git-sync/git-sync.service'
-import { tableService } from './table.service'
 import { tableAutomationService } from '../../ee/tables/table-automation-service'
 import { recordService } from '../record/record.service'
+import { tableService } from './table.service'
 
 const DEFAULT_PAGE_SIZE = 10
 
@@ -90,7 +90,7 @@
         })))
         const runs = await Promise.all(records.map((record) => tableAutomationService(request.log).run({
             projectId: request.principal.projectId,
-            table: table,
+            table,
             record,
             trigger: TableAutomationTrigger.ON_DEMAND,
         })))
@@ -106,7 +106,6 @@
     })
 }
 
-<<<<<<< HEAD
 const AutomateTableRequestParams = {
     config: {
         allowedPrincipals: [PrincipalType.ENGINE, PrincipalType.USER],
@@ -120,8 +119,6 @@
     },
 }
 
-=======
->>>>>>> be7e117b
 const CreateRequest = {
     config: {
         allowedPrincipals: [PrincipalType.ENGINE, PrincipalType.USER],
