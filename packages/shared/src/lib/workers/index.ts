import { Static, Type } from '@sinclair/typebox'
import { BaseModelSchema } from '../common'
import { JobData } from './job-data'

export enum WorkerMachineStatus {
    ONLINE = 'ONLINE',
    OFFLINE = 'OFFLINE',
}


export const MachineInformation = Type.Object({
    cpuUsagePercentage: Type.Number(),
    diskInfo: Type.Object({
        total: Type.Number(),
        free: Type.Number(),
        used: Type.Number(),
        percentage: Type.Number(),
    }),
    workerId: Type.String(),
    workerProps: Type.Record(Type.String(), Type.String()),
    ramUsagePercentage: Type.Number(),
    totalAvailableRamInBytes: Type.Number(),
    ip: Type.String(),
    totalSandboxes: Type.Number(),
    freeSandboxes: Type.Number(),
})

export type MachineInformation = Static<typeof MachineInformation>

export const WorkerMachine = Type.Object({
    ...BaseModelSchema,
    information: MachineInformation,
})

export type WorkerMachine = Static<typeof WorkerMachine>

export const WorkerMachineWithStatus = Type.Composite([WorkerMachine, Type.Object({
    status: Type.Enum(WorkerMachineStatus),
})])

export type WorkerMachineWithStatus = Static<typeof WorkerMachineWithStatus>

export const ConsumeJobRequest = Type.Object({
    jobId: Type.String(),
<<<<<<< HEAD
    queueName: Type.String(),
    jobData: Type.Any(),
=======
    jobData: JobData,
>>>>>>> da2e05b6
    attempsStarted: Type.Number(),
    engineToken: Type.String(),
})

export enum ConsumeJobResponseStatus {
    OK = 'OK',
    INTERNAL_ERROR = 'INTERNAL_ERROR',
}

export type ConsumeJobRequest = Static<typeof ConsumeJobRequest>

export const ConsumeJobResponse = Type.Object({
    status: Type.Enum(ConsumeJobResponseStatus),
    errorMessage: Type.Optional(Type.String()),
})

export type ConsumeJobResponse = Static<typeof ConsumeJobResponse>

export const WorkerMachineHealthcheckRequest = MachineInformation

export type WorkerMachineHealthcheckRequest = Static<typeof WorkerMachineHealthcheckRequest>
export const WorkerMachineHealthcheckResponse = Type.Object({
    PUBLIC_URL: Type.String(),
    TRIGGER_TIMEOUT_SECONDS: Type.Number(),
    PAUSED_FLOW_TIMEOUT_DAYS: Type.Number(),
    EXECUTION_MODE: Type.String(),
    FLOW_TIMEOUT_SECONDS: Type.Number(),
    WORKER_CONCURRENCY: Type.Number(),
    LOG_LEVEL: Type.String(),
    LOG_PRETTY: Type.String(),
    ENVIRONMENT: Type.String(),
    APP_WEBHOOK_SECRETS: Type.String(),
    MAX_FILE_SIZE_MB: Type.Number(),
    SANDBOX_MEMORY_LIMIT: Type.String(),
    SANDBOX_PROPAGATED_ENV_VARS: Type.Array(Type.String()),
    PIECES_SOURCE: Type.String(),
    DEV_PIECES: Type.Array(Type.String()),
    SENTRY_DSN: Type.Optional(Type.String()),
    LOKI_PASSWORD: Type.Optional(Type.String()),
    LOKI_URL: Type.Optional(Type.String()),
    LOKI_USERNAME: Type.Optional(Type.String()),
    OTEL_ENABLED: Type.Boolean(),
    HYPERDX_TOKEN: Type.Optional(Type.String()),
    FILE_STORAGE_LOCATION: Type.String(),
    S3_USE_SIGNED_URLS: Type.String(),
})

export type WorkerMachineHealthcheckResponse = Static<typeof WorkerMachineHealthcheckResponse><|MERGE_RESOLUTION|>--- conflicted
+++ resolved
@@ -42,12 +42,7 @@
 
 export const ConsumeJobRequest = Type.Object({
     jobId: Type.String(),
-<<<<<<< HEAD
-    queueName: Type.String(),
-    jobData: Type.Any(),
-=======
     jobData: JobData,
->>>>>>> da2e05b6
     attempsStarted: Type.Number(),
     engineToken: Type.String(),
 })
