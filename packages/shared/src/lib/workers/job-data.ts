--- conflicted
+++ resolved
@@ -62,11 +62,8 @@
     platformId: Type.String(),
     jobType: Type.Literal(WorkerJobType.EXECUTE_FLOW),
     environment: Type.Enum(RunEnvironment),
-<<<<<<< HEAD
-    schemaVersion: Type.Number(),
-=======
-    flowId: Type.String(),
->>>>>>> c9ce1642
+    schemaVersion: Type.Number(),
+    flowId: Type.String(),
     flowVersionId: Type.String(),
     runId: Type.String(),
     synchronousHandlerId: Type.Optional(Type.Union([Type.String(), Type.Null()])),
