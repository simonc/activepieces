<<<<<<< HEAD
import { StepOutput } from './step-output';

export const MAX_LOG_SIZE = 2048 * 1024;
=======
import { ActionType } from '../../flows/actions/action'
import { ExecutionState } from './execution-state'
import { StopResponse } from './step-output'
>>>>>>> c32f2f15

export enum ExecutionOutputStatus {
    FAILED = 'FAILED',
    QUOTA_EXCEEDED = 'QUOTA_EXCEEDED',
    INTERNAL_ERROR = 'INTERNAL_ERROR',
    PAUSED = 'PAUSED',
    RUNNING = 'RUNNING',
    STOPPED = 'STOPPED',
    SUCCEEDED = 'SUCCEEDED',
    TIMEOUT = 'TIMEOUT',
}

export enum ExecutionType {
  BEGIN = 'BEGIN',
  RESUME = 'RESUME',
}

export type ExecutionError = {
    stepName: string
    errorMessage: string
}


export type ExecutionState = {
  steps: Record<string, StepOutput>;
}

type BaseExecutionOutput<T extends ExecutionOutputStatus> = {
    status: T
    executionState: ExecutionState
    duration: number
    tasks: number
    tags?: string[]
    errorMessage?: ExecutionError
}

<<<<<<< HEAD
=======
type BaseResumeStepMetadata<T extends ActionType> = {
    type: T
    name: string
}

export type LoopResumeStepMetadata = BaseResumeStepMetadata<ActionType.LOOP_ON_ITEMS> & {
    iteration: number
    childResumeStepMetadata: ResumeStepMetadata
}

export type BranchResumeStepMetadata = BaseResumeStepMetadata<ActionType.BRANCH> & {
    conditionEvaluation: boolean
    childResumeStepMetadata: ResumeStepMetadata
}

type NormalResumeStepMetadata = BaseResumeStepMetadata<Exclude<
ActionType,
ActionType.BRANCH | ActionType.LOOP_ON_ITEMS
>>

export type ResumeStepMetadata =
  | NormalResumeStepMetadata
  | BranchResumeStepMetadata
  | LoopResumeStepMetadata


>>>>>>> c32f2f15
export enum PauseType {
    DELAY = 'DELAY',
    WEBHOOK = 'WEBHOOK',
}

type BasePauseMetadata<T extends PauseType> = {
<<<<<<< HEAD
  type: T;
=======
    type: T
    resumeStepMetadata: ResumeStepMetadata
>>>>>>> c32f2f15
}

export type DelayPauseMetadata = BasePauseMetadata<PauseType.DELAY> & {
    resumeDateTime: string
}

export type WebhookPauseMetadata =  BasePauseMetadata<PauseType.WEBHOOK> & {
    actions: string[]
}

export type PauseMetadata = DelayPauseMetadata | WebhookPauseMetadata


export type PauseExecutionOutput = BaseExecutionOutput<ExecutionOutputStatus.PAUSED> & {
    pauseMetadata: PauseMetadata
}

export type StopResponse = {
  status?: number
  body?: unknown
  headers?: Record<string, string>
}

export type FinishExecutionOutput = BaseExecutionOutput<
Exclude<
ExecutionOutputStatus,
| ExecutionOutputStatus.PAUSED
| ExecutionOutputStatus.STOPPED
>
>

export type StopExecutionOutput = BaseExecutionOutput<ExecutionOutputStatus.STOPPED> & {
    stopResponse?: StopResponse
}

export type ExecutionOutput =
  | FinishExecutionOutput
  | PauseExecutionOutput
  | StopExecutionOutput<|MERGE_RESOLUTION|>--- conflicted
+++ resolved
@@ -1,12 +1,6 @@
-<<<<<<< HEAD
-import { StepOutput } from './step-output';
+import { StepOutput } from './step-output'
 
-export const MAX_LOG_SIZE = 2048 * 1024;
-=======
-import { ActionType } from '../../flows/actions/action'
-import { ExecutionState } from './execution-state'
-import { StopResponse } from './step-output'
->>>>>>> c32f2f15
+export const MAX_LOG_SIZE = 2048 * 1024
 
 export enum ExecutionOutputStatus {
     FAILED = 'FAILED',
@@ -20,8 +14,8 @@
 }
 
 export enum ExecutionType {
-  BEGIN = 'BEGIN',
-  RESUME = 'RESUME',
+    BEGIN = 'BEGIN',
+    RESUME = 'RESUME',
 }
 
 export type ExecutionError = {
@@ -31,7 +25,7 @@
 
 
 export type ExecutionState = {
-  steps: Record<string, StepOutput>;
+    steps: Record<string, StepOutput>
 }
 
 type BaseExecutionOutput<T extends ExecutionOutputStatus> = {
@@ -43,54 +37,20 @@
     errorMessage?: ExecutionError
 }
 
-<<<<<<< HEAD
-=======
-type BaseResumeStepMetadata<T extends ActionType> = {
-    type: T
-    name: string
-}
-
-export type LoopResumeStepMetadata = BaseResumeStepMetadata<ActionType.LOOP_ON_ITEMS> & {
-    iteration: number
-    childResumeStepMetadata: ResumeStepMetadata
-}
-
-export type BranchResumeStepMetadata = BaseResumeStepMetadata<ActionType.BRANCH> & {
-    conditionEvaluation: boolean
-    childResumeStepMetadata: ResumeStepMetadata
-}
-
-type NormalResumeStepMetadata = BaseResumeStepMetadata<Exclude<
-ActionType,
-ActionType.BRANCH | ActionType.LOOP_ON_ITEMS
->>
-
-export type ResumeStepMetadata =
-  | NormalResumeStepMetadata
-  | BranchResumeStepMetadata
-  | LoopResumeStepMetadata
-
-
->>>>>>> c32f2f15
 export enum PauseType {
     DELAY = 'DELAY',
     WEBHOOK = 'WEBHOOK',
 }
 
 type BasePauseMetadata<T extends PauseType> = {
-<<<<<<< HEAD
-  type: T;
-=======
     type: T
-    resumeStepMetadata: ResumeStepMetadata
->>>>>>> c32f2f15
 }
 
 export type DelayPauseMetadata = BasePauseMetadata<PauseType.DELAY> & {
     resumeDateTime: string
 }
 
-export type WebhookPauseMetadata =  BasePauseMetadata<PauseType.WEBHOOK> & {
+export type WebhookPauseMetadata = BasePauseMetadata<PauseType.WEBHOOK> & {
     actions: string[]
 }
 
@@ -102,9 +62,9 @@
 }
 
 export type StopResponse = {
-  status?: number
-  body?: unknown
-  headers?: Record<string, string>
+    status?: number
+    body?: unknown
+    headers?: Record<string, string>
 }
 
 export type FinishExecutionOutput = BaseExecutionOutput<
@@ -120,6 +80,6 @@
 }
 
 export type ExecutionOutput =
-  | FinishExecutionOutput
-  | PauseExecutionOutput
-  | StopExecutionOutput+    | FinishExecutionOutput
+    | PauseExecutionOutput
+    | StopExecutionOutput