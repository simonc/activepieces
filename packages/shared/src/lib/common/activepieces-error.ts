--- conflicted
+++ resolved
@@ -31,127 +31,21 @@
   | PieceTriggerNotFoundErrorParams
   | StepNotFoundErrorParams
   | AppConnectionNotFoundErrorParams
-<<<<<<< HEAD
-  | SystemPropNotDefinedErrorParams
   | InvalidClaimParams
-  | InvalidCloudClaimParams;
-=======
+  | InvalidCloudClaimParams
   | InvalidJwtTokenErrorParams
   | FlowRunQuotaExeceededErrorParams
   | SystemInvalidErrorParams
   | SystemPropNotDefinedErrorParams;
->>>>>>> d0bcbe7f
 
 export interface BaseErrorParams<T, V> {
   code: T;
   params: V;
 }
 
-<<<<<<< HEAD
-export type InvalidBearerTokenParams = BaseErrorParams<ErrorCode.INVALID_BEARER_TOKEN, {}>
-export type InvalidClaimParams = BaseErrorParams<ErrorCode.INVALID_CLAIM, {redirectUrl:string, tokenUrl:string, clientId:string}>
-export type InvalidCloudClaimParams = BaseErrorParams<ErrorCode.INVALID_CLOUD_CLAIM, {appName:string}>
-export type FileNotFoundErrorParams = BaseErrorParams<ErrorCode.FILE_NOT_FOUND, { id: FileId }>
-
-export type AppConnectionNotFoundErrorParams = BaseErrorParams<
-    ErrorCode.APP_CONNECTION_NOT_FOUND,
-    {
-      id: AppConnectionId;
-    }
-  >
-
-export type FlowNotFoundErrorParams = BaseErrorParams<
-    ErrorCode.FLOW_NOT_FOUND,
-    {
-      id: FlowId;
-    }
-  >
-
-export type CollectionNotFoundErrorParams = BaseErrorParams<
-    ErrorCode.COLLECTION_NOT_FOUND,
-    {
-      id: CollectionId;
-    }
-  >
-
-export type CollectionVersionNotFoundErrorParams = BaseErrorParams<
-    ErrorCode.COLLECTION_VERSION_NOT_FOUND,
-    {
-      id: CollectionVersionId;
-    }
-  >
-
-export type InstanceNotFoundErrorParams = BaseErrorParams<
-    ErrorCode.INSTANCE_NOT_FOUND,
-    {
-      id?: InstanceId;
-      collectionId?: CollectionId;
-    }
-  >
-
-export type FlowRunNotFoundErrorParams = BaseErrorParams<
-    ErrorCode.INSTANCE_NOT_FOUND,
-    {
-      id: FlowRunId;
-    }
-  >
-
-export type FlowVersionNotFoundErrorParams = BaseErrorParams<
-    ErrorCode.FLOW_VERSION_NOT_FOUND,
-    {
-      id: FlowVersionId;
-    }
-  >
-
-export type InvalidCredentialsErrorParams = BaseErrorParams<
-    ErrorCode.INVALID_CREDENTIALS,
-    {
-      email: string;
-    }
-  >
-
-export type ExistingUserErrorParams = BaseErrorParams<
-    ErrorCode.EXISTING_USER,
-    {
-      email: string;
-    }
-  >
-
-export type StepNotFoundErrorParams = BaseErrorParams<
-    ErrorCode.STEP_NOT_FOUND,
-    {
-      pieceName: string;
-      stepName: string;
-    }
-  >
-
-export type PieceNotFoundErrorParams = BaseErrorParams<
-    ErrorCode.PIECE_NOT_FOUND,
-    {
-      pieceName: string;
-    }
-  >
-
-export type PieceTriggerNotFoundErrorParams = BaseErrorParams<
-    ErrorCode.PIECE_TRIGGER_NOT_FOUND,
-    {
-      pieceName: string;
-      triggerName: string;
-    }
-  >
-
-export type ConfigNotFoundErrorParams = BaseErrorParams<
-    ErrorCode.CONFIG_NOT_FOUND,
-    {
-      pieceName: string;
-      stepName: string;
-      configName: string;
-    }
-  >
-
-export type JobRemovalFailureErrorParams = BaseErrorParams<
-    ErrorCode.JOB_REMOVAL_FAILURE,
-=======
+export type InvalidClaimParams = BaseErrorParams<ErrorCode.INVALID_CLAIM, { redirectUrl: string, tokenUrl: string, clientId: string }>
+export type InvalidCloudClaimParams = BaseErrorParams<ErrorCode.INVALID_CLOUD_CLAIM, { appName: string }>
+
 export type InvalidBearerTokenParams = BaseErrorParams<ErrorCode.INVALID_BEARER_TOKEN, Record<string, null>>;
 
 export type FileNotFoundErrorParams = BaseErrorParams<ErrorCode.FILE_NOT_FOUND, { id: FileId }>;
@@ -163,26 +57,40 @@
   }
 >;
 
+export type SystemInvalidErrorParams = BaseErrorParams<
+  ErrorCode.SYSTEM_PROP_INVALID,
+  {
+    prop: string;
+  }
+>;
+
+export type InvalidJwtTokenErrorParams = BaseErrorParams<
+  ErrorCode.INVALID_OR_EXPIRED_JWT_TOKEN,
+  {
+    token: string;
+  }
+>;
+
 export type FlowNotFoundErrorParams = BaseErrorParams<
   ErrorCode.FLOW_NOT_FOUND,
   {
     id: FlowId;
   }
->;
+>
 
 export type CollectionNotFoundErrorParams = BaseErrorParams<
   ErrorCode.COLLECTION_NOT_FOUND,
   {
     id: CollectionId;
   }
->;
+>
 
 export type CollectionVersionNotFoundErrorParams = BaseErrorParams<
   ErrorCode.COLLECTION_VERSION_NOT_FOUND,
   {
     id: CollectionVersionId;
   }
->;
+>
 
 export type InstanceNotFoundErrorParams = BaseErrorParams<
   ErrorCode.INSTANCE_NOT_FOUND,
@@ -190,35 +98,35 @@
     id?: InstanceId;
     collectionId?: CollectionId;
   }
->;
+>
 
 export type FlowRunNotFoundErrorParams = BaseErrorParams<
   ErrorCode.INSTANCE_NOT_FOUND,
   {
     id: FlowRunId;
   }
->;
+>
 
 export type FlowVersionNotFoundErrorParams = BaseErrorParams<
   ErrorCode.FLOW_VERSION_NOT_FOUND,
   {
     id: FlowVersionId;
   }
->;
+>
 
 export type InvalidCredentialsErrorParams = BaseErrorParams<
   ErrorCode.INVALID_CREDENTIALS,
   {
     email: string;
   }
->;
+>
 
 export type ExistingUserErrorParams = BaseErrorParams<
   ErrorCode.EXISTING_USER,
   {
     email: string;
   }
->;
+>
 
 export type StepNotFoundErrorParams = BaseErrorParams<
   ErrorCode.STEP_NOT_FOUND,
@@ -226,14 +134,14 @@
     pieceName: string;
     stepName: string;
   }
->;
+>
 
 export type PieceNotFoundErrorParams = BaseErrorParams<
   ErrorCode.PIECE_NOT_FOUND,
   {
     pieceName: string;
   }
->;
+>
 
 export type PieceTriggerNotFoundErrorParams = BaseErrorParams<
   ErrorCode.PIECE_TRIGGER_NOT_FOUND,
@@ -241,7 +149,7 @@
     pieceName: string;
     triggerName: string;
   }
->;
+>
 
 export type ConfigNotFoundErrorParams = BaseErrorParams<
   ErrorCode.CONFIG_NOT_FOUND,
@@ -250,14 +158,14 @@
     stepName: string;
     configName: string;
   }
->;
+>
 
 export type JobRemovalFailureErrorParams = BaseErrorParams<
   ErrorCode.JOB_REMOVAL_FAILURE,
   {
     jobId: ApId;
   }
->;
+>
 
 export type SystemPropNotDefinedErrorParams = BaseErrorParams<
   ErrorCode.SYSTEM_PROP_NOT_DEFINED,
@@ -266,37 +174,10 @@
   }
 >;
 
-export type SystemInvalidErrorParams = BaseErrorParams<
-  ErrorCode.SYSTEM_PROP_INVALID,
-  {
-    prop: string;
-  }
->;
-
-export interface InvalidJwtTokenErrorParams
-  extends BaseErrorParams<
-    ErrorCode.INVALID_OR_EXPIRED_JWT_TOKEN,
->>>>>>> d0bcbe7f
-    {
-      token: string;
-    }
-<<<<<<< HEAD
-  >
-
-export type SystemPropNotDefinedErrorParams = BaseErrorParams<
-    ErrorCode.SYSTEM_PROP_NOT_DEFINED,
-    {
-      prop: string;
-    }
-  >
-=======
-  > { }
-export interface FlowRunQuotaExeceededErrorParams
-  extends BaseErrorParams<
+export type FlowRunQuotaExeceededErrorParams = BaseErrorParams<
     ErrorCode.FLOW_RUN_QUOTA_EXCEEDED,
-    {}
-  > { }
->>>>>>> d0bcbe7f
+    Record<string, never>
+  >;
 
 export enum ErrorCode {
   COLLECTION_NOT_FOUND = "COLLECTION_NOT_FOUND",
@@ -316,12 +197,9 @@
   PIECE_TRIGGER_NOT_FOUND = "PIECE_TRIGGER_NOT_FOUND",
   STEP_NOT_FOUND = "STEP_NOT_FOUND",
   SYSTEM_PROP_NOT_DEFINED = "SYSTEM_PROP_NOT_DEFINED",
-<<<<<<< HEAD
-  INVALID_CLAIM="INVALID_CLAIM",
-  INVALID_CLOUD_CLAIM="INVALID_CLOUD_CLAIM"
-=======
+  INVALID_CLAIM = "INVALID_CLAIM",
+  INVALID_CLOUD_CLAIM = "INVALID_CLOUD_CLAIM",
   INVALID_OR_EXPIRED_JWT_TOKEN = "INVALID_OR_EXPIRED_JWT_TOKEN",
   FLOW_RUN_QUOTA_EXCEEDED = "FLOW_RUN_QUOTA_EXCEEDED",
   SYSTEM_PROP_INVALID = "SYSTEM_PROP_INVALID",
->>>>>>> d0bcbe7f
 }