--- conflicted
+++ resolved
@@ -1,9 +1,5 @@
 {
   "name": "@activepieces/shared",
-<<<<<<< HEAD
-  "version": "0.17.9",
-=======
   "version": "0.17.11",
->>>>>>> ffbe480a
   "type": "commonjs"
 }