{
  "name": "@activepieces/shared",
<<<<<<< HEAD
  "version": "0.16.1",
=======
  "version": "0.17.0",
>>>>>>> 4a2859dd
  "type": "commonjs"
}<|MERGE_RESOLUTION|>--- conflicted
+++ resolved
@@ -1,9 +1,5 @@
 {
   "name": "@activepieces/shared",
-<<<<<<< HEAD
-  "version": "0.16.1",
-=======
-  "version": "0.17.0",
->>>>>>> 4a2859dd
+  "version": "0.17.1",
   "type": "commonjs"
 }