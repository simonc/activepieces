--- conflicted
+++ resolved
@@ -1,9 +1,5 @@
 {
   "name": "@activepieces/shared",
-<<<<<<< HEAD
-  "version": "0.5.4",
-=======
-  "version": "0.5.5",
->>>>>>> eb90cad0
+  "version": "0.5.6",
   "type": "commonjs"
 }