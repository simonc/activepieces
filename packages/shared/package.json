--- conflicted
+++ resolved
@@ -1,9 +1,5 @@
 {
   "name": "@activepieces/shared",
-<<<<<<< HEAD
-  "version": "0.10.40",
-=======
-  "version": "0.10.139",
->>>>>>> c8a36a53
+  "version": "0.10.140",
   "type": "commonjs"
 }