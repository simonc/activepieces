{
  "name": "@activepieces/shared",
<<<<<<< HEAD
  "version": "0.3.20",
=======
  "version": "0.3.21",
>>>>>>> 6ccc5469
  "type": "commonjs"
}<|MERGE_RESOLUTION|>--- conflicted
+++ resolved
@@ -1,9 +1,5 @@
 {
   "name": "@activepieces/shared",
-<<<<<<< HEAD
-  "version": "0.3.20",
-=======
-  "version": "0.3.21",
->>>>>>> 6ccc5469
+  "version": "0.3.22",
   "type": "commonjs"
 }