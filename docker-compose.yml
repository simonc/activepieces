--- conflicted
+++ resolved
@@ -1,11 +1,7 @@
 version: '3.0'
 services:
   activepieces:
-<<<<<<< HEAD
-    image: ghcr.io/activepieces/activepieces:0.67.1
-=======
     image: ghcr.io/activepieces/activepieces:0.67.3
->>>>>>> f94929ef
     container_name: activepieces
     restart: unless-stopped
     ## Enable the following line if you already use AP_EXECUTION_MODE with SANDBOXED or old activepieces, checking the breaking change documentation for more info.
