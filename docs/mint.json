{
  "name": "Activepieces",
  "logo": {
    "light": "./resources/logo/light.svg",
    "dark": "./resources/logo/dark.svg"
  },
  "favicon": "./resources/favicon.png",
  "colors": {
    "primary": "#5155D7",
    "dark": "#3033A6",
    "light": "#6D72F6",
    "background": {
      "dark": "#121212"
    }
  },
  "topbarCtaButton": {
    "type": "github",
    "url": "https://github.com/activepieces/activepieces"
  },
  "topbarLinks": [
    {
      "name": "Main Site",
      "url": "https://www.activepieces.com"
    }
  ],
  "anchors": [
    {
      "name": "Pieces",
      "icon": "plug",
      "url": "pieces"
    },
    {
      "name": "Contributing",
      "icon": "code",
      "url": "contributing"
    },
    {
      "name": "Discord",
      "icon": "discord",
      "url": "https://discord.gg/2jUXBKDdP8"
    }
  ],
  "navigation": [
    {
      "group": "Overview",
      "pages": [
        "getting-started/introduction",
        "getting-started/quickstart"
      ]
    },
    {
      "group": "Pieces",
      "pages": [
        "pieces/overview",
        "pieces/custom-pieces"
      ]
    },
    {
      "group": "Apps",
      "pages": [
        "pieces/apps/slack",
        "pieces/apps/discord"
      ]
    },
    {
      "group": "Helpers",
      "pages": [
        "pieces/helpers/http-request",
        "pieces/helpers/code",
        "pieces/helpers/storage"
      ]
    },
    {
      "group": "Flow Controls",
      "pages": [
<<<<<<< HEAD
        "pieces/apps/discord",
        "pieces/apps/github",
        "pieces/apps/gmail",
        "pieces/apps/hackernews",
        "pieces/apps/hubspot",
        "pieces/apps/mailchimp",
        "pieces/apps/slack"
=======
        "pieces/flow-controls/loop",
        "pieces/flow-controls/branch"
>>>>>>> 97908973
      ]
    },
    {
      "group": "Self Hosting",
      "pages": [
        "self-hosting/overview",
        "self-hosting/docker",
        "self-hosting/configurations"
      ]
    },
    {
      "group": "Building Flows",
      "pages": [
        "building-flows/overview",
        "building-flows/triggers",
        "building-flows/passing-data",
        "building-flows/debugging"
      ]
    },
    {
      "group": "Contributing",
      "pages": [
        "contributing/overview",
        "contributing/repo-structure",
        "contributing/local-development"
      ]
    },
    {
      "group": "Building Pieces",
      "pages": [
        "contributing/building-pieces/quickstart",
        "contributing/building-pieces/examples"
      ]
    },
    {
      "group": "Other",
      "pages": [
        "changelog",
        "license"
      ]
    }
  ],
  "analytics": {
    "posthog": {
      "apiKey": "phc_TXdpocbYTeZVm5VJmMzHTMrCofBQu3e0kN7HGMNGTVW"
    }
  }
}<|MERGE_RESOLUTION|>--- conflicted
+++ resolved
@@ -59,7 +59,12 @@
       "group": "Apps",
       "pages": [
         "pieces/apps/slack",
-        "pieces/apps/discord"
+        "pieces/apps/discord",
+        "pieces/apps/github",
+        "pieces/apps/gmail",
+        "pieces/apps/hackernews",
+        "pieces/apps/hubspot",
+        "pieces/apps/mailchimp"
       ]
     },
     {
@@ -73,18 +78,8 @@
     {
       "group": "Flow Controls",
       "pages": [
-<<<<<<< HEAD
-        "pieces/apps/discord",
-        "pieces/apps/github",
-        "pieces/apps/gmail",
-        "pieces/apps/hackernews",
-        "pieces/apps/hubspot",
-        "pieces/apps/mailchimp",
-        "pieces/apps/slack"
-=======
         "pieces/flow-controls/loop",
         "pieces/flow-controls/branch"
->>>>>>> 97908973
       ]
     },
     {
