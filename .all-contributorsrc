--- conflicted
+++ resolved
@@ -811,17 +811,19 @@
       ]
     },
     {
-<<<<<<< HEAD
       "login": "mariomeyer",
       "name": "Mario Meyer",
       "avatar_url": "https://avatars.githubusercontent.com/u/867650?v=4",
       "profile": "https://github.com/mariomeyer",
-=======
+       "contributions": [
+        "plugin"
+      ]
+    },
+    {
       "login": "karimkhaleel",
       "name": "Karim Khaleel",
       "avatar_url": "https://avatars.githubusercontent.com/u/94621779?v=4",
       "profile": "https://github.com/karimkhaleel",
->>>>>>> cd9f8c3d
       "contributions": [
         "plugin"
       ]
