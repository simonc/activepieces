--- conflicted
+++ resolved
@@ -7,11 +7,7 @@
 jobs:
   Release:
     env:
-<<<<<<< HEAD
-      MY_VERSION: 22
-=======
       MY_VERSION: 23
->>>>>>> e1cedddc
     runs-on: ubuntu-latest
     steps:
       - name: Check out repository code
