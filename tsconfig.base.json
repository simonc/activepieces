--- conflicted
+++ resolved
@@ -804,13 +804,11 @@
       "@activepieces/piece-photoroom": [
         "packages/pieces/community/photoroom/src/index.ts"
       ],
-<<<<<<< HEAD
+      "@activepieces/piece-pinecone": [
+        "packages/pieces/community/pinecone/src/index.ts"
+      ],
       "@activepieces/piece-pinterest": [
         "packages/pieces/community/pinterest/src/index.ts"
-=======
-      "@activepieces/piece-pinecone": [
-        "packages/pieces/community/pinecone/src/index.ts"
->>>>>>> 02f811d1
       ],
       "@activepieces/piece-pipedrive": [
         "packages/pieces/community/pipedrive/src/index.ts"
