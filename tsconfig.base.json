{
  "compileOnSave": false,
  "compilerOptions": {
    "allowSyntheticDefaultImports": true,
    "esModuleInterop": true,
    "rootDir": ".",
    "sourceMap": true,
    "declaration": false,
    "moduleResolution": "node",
    "emitDecoratorMetadata": true,
    "experimentalDecorators": true,
    "importHelpers": true,
    "target": "es2015",
    "module": "esnext",
    "lib": ["es2021", "dom"],
    "skipLibCheck": true,
    "skipDefaultLibCheck": true,
    "baseUrl": ".",
    "paths": {
      "@activepieces/ee-auth": ["packages/ee/auth/src/index.ts"],
      "@activepieces/ee-shared": ["packages/ee/shared/src/index.ts"],
      "@activepieces/ee/billing/ui": ["packages/ee/billing/ui/src/index.ts"],
      "@activepieces/engine": ["packages/engine/src/main.ts"],
      "@activepieces/piece-activecampaign": [
        "packages/pieces/community/activecampaign/src/index.ts"
      ],
      "@activepieces/piece-activepieces": [
        "packages/pieces/community/activepieces/src/index.ts"
      ],
      "@activepieces/piece-actualbudget": [
        "packages/pieces/community/actualbudget/src/index.ts"
      ],
      "@activepieces/piece-acumbamail": [
        "packages/pieces/community/acumbamail/src/index.ts"
      ],
      "@activepieces/piece-afforai": [
        "packages/pieces/community/afforai/src/index.ts"
      ],
      "@activepieces/piece-aianswer": [
        "packages/pieces/community/aianswer/src/index.ts"
      ],
      "@activepieces/piece-airtable": [
        "packages/pieces/community/airtable/src/index.ts"
      ],
      "@activepieces/piece-amazon-s3": [
        "packages/pieces/community/amazon-s3/src/index.ts"
      ],
      "@activepieces/piece-amazon-sns": [
        "packages/pieces/community/amazon-sns/src/index.ts"
      ],
      "@activepieces/piece-amazon-sqs": [
        "packages/pieces/community/amazon-sqs/src/index.ts"
      ],
      "@activepieces/piece-aminos": [
        "packages/pieces/community/aminos/src/index.ts"
      ],
      "@activepieces/piece-apify": [
        "packages/pieces/community/apify/src/index.ts"
      ],
      "@activepieces/piece-apitable": [
        "packages/pieces/community/apitable/src/index.ts"
      ],
      "@activepieces/piece-apollo": [
        "packages/pieces/community/apollo/src/index.ts"
      ],
      "@activepieces/piece-approval": [
        "packages/pieces/community/approval/src/index.ts"
      ],
      "@activepieces/piece-asana": [
        "packages/pieces/community/asana/src/index.ts"
      ],
      "@activepieces/piece-ashby": [
        "packages/pieces/community/ashby/src/index.ts"
      ],
      "@activepieces/piece-assemblyai": [
        "packages/pieces/community/assemblyai/src/index.ts"
      ],
      "@activepieces/piece-azure-communication-services": [
        "packages/pieces/community/azure-communication-services/src/index.ts"
      ],
      "@activepieces/piece-azure-openai": [
        "packages/pieces/community/azure-openai/src/index.ts"
      ],
      "@activepieces/piece-bamboohr": [
        "packages/pieces/community/bamboohr/src/index.ts"
      ],
      "@activepieces/piece-bannerbear": [
        "packages/pieces/community/bannerbear/src/index.ts"
      ],
      "@activepieces/piece-baserow": [
        "packages/pieces/community/baserow/src/index.ts"
      ],
      "@activepieces/piece-beamer": [
        "packages/pieces/community/beamer/src/index.ts"
      ],
      "@activepieces/piece-bettermode": [
        "packages/pieces/community/bettermode/src/index.ts"
      ],
      "@activepieces/piece-binance": [
        "packages/pieces/community/binance/src/index.ts"
      ],
      "@activepieces/piece-bonjoro": [
        "packages/pieces/community/bonjoro/src/index.ts"
      ],
      "@activepieces/piece-box": ["packages/pieces/community/box/src/index.ts"],
      "@activepieces/piece-brilliant-directories": [
        "packages/pieces/community/brilliant-directories/src/index.ts"
      ],
      "@activepieces/piece-bubble": [
        "packages/pieces/community/bubble/src/index.ts"
      ],
      "@activepieces/piece-cal-com": [
        "packages/pieces/community/cal-com/src/index.ts"
      ],
      "@activepieces/piece-calendly": [
        "packages/pieces/community/calendly/src/index.ts"
      ],
      "@activepieces/piece-captain-data": [
        "packages/pieces/community/captain-data/src/index.ts"
      ],
      "@activepieces/piece-cartloom": [
        "packages/pieces/community/cartloom/src/index.ts"
      ],
      "@activepieces/piece-certopus": [
        "packages/pieces/community/certopus/src/index.ts"
      ],
      "@activepieces/piece-chainalysis-api": [
        "packages/pieces/community/chainalysis-api/src/index.ts"
      ],
      "@activepieces/piece-chargekeep": [
        "packages/pieces/community/chargekeep/src/index.ts"
      ],
      "@activepieces/piece-clarifai": [
        "packages/pieces/community/clarifai/src/index.ts"
      ],
      "@activepieces/piece-claude": [
        "packages/pieces/community/claude/src/index.ts"
      ],
      "@activepieces/piece-clearout": [
        "packages/pieces/community/clearout/src/index.ts"
      ],
      "@activepieces/piece-clickup": [
        "packages/pieces/community/clickup/src/index.ts"
      ],
      "@activepieces/piece-clockodo": [
        "packages/pieces/community/clockodo/src/index.ts"
      ],
      "@activepieces/piece-cloutly": [
        "packages/pieces/community/cloutly/src/index.ts"
      ],
      "@activepieces/piece-confluence": [
        "packages/pieces/community/confluence/src/index.ts"
      ],
      "@activepieces/piece-connections": [
        "packages/pieces/community/connections/src/index.ts"
      ],
      "@activepieces/piece-constant-contact": [
        "packages/pieces/community/constant-contact/src/index.ts"
      ],
      "@activepieces/piece-contentful": [
        "packages/pieces/community/contentful/src/index.ts"
      ],
      "@activepieces/piece-contiguity": [
        "packages/pieces/community/contiguity/src/index.ts"
      ],
      "@activepieces/piece-convertkit": [
        "packages/pieces/community/convertkit/src/index.ts"
      ],
      "@activepieces/piece-crypto": [
        "packages/pieces/community/crypto/src/index.ts"
      ],
      "@activepieces/piece-csv": ["packages/pieces/community/csv/src/index.ts"],
      "@activepieces/piece-data-mapper": [
        "packages/pieces/community/data-mapper/src/index.ts"
      ],
      "@activepieces/piece-data-summarizer": [
        "packages/pieces/community/data-summarizer/src/index.ts"
      ],
      "@activepieces/piece-date-helper": [
        "packages/pieces/community/date-helper/src/index.ts"
      ],
      "@activepieces/piece-datocms": [
        "packages/pieces/community/datocms/src/index.ts"
      ],
      "@activepieces/piece-deepl": [
        "packages/pieces/community/deepl/src/index.ts"
      ],
      "@activepieces/piece-deepseek": [
        "packages/pieces/community/deepseek/src/index.ts"
      ],
      "@activepieces/piece-delay": [
        "packages/pieces/community/delay/src/index.ts"
      ],
      "@activepieces/piece-devin": [
        "packages/pieces/community/devin/src/index.ts"
      ],
      "@activepieces/piece-discord": [
        "packages/pieces/community/discord/src/index.ts"
      ],
      "@activepieces/piece-discourse": [
        "packages/pieces/community/discourse/src/index.ts"
      ],
      "@activepieces/piece-drip": [
        "packages/pieces/community/drip/src/index.ts"
      ],
      "@activepieces/piece-dropbox": [
        "packages/pieces/community/dropbox/src/index.ts"
      ],
      "@activepieces/piece-elevenlabs": [
        "packages/pieces/community/elevenlabs/src/index.ts"
      ],
      "@activepieces/piece-facebook-leads": [
        "packages/pieces/community/facebook-leads/src/index.ts"
      ],
      "@activepieces/piece-facebook-pages": [
        "packages/pieces/community/facebook-pages/src/index.ts"
      ],
      "@activepieces/piece-figma": [
        "packages/pieces/community/figma/src/index.ts"
      ],
      "@activepieces/piece-file-helper": [
        "packages/pieces/community/file-helper/src/index.ts"
      ],
      "@activepieces/piece-firecrawl": [
        "packages/pieces/community/firecrawl/src/index.ts"
      ],
      "@activepieces/piece-fliqr-ai": [
        "packages/pieces/community/fliqr-ai/src/index.ts"
      ],
      "@activepieces/piece-flowise": [
        "packages/pieces/community/flowise/src/index.ts"
      ],
      "@activepieces/piece-flowlu": [
        "packages/pieces/community/flowlu/src/index.ts"
      ],
      "@activepieces/piece-formbricks": [
        "packages/pieces/community/formbricks/src/index.ts"
      ],
      "@activepieces/piece-forms": [
        "packages/pieces/community/forms/src/index.ts"
      ],
      "@activepieces/piece-frame": [
        "packages/pieces/community/frame/src/index.ts"
      ],
      "@activepieces/piece-freshdesk": [
        "packages/pieces/community/freshdesk/src/index.ts"
      ],
      "@activepieces/piece-freshsales": [
        "packages/pieces/community/freshsales/src/index.ts"
      ],
      "@activepieces/piece-gameball": [
        "packages/pieces/community/gameball/src/index.ts"
      ],
      "@activepieces/piece-gcloud-pubsub": [
        "packages/pieces/community/gcloud-pubsub/src/index.ts"
      ],
      "@activepieces/piece-generatebanners": [
        "packages/pieces/community/generatebanners/src/index.ts"
      ],
      "@activepieces/piece-ghostcms": [
        "packages/pieces/community/ghostcms/src/index.ts"
      ],
      "@activepieces/piece-github": [
        "packages/pieces/community/github/src/index.ts"
      ],
      "@activepieces/piece-gitlab": [
        "packages/pieces/community/gitlab/src/index.ts"
      ],
      "@activepieces/piece-gmail": [
        "packages/pieces/community/gmail/src/index.ts"
      ],
      "@activepieces/piece-google-calendar": [
        "packages/pieces/community/google-calendar/src/index.ts"
      ],
      "@activepieces/piece-google-contacts": [
        "packages/pieces/community/google-contacts/src/index.ts"
      ],
      "@activepieces/piece-google-docs": [
        "packages/pieces/community/google-docs/src/index.ts"
      ],
      "@activepieces/piece-google-drive": [
        "packages/pieces/community/google-drive/src/index.ts"
      ],
      "@activepieces/piece-google-forms": [
        "packages/pieces/community/google-forms/src/index.ts"
      ],
      "@activepieces/piece-google-gemini": [
        "packages/pieces/community/google-gemini/src/index.ts"
      ],
      "@activepieces/piece-google-my-business": [
        "packages/pieces/community/google-my-business/src/index.ts"
      ],
      "@activepieces/piece-google-search-console": [
        "packages/pieces/community/google-search-console/src/index.ts"
      ],
      "@activepieces/piece-google-sheets": [
        "packages/pieces/community/google-sheets/src/index.ts"
      ],
      "@activepieces/piece-google-slides": [
        "packages/pieces/community/google-slides/src/index.ts"
      ],
      "@activepieces/piece-google-tasks": [
        "packages/pieces/community/google-tasks/src/index.ts"
      ],
      "@activepieces/piece-gotify": [
        "packages/pieces/community/gotify/src/index.ts"
      ],
      "@activepieces/piece-graphql": [
        "packages/pieces/community/graphql/src/index.ts"
      ],
      "@activepieces/piece-gravityforms": [
        "packages/pieces/community/gravityforms/src/index.ts"
      ],
      "@activepieces/piece-grist": [
        "packages/pieces/community/grist/src/index.ts"
      ],
      "@activepieces/piece-groq": [
        "packages/pieces/community/groq/src/index.ts"
      ],
      "@activepieces/piece-hackernews": [
        "packages/pieces/community/hackernews/src/index.ts"
      ],
      "@activepieces/piece-harvest": [
        "packages/pieces/community/harvest/src/index.ts"
      ],
      "@activepieces/piece-heartbeat": [
        "packages/pieces/community/heartbeat/src/index.ts"
      ],
      "@activepieces/piece-http": [
        "packages/pieces/community/http/src/index.ts"
      ],
      "@activepieces/piece-hubspot": [
        "packages/pieces/community/hubspot/src/index.ts"
      ],
      "@activepieces/piece-image-ai": [
        "packages/pieces/community/image-ai/src/index.ts"
      ],
      "@activepieces/piece-image-helper": [
        "packages/pieces/community/image-helper/src/index.ts"
      ],
      "@activepieces/piece-imap": [
        "packages/pieces/community/imap/src/index.ts"
      ],
      "@activepieces/piece-instagram-business": [
        "packages/pieces/community/instagram-business/src/index.ts"
      ],
      "@activepieces/piece-instasent": [
        "packages/pieces/community/instasent/src/index.ts"
      ],
      "@activepieces/piece-intercom": [
        "packages/pieces/community/intercom/src/index.ts"
      ],
      "@activepieces/piece-invoiceninja": [
        "packages/pieces/community/invoiceninja/src/index.ts"
      ],
      "@activepieces/piece-jira-cloud": [
        "packages/pieces/community/jira-cloud/src/index.ts"
      ],
      "@activepieces/piece-jotform": [
        "packages/pieces/community/jotform/src/index.ts"
      ],
      "@activepieces/piece-json": [
        "packages/pieces/community/json/src/index.ts"
      ],
      "@activepieces/piece-kallabot-ai": [
        "packages/pieces/community/kallabot-ai/src/index.ts"
      ],
      "@activepieces/piece-kimai": [
        "packages/pieces/community/kimai/src/index.ts"
      ],
      "@activepieces/piece-kizeo-forms": [
        "packages/pieces/community/kizeo-forms/src/index.ts"
      ],
      "@activepieces/piece-krisp-call": [
        "packages/pieces/community/krisp-call/src/index.ts"
      ],
      "@activepieces/piece-lead-connector": [
        "packages/pieces/community/lead-connector/src/index.ts"
      ],
      "@activepieces/piece-line": [
        "packages/pieces/community/line/src/index.ts"
      ],
      "@activepieces/piece-linear": [
        "packages/pieces/community/linear/src/index.ts"
      ],
      "@activepieces/piece-linka": [
        "packages/pieces/community/linka/src/index.ts"
      ],
      "@activepieces/piece-linkedin": [
        "packages/pieces/community/linkedin/src/index.ts"
      ],
      "@activepieces/piece-llmrails": [
        "packages/pieces/community/llmrails/src/index.ts"
      ],
      "@activepieces/piece-localai": [
        "packages/pieces/community/localai/src/index.ts"
      ],
      "@activepieces/piece-mailchain": [
        "packages/pieces/community/mailchain/src/index.ts"
      ],
      "@activepieces/piece-mailchimp": [
        "packages/pieces/community/mailchimp/src/index.ts"
      ],
      "@activepieces/piece-mailer-lite": [
        "packages/pieces/community/mailer-lite/src/index.ts"
      ],
      "@activepieces/piece-maileroo": [
        "packages/pieces/community/maileroo/src/index.ts"
      ],
      "@activepieces/piece-mastodon": [
        "packages/pieces/community/mastodon/src/index.ts"
      ],
      "@activepieces/piece-math-helper": [
        "packages/pieces/community/math-helper/src/index.ts"
      ],
      "@activepieces/piece-matomo": [
        "packages/pieces/community/matomo/src/index.ts"
      ],
      "@activepieces/piece-matrix": [
        "packages/pieces/community/matrix/src/index.ts"
      ],
      "@activepieces/piece-mattermost": [
        "packages/pieces/community/mattermost/src/index.ts"
      ],
      "@activepieces/piece-mautic": [
        "packages/pieces/community/mautic/src/index.ts"
      ],
      "@activepieces/piece-messagebird": [
        "packages/pieces/community/messagebird/src/index.ts"
      ],
      "@activepieces/piece-microsoft-excel-365": [
        "packages/pieces/community/microsoft-excel-365/src/index.ts"
      ],
      "@activepieces/piece-microsoft-onedrive": [
        "packages/pieces/community/microsoft-onedrive/src/index.ts"
      ],
      "@activepieces/piece-microsoft-outlook-calendar": [
        "packages/pieces/community/microsoft-outlook-calendar/src/index.ts"
      ],
      "@activepieces/piece-microsoft-teams": [
        "packages/pieces/community/microsoft-teams/src/index.ts"
      ],
      "@activepieces/piece-mindee": [
        "packages/pieces/community/mindee/src/index.ts"
      ],
      "@activepieces/piece-mixpanel": [
        "packages/pieces/community/mixpanel/src/index.ts"
      ],
      "@activepieces/piece-monday": [
        "packages/pieces/community/monday/src/index.ts"
      ],
      "@activepieces/piece-moxie-crm": [
        "packages/pieces/community/moxie-crm/src/index.ts"
      ],
      "@activepieces/piece-mysql": [
        "packages/pieces/community/mysql/src/index.ts"
      ],
      "@activepieces/piece-nifty": [
        "packages/pieces/community/nifty/src/index.ts"
      ],
      "@activepieces/piece-nocodb": [
        "packages/pieces/community/nocodb/src/index.ts"
      ],
      "@activepieces/piece-notion": [
        "packages/pieces/community/notion/src/index.ts"
      ],
      "@activepieces/piece-ntfy": [
        "packages/pieces/community/ntfy/src/index.ts"
      ],
      "@activepieces/piece-odoo": [
        "packages/pieces/community/odoo/src/index.ts"
      ],
      "@activepieces/piece-onfleet": [
        "packages/pieces/community/onfleet/src/index.ts"
      ],
      "@activepieces/piece-open-router": [
        "packages/pieces/community/open-router/src/index.ts"
      ],
      "@activepieces/piece-openai": [
        "packages/pieces/community/openai/src/index.ts"
      ],
      "@activepieces/piece-pastebin": [
        "packages/pieces/community/pastebin/src/index.ts"
      ],
      "@activepieces/piece-pastefy": [
        "packages/pieces/community/pastefy/src/index.ts"
      ],
      "@activepieces/piece-pdf": ["packages/pieces/community/pdf/src/index.ts"],
      "@activepieces/piece-perplexity-ai": [
        "packages/pieces/community/perplexity-ai/src/index.ts"
      ],
      "@activepieces/piece-photoroom": [
        "packages/pieces/community/photoroom/src/index.ts"
      ],
      "@activepieces/piece-pipedrive": [
        "packages/pieces/community/pipedrive/src/index.ts"
      ],
      "@activepieces/piece-poper": [
        "packages/pieces/community/poper/src/index.ts"
      ],
      "@activepieces/piece-postgres": [
        "packages/pieces/community/postgres/src/index.ts"
      ],
      "@activepieces/piece-posthog": [
        "packages/pieces/community/posthog/src/index.ts"
      ],
      "@activepieces/piece-pushover": [
        "packages/pieces/community/pushover/src/index.ts"
      ],
      "@activepieces/piece-pylon": [
        "packages/pieces/community/pylon/src/index.ts"
      ],
      "@activepieces/piece-qdrant": [
        "packages/pieces/community/qdrant/src/index.ts"
      ],
      "@activepieces/piece-qrcode": [
        "packages/pieces/community/qrcode/src/index.ts"
      ],
      "@activepieces/piece-queue": [
        "packages/pieces/community/queue/src/index.ts"
      ],
      "@activepieces/piece-quickzu": [
        "packages/pieces/community/quickzu/src/index.ts"
      ],
      "@activepieces/piece-rabbitmq": [
        "packages/pieces/community/rabbitmq/src/index.ts"
      ],
      "@activepieces/piece-razorpay": [
        "packages/pieces/community/razorpay/src/index.ts"
      ],
      "@activepieces/piece-reachinbox": [
        "packages/pieces/community/reachinbox/src/index.ts"
      ],
      "@activepieces/piece-read-file": [
        "packages/pieces/read-file/src/index.ts"
      ],
      "@activepieces/piece-reoon-verifier": [
        "packages/pieces/community/reoon-verifier/src/index.ts"
      ],
      "@activepieces/piece-resend": [
        "packages/pieces/community/resend/src/index.ts"
      ],
      "@activepieces/piece-respaid": [
        "packages/pieces/community/respaid/src/index.ts"
      ],
      "@activepieces/piece-retable": [
        "packages/pieces/community/retable/src/index.ts"
      ],
      "@activepieces/piece-retune": [
        "packages/pieces/community/retune/src/index.ts"
      ],
      "@activepieces/piece-robolly": [
        "packages/pieces/community/robolly/src/index.ts"
      ],
      "@activepieces/piece-rss": ["packages/pieces/community/rss/src/index.ts"],
      "@activepieces/piece-saastic": [
        "packages/pieces/community/saastic/src/index.ts"
      ],
      "@activepieces/piece-salesforce": [
        "packages/pieces/community/salesforce/src/index.ts"
      ],
      "@activepieces/piece-scenario": [
        "packages/pieces/community/scenario/src/index.ts"
      ],
      "@activepieces/piece-schedule": [
        "packages/pieces/community/schedule/src/index.ts"
      ],
      "@activepieces/piece-scrapegrapghai": [
        "packages/pieces/community/scrapegrapghai/src/index.ts"
      ],
      "@activepieces/piece-segment": [
        "packages/pieces/community/segment/src/index.ts"
      ],
      "@activepieces/piece-sendfox": [
        "packages/pieces/community/sendfox/src/index.ts"
      ],
      "@activepieces/piece-sendgrid": [
        "packages/pieces/community/sendgrid/src/index.ts"
      ],
      "@activepieces/piece-sendinblue": [
        "packages/pieces/community/sendinblue/src/index.ts"
      ],
      "@activepieces/piece-sendy": [
        "packages/pieces/community/sendy/src/index.ts"
      ],
      "@activepieces/piece-sessions-us": [
        "packages/pieces/community/sessions-us/src/index.ts"
      ],
      "@activepieces/piece-seven": [
        "packages/pieces/community/seven/src/index.ts"
      ],
      "@activepieces/piece-sftp": [
        "packages/pieces/community/sftp/src/index.ts"
      ],
      "@activepieces/piece-shopify": [
        "packages/pieces/community/shopify/src/index.ts"
      ],
      "@activepieces/piece-simplepdf": [
        "packages/pieces/community/simplepdf/src/index.ts"
      ],
      "@activepieces/piece-slack": [
        "packages/pieces/community/slack/src/index.ts"
      ],
      "@activepieces/piece-smaily": [
        "packages/pieces/community/smaily/src/index.ts"
      ],
      "@activepieces/piece-smtp": [
        "packages/pieces/community/smtp/src/index.ts"
      ],
      "@activepieces/piece-soap": [
        "packages/pieces/community/soap/src/index.ts"
      ],
      "@activepieces/piece-sperse": [
        "packages/pieces/community/sperse/src/index.ts"
      ],
      "@activepieces/piece-spotify": [
        "packages/pieces/community/spotify/src/index.ts"
      ],
      "@activepieces/piece-square": [
        "packages/pieces/community/square/src/index.ts"
      ],
      "@activepieces/piece-stability-ai": [
        "packages/pieces/community/stability-ai/src/index.ts"
      ],
      "@activepieces/piece-stable-diffusion-webui": [
        "packages/pieces/community/stable-diffusion-webui/src/index.ts"
      ],
      "@activepieces/piece-store": [
        "packages/pieces/community/store/src/index.ts"
      ],
      "@activepieces/piece-straico": [
        "packages/pieces/community/straico/src/index.ts"
      ],
      "@activepieces/piece-stripe": [
        "packages/pieces/community/stripe/src/index.ts"
      ],
      "@activepieces/piece-subflows": [
        "packages/pieces/community/subflows/src/index.ts"
      ],
      "@activepieces/piece-supabase": [
        "packages/pieces/community/supabase/src/index.ts"
      ],
      "@activepieces/piece-supadata": [
        "packages/pieces/community/supadata/src/index.ts"
      ],
      "@activepieces/piece-surrealdb": [
        "packages/pieces/community/surrealdb/src/index.ts"
      ],
      "@activepieces/piece-surveymonkey": [
        "packages/pieces/community/surveymonkey/src/index.ts"
      ],
      "@activepieces/piece-tables": [
        "packages/pieces/community/tables/src/index.ts"
      ],
      "@activepieces/piece-tags": [
        "packages/pieces/community/tags/src/index.ts"
      ],
      "@activepieces/piece-talkable": [
        "packages/pieces/community/talkable/src/index.ts"
      ],
      "@activepieces/piece-tally": [
        "packages/pieces/community/tally/src/index.ts"
      ],
      "@activepieces/piece-taskade": [
        "packages/pieces/community/taskade/src/index.ts"
      ],
      "@activepieces/piece-tavily": [
        "packages/pieces/community/tavily/src/index.ts"
      ],
      "@activepieces/piece-telegram-bot": [
        "packages/pieces/community/telegram-bot/src/index.ts"
      ],
      "@activepieces/piece-text-ai": [
        "packages/pieces/community/text-ai/src/index.ts"
      ],
      "@activepieces/piece-text-helper": [
        "packages/pieces/community/text-helper/src/index.ts"
      ],
      "@activepieces/piece-zoo": [
        "packages/pieces/community/zoo/src/index.ts"
      ],
      "@activepieces/piece-thankster": [
        "packages/pieces/community/thankster/src/index.ts"
      ],
      "@activepieces/piece-tidycal": [
        "packages/pieces/community/tidycal/src/index.ts"
      ],
      "@activepieces/piece-todoist": [
        "packages/pieces/community/todoist/src/index.ts"
      ],
      "@activepieces/piece-todos": [
        "packages/pieces/community/todos/src/index.ts"
      ],
      "@activepieces/piece-totalcms": [
        "packages/pieces/community/totalcms/src/index.ts"
      ],
      "@activepieces/piece-trello": [
        "packages/pieces/community/trello/src/index.ts"
      ],
      "@activepieces/piece-truelayer": [
        "packages/pieces/community/truelayer/src/index.ts"
      ],
      "@activepieces/piece-twilio": [
        "packages/pieces/community/twilio/src/index.ts"
      ],
      "@activepieces/piece-twin-labs": [
        "packages/pieces/community/twin-labs/src/index.ts"
      ],
      "@activepieces/piece-twitter": [
        "packages/pieces/community/twitter/src/index.ts"
      ],
      "@activepieces/piece-typeform": [
        "packages/pieces/community/typeform/src/index.ts"
      ],
      "@activepieces/piece-upgradechat": [
        "packages/pieces/community/upgradechat/src/index.ts"
      ],
      "@activepieces/piece-utility-ai": [
        "packages/pieces/community/utility-ai/src/index.ts"
      ],
      "@activepieces/piece-vbout": [
        "packages/pieces/community/vbout/src/index.ts"
      ],
      "@activepieces/piece-village": [
        "packages/pieces/community/village/src/index.ts"
      ],
      "@activepieces/piece-vtex": [
        "packages/pieces/community/vtex/src/index.ts"
      ],
      "@activepieces/piece-vtiger": [
        "packages/pieces/community/vtiger/src/index.ts"
      ],
      "@activepieces/piece-webflow": [
        "packages/pieces/community/webflow/src/index.ts"
      ],
      "@activepieces/piece-webhook": [
        "packages/pieces/community/webhook/src/index.ts"
      ],
      "@activepieces/piece-webling": [
        "packages/pieces/community/webling/src/index.ts"
      ],
      "@activepieces/piece-wedof": [
        "packages/pieces/community/wedof/src/index.ts"
      ],
      "@activepieces/piece-whatsable": [
        "packages/pieces/community/whatsable/src/index.ts"
      ],
      "@activepieces/piece-whatsapp": [
        "packages/pieces/community/whatsapp/src/index.ts"
      ],
      "@activepieces/piece-woocommerce": [
        "packages/pieces/community/woocommerce/src/index.ts"
      ],
      "@activepieces/piece-wootric": [
        "packages/pieces/community/wootric/src/index.ts"
      ],
      "@activepieces/piece-wordpress": [
        "packages/pieces/community/wordpress/src/index.ts"
      ],
      "@activepieces/piece-xero": [
        "packages/pieces/community/xero/src/index.ts"
      ],
      "@activepieces/piece-xml": ["packages/pieces/community/xml/src/index.ts"],
      "@activepieces/piece-youtube": [
        "packages/pieces/community/youtube/src/index.ts"
      ],
      "@activepieces/piece-zendesk": [
        "packages/pieces/community/zendesk/src/index.ts"
      ],
      "@activepieces/piece-zerobounce": [
        "packages/pieces/community/zerobounce/src/index.ts"
      ],
      "@activepieces/piece-zoho-books": [
        "packages/pieces/community/zoho-books/src/index.ts"
      ],
      "@activepieces/piece-zoho-crm": [
        "packages/pieces/community/zoho-crm/src/index.ts"
      ],
      "@activepieces/piece-zoho-invoice": [
        "packages/pieces/community/zoho-invoice/src/index.ts"
      ],
      "@activepieces/piece-zoom": [
        "packages/pieces/community/zoom/src/index.ts"
      ],
      "@activepieces/pieces-common": [
        "packages/pieces/community/common/src/index.ts"
      ],
      "@activepieces/pieces-framework": [
        "packages/pieces/community/framework/src/index.ts"
      ],
      "@activepieces/server-shared": ["packages/server/shared/src/index.ts"],
      "@activepieces/shared": ["packages/shared/src/index.ts"],
      "@ee/*": ["packages/ee/*"],
      "Aminos": ["packages/pieces/community/Aminos/src/index.ts"],
      "activepieces/piece-microsoft-dynamics-365-business-central": [
        "packages/pieces/community/microsoft-dynamics-365-business-central/src/index.ts"
      ],
      "activepieces/piece-microsoft-dynamics-crm": [
        "packages/pieces/community/microsoft-dynamics-crm/src/index.ts"
      ],
      "activepieces/piece-microsoft-sharepoint": [
        "packages/pieces/community/microsoft-sharepoint/src/index.ts"
      ],
      "activepieces/piece-snowflake": [
        "packages/pieces/community/snowflake/src/index.ts"
      ],
      "activepieces/piece-zuora": [
        "packages/pieces/community/zuora/src/index.ts"
      ],
<<<<<<< HEAD
      "@activepieces/piece-personal-ai": [
        "packages/pieces/community/personal-ai/src/index.ts"
      ],
      "@activepieces/piece-eth-name-service": [
        "packages/pieces/community/eth-name-service/src/index.ts"
=======
      "@activepieces/piece-mempool-space": [
        "packages/pieces/community/mempool-space/src/index.ts"
>>>>>>> b15b2b8a
      ],
      "ee-embed-sdk": ["packages/ee/ui/embed-sdk/src/index.ts"],
      "server-worker": ["packages/server/worker/src/index.ts"],
      "ui-feature-forms": ["packages/ui/features-forms/src/index.ts"]
    },
    "resolveJsonModule": true
  },
  "exclude": ["node_modules", "tmp"]
}<|MERGE_RESOLUTION|>--- conflicted
+++ resolved
@@ -807,16 +807,14 @@
       "activepieces/piece-zuora": [
         "packages/pieces/community/zuora/src/index.ts"
       ],
-<<<<<<< HEAD
       "@activepieces/piece-personal-ai": [
         "packages/pieces/community/personal-ai/src/index.ts"
       ],
       "@activepieces/piece-eth-name-service": [
         "packages/pieces/community/eth-name-service/src/index.ts"
-=======
+      ],
       "@activepieces/piece-mempool-space": [
         "packages/pieces/community/mempool-space/src/index.ts"
->>>>>>> b15b2b8a
       ],
       "ee-embed-sdk": ["packages/ee/ui/embed-sdk/src/index.ts"],
       "server-worker": ["packages/server/worker/src/index.ts"],
