{
  "compileOnSave": false,
  "compilerOptions": {
    "allowSyntheticDefaultImports": true,
    "esModuleInterop": true,
    "rootDir": ".",
    "sourceMap": true,
    "declaration": false,
    "moduleResolution": "node",
    "emitDecoratorMetadata": true,
    "experimentalDecorators": true,
    "importHelpers": true,
    "target": "es2015",
    "module": "esnext",
    "lib": ["es2021", "dom"],
    "skipLibCheck": true,
    "skipDefaultLibCheck": true,
    "baseUrl": ".",
    "paths": {
      "@/*": ["packages/*"],
      "@activepieces/engine": ["packages/engine/src/index.ts"],
      "@activepieces/framework": ["packages/pieces/framework/src/index.ts"],
      "@activepieces/piece-airtable": ["packages/pieces/airtable/src/index.ts"],
      "@activepieces/piece-asana": ["packages/pieces/asana/src/index.ts"],
      "@activepieces/piece-bannerbear": [
        "packages/pieces/bannerbear/src/index.ts"
      ],
      "@activepieces/piece-binance": ["packages/pieces/binance/src/index.ts"],
      "@activepieces/piece-blackbaud": [
        "packages/pieces/blackbaud/src/index.ts"
      ],
      "@activepieces/piece-cal-com": ["packages/pieces/cal-com/src/index.ts"],
      "@activepieces/piece-calendly": ["packages/pieces/calendly/src/index.ts"],
      "@activepieces/piece-clickup": ["packages/pieces/clickup/src/index.ts"],
      "@activepieces/piece-connections": [
        "packages/pieces/connections/src/index.ts"
      ],
      "@activepieces/piece-constant-contact": [
        "packages/pieces/constant-contact/src/index.ts"
      ],
      "@activepieces/piece-csv": ["packages/pieces/csv/src/index.ts"],
      "@activepieces/piece-data-mapper": [
        "packages/pieces/data-mapper/src/index.ts"
      ],
      "@activepieces/piece-delay": ["packages/pieces/delay/src/index.ts"],
      "@activepieces/piece-discord": ["packages/pieces/discord/src/index.ts"],
      "@activepieces/piece-drip": ["packages/pieces/drip/src/index.ts"],
      "@activepieces/piece-dropbox": ["packages/pieces/dropbox/src/index.ts"],
      "@activepieces/piece-figma": ["packages/pieces/figma/src/index.ts"],
      "@activepieces/piece-freshsales": [
        "packages/pieces/freshsales/src/index.ts"
      ],
      "@activepieces/piece-generatebanners": [
        "packages/pieces/generatebanners/src/index.ts"
      ],
      "@activepieces/piece-github": ["packages/pieces/github/src/index.ts"],
      "@activepieces/piece-gmail": ["packages/pieces/gmail/src/index.ts"],
      "@activepieces/piece-google-calendar": [
        "packages/pieces/google-calendar/src/index.ts"
      ],
      "@activepieces/piece-google-contacts": [
        "packages/pieces/google-contacts/src/index.ts"
      ],
      "@activepieces/piece-google-drive": [
        "packages/pieces/google-drive/src/index.ts"
      ],
      "@activepieces/piece-google-forms": [
        "packages/pieces/google-forms/src/index.ts"
      ],
      "@activepieces/piece-google-sheets": [
        "packages/pieces/google-sheets/src/index.ts"
      ],
      "@activepieces/piece-google-tasks": [
        "packages/pieces/google-tasks/src/index.ts"
      ],
      "@activepieces/piece-hackernews": [
        "packages/pieces/hackernews/src/index.ts"
      ],
      "@activepieces/piece-http": ["packages/pieces/http/src/index.ts"],
      "@activepieces/piece-hubspot": ["packages/pieces/hubspot/src/index.ts"],
      "@activepieces/piece-intercom": ["packages/pieces/intercom/src/index.ts"],
      "@activepieces/piece-mailchimp": [
        "packages/pieces/mailchimp/src/index.ts"
      ],
<<<<<<< HEAD
      "@activepieces/piece-monday": ["packages/pieces/monday/src/index.ts"],
=======
      "@activepieces/piece-mailer-lite": [
        "packages/pieces/mailer-lite/src/index.ts"
      ],
      "@activepieces/piece-mastodon": ["packages/pieces/mastodon/src/index.ts"],
      "@activepieces/piece-mattermost": [
        "packages/pieces/mattermost/src/index.ts"
      ],
>>>>>>> 16808554
      "@activepieces/piece-openai": ["packages/pieces/openai/src/index.ts"],
      "@activepieces/piece-pipedrive": [
        "packages/pieces/pipedrive/src/index.ts"
      ],
      "@activepieces/piece-posthog": ["packages/pieces/posthog/src/index.ts"],
      "@activepieces/piece-rss": ["packages/pieces/rss/src/index.ts"],
      "@activepieces/piece-salesforce": [
        "packages/pieces/salesforce/src/index.ts"
      ],
      "@activepieces/piece-schedule": ["packages/pieces/schedule/src/index.ts"],
      "@activepieces/piece-sendgrid": ["packages/pieces/sendgrid/src/index.ts"],
      "@activepieces/piece-sendinblue": [
        "packages/pieces/sendinblue/src/index.ts"
      ],
      "@activepieces/piece-shopify": ["packages/pieces/shopify/src/index.ts"],
      "@activepieces/piece-slack": ["packages/pieces/slack/src/index.ts"],
      "@activepieces/piece-smtp": ["packages/pieces/smtp/src/index.ts"],
      "@activepieces/piece-square": ["packages/pieces/square/src/index.ts"],
      "@activepieces/piece-store": ["packages/pieces/store/src/index.ts"],
      "@activepieces/piece-stripe": ["packages/pieces/stripe/src/index.ts"],
      "@activepieces/piece-telegram-bot": [
        "packages/pieces/telegram-bot/src/index.ts"
      ],
      "@activepieces/piece-todoist": ["packages/pieces/todoist/src/index.ts"],
      "@activepieces/piece-trello": ["packages/pieces/trello/src/index.ts"],
      "@activepieces/piece-twilio": ["packages/pieces/twilio/src/index.ts"],
      "@activepieces/piece-typeform": ["packages/pieces/typeform/src/index.ts"],
      "@activepieces/piece-wordpress": [
        "packages/pieces/wordpress/src/index.ts"
      ],
      "@activepieces/piece-youtube": ["packages/pieces/youtube/src/index.ts"],
      "@activepieces/piece-zendesk": ["packages/pieces/zendesk/src/index.ts"],
      "@activepieces/piece-zoho-crm": ["packages/pieces/zoho-crm/src/index.ts"],
      "@activepieces/piece-zoom": ["packages/pieces/zoom/src/index.ts"],
      "@activepieces/pieces-apps": ["packages/pieces/apps/src/index.ts"],
      "@activepieces/shared": ["packages/shared/src/index.ts"],
      "@backend/*": ["packages/backend/src/app/*"],
      "@ee/*": ["packages/ee/*"],
      "@frontend/*": ["packages/frontend/src/app/*"],
      "@shared/*": ["packages/shared/src/lib/*"]
    },
    "resolveJsonModule": true
  },
  "exclude": ["node_modules", "tmp"]
}<|MERGE_RESOLUTION|>--- conflicted
+++ resolved
@@ -82,9 +82,7 @@
       "@activepieces/piece-mailchimp": [
         "packages/pieces/mailchimp/src/index.ts"
       ],
-<<<<<<< HEAD
       "@activepieces/piece-monday": ["packages/pieces/monday/src/index.ts"],
-=======
       "@activepieces/piece-mailer-lite": [
         "packages/pieces/mailer-lite/src/index.ts"
       ],
@@ -92,7 +90,6 @@
       "@activepieces/piece-mattermost": [
         "packages/pieces/mattermost/src/index.ts"
       ],
->>>>>>> 16808554
       "@activepieces/piece-openai": ["packages/pieces/openai/src/index.ts"],
       "@activepieces/piece-pipedrive": [
         "packages/pieces/pipedrive/src/index.ts"
