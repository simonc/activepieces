{
  "compileOnSave": false,
  "compilerOptions": {
    "allowSyntheticDefaultImports": true,
    "esModuleInterop": true,
    "rootDir": ".",
    "sourceMap": true,
    "declaration": false,
    "moduleResolution": "node",
    "emitDecoratorMetadata": true,
    "experimentalDecorators": true,
    "importHelpers": true,
    "target": "es2015",
    "module": "esnext",
    "lib": ["es2021", "dom"],
    "skipLibCheck": true,
    "skipDefaultLibCheck": true,
    "baseUrl": ".",
    "paths": {
      "@activepieces/ee-auth": ["packages/ee/auth/src/index.ts"],
      "@activepieces/ee-shared": ["packages/ee/shared/src/index.ts"],
      "@activepieces/ee/billing/ui": ["packages/ee/billing/ui/src/index.ts"],
      "@activepieces/engine": ["packages/engine/src/main.ts"],
      "@activepieces/piece-activecampaign": [
        "packages/pieces/community/activecampaign/src/index.ts"
      ],
      "@activepieces/piece-activepieces": [
        "packages/pieces/community/activepieces/src/index.ts"
      ],
      "@activepieces/piece-actualbudget": [
        "packages/pieces/community/actualbudget/src/index.ts"
      ],
      "@activepieces/piece-acumbamail": [
        "packages/pieces/community/acumbamail/src/index.ts"
      ],
      "@activepieces/piece-afforai": [
        "packages/pieces/community/afforai/src/index.ts"
      ],
      "@activepieces/piece-aianswer": [
        "packages/pieces/community/aianswer/src/index.ts"
      ],
      "@activepieces/piece-airtable": [
        "packages/pieces/community/airtable/src/index.ts"
      ],
      "@activepieces/piece-amazon-s3": [
        "packages/pieces/community/amazon-s3/src/index.ts"
      ],
      "@activepieces/piece-amazon-sns": [
        "packages/pieces/community/amazon-sns/src/index.ts"
      ],
      "@activepieces/piece-amazon-sqs": [
        "packages/pieces/community/amazon-sqs/src/index.ts"
      ],
      "@activepieces/piece-aminos": [
        "packages/pieces/community/aminos/src/index.ts"
      ],
      "@activepieces/piece-anyhook-graphql": [
        "packages/pieces/community/anyhook-graphql/src/index.ts"
      ],
      "@activepieces/piece-anyhook-websocket": [
        "packages/pieces/community/anyhook-websocket/src/index.ts"
      ],
      "@activepieces/piece-apify": [
        "packages/pieces/community/apify/src/index.ts"
      ],
      "@activepieces/piece-apitable": [
        "packages/pieces/community/apitable/src/index.ts"
      ],
      "@activepieces/piece-apollo": [
        "packages/pieces/community/apollo/src/index.ts"
      ],
      "@activepieces/piece-approval": [
        "packages/pieces/community/approval/src/index.ts"
      ],
      "@activepieces/piece-asana": [
        "packages/pieces/community/asana/src/index.ts"
      ],
      "@activepieces/piece-ashby": [
        "packages/pieces/community/ashby/src/index.ts"
      ],
      "@activepieces/piece-assemblyai": [
        "packages/pieces/community/assemblyai/src/index.ts"
      ],
      "@activepieces/piece-azure-communication-services": [
        "packages/pieces/community/azure-communication-services/src/index.ts"
      ],
      "@activepieces/piece-azure-openai": [
        "packages/pieces/community/azure-openai/src/index.ts"
      ],
      "@activepieces/piece-bamboohr": [
        "packages/pieces/community/bamboohr/src/index.ts"
      ],
      "@activepieces/piece-bannerbear": [
        "packages/pieces/community/bannerbear/src/index.ts"
      ],
      "@activepieces/piece-baserow": [
        "packages/pieces/community/baserow/src/index.ts"
      ],
      "@activepieces/piece-beamer": [
        "packages/pieces/community/beamer/src/index.ts"
      ],
      "@activepieces/piece-bettermode": [
        "packages/pieces/community/bettermode/src/index.ts"
      ],
      "@activepieces/piece-binance": [
        "packages/pieces/community/binance/src/index.ts"
      ],
      "@activepieces/piece-bonjoro": [
        "packages/pieces/community/bonjoro/src/index.ts"
      ],
      "@activepieces/piece-box": ["packages/pieces/community/box/src/index.ts"],
      "@activepieces/piece-brilliant-directories": [
        "packages/pieces/community/brilliant-directories/src/index.ts"
      ],
      "@activepieces/piece-bubble": [
        "packages/pieces/community/bubble/src/index.ts"
      ],
      "@activepieces/piece-cal-com": [
        "packages/pieces/community/cal-com/src/index.ts"
      ],
      "@activepieces/piece-calendly": [
        "packages/pieces/community/calendly/src/index.ts"
      ],
      "@activepieces/piece-captain-data": [
        "packages/pieces/community/captain-data/src/index.ts"
      ],
      "@activepieces/piece-cartloom": [
        "packages/pieces/community/cartloom/src/index.ts"
      ],
      "@activepieces/piece-certopus": [
        "packages/pieces/community/certopus/src/index.ts"
      ],
      "@activepieces/piece-chainalysis-api": [
        "packages/pieces/community/chainalysis-api/src/index.ts"
      ],
      "@activepieces/piece-chargekeep": [
        "packages/pieces/community/chargekeep/src/index.ts"
      ],
      "@activepieces/piece-clarifai": [
        "packages/pieces/community/clarifai/src/index.ts"
      ],
      "@activepieces/piece-claude": [
        "packages/pieces/community/claude/src/index.ts"
      ],
      "@activepieces/piece-clearout": [
        "packages/pieces/community/clearout/src/index.ts"
      ],
      "@activepieces/piece-clickup": [
        "packages/pieces/community/clickup/src/index.ts"
      ],
      "@activepieces/piece-clockodo": [
        "packages/pieces/community/clockodo/src/index.ts"
      ],
      "@activepieces/piece-cloutly": [
        "packages/pieces/community/cloutly/src/index.ts"
      ],
      "@activepieces/piece-confluence": [
        "packages/pieces/community/confluence/src/index.ts"
      ],
      "@activepieces/piece-connections": [
        "packages/pieces/community/connections/src/index.ts"
      ],
      "@activepieces/piece-constant-contact": [
        "packages/pieces/community/constant-contact/src/index.ts"
      ],
      "@activepieces/piece-contentful": [
        "packages/pieces/community/contentful/src/index.ts"
      ],
      "@activepieces/piece-contiguity": [
        "packages/pieces/community/contiguity/src/index.ts"
      ],
      "@activepieces/piece-convertkit": [
        "packages/pieces/community/convertkit/src/index.ts"
      ],
      "@activepieces/piece-crypto": [
        "packages/pieces/community/crypto/src/index.ts"
      ],
      "@activepieces/piece-csv": ["packages/pieces/community/csv/src/index.ts"],
      "@activepieces/piece-data-mapper": [
        "packages/pieces/community/data-mapper/src/index.ts"
      ],
      "@activepieces/piece-data-summarizer": [
        "packages/pieces/community/data-summarizer/src/index.ts"
      ],
      "@activepieces/piece-date-helper": [
        "packages/pieces/community/date-helper/src/index.ts"
      ],
      "@activepieces/piece-datocms": [
        "packages/pieces/community/datocms/src/index.ts"
      ],
      "@activepieces/piece-deepl": [
        "packages/pieces/community/deepl/src/index.ts"
      ],
      "@activepieces/piece-deepseek": [
        "packages/pieces/community/deepseek/src/index.ts"
      ],
      "@activepieces/piece-delay": [
        "packages/pieces/community/delay/src/index.ts"
      ],
      "@activepieces/piece-devin": [
        "packages/pieces/community/devin/src/index.ts"
      ],
      "@activepieces/piece-discord": [
        "packages/pieces/community/discord/src/index.ts"
      ],
      "@activepieces/piece-discourse": [
        "packages/pieces/community/discourse/src/index.ts"
      ],
      "@activepieces/piece-drip": [
        "packages/pieces/community/drip/src/index.ts"
      ],
      "@activepieces/piece-dropbox": [
        "packages/pieces/community/dropbox/src/index.ts"
      ],
      "@activepieces/piece-elevenlabs": [
        "packages/pieces/community/elevenlabs/src/index.ts"
      ],
      "@activepieces/piece-eth-name-service": [
        "packages/pieces/community/eth-name-service/src/index.ts"
      ],
      "@activepieces/piece-facebook-leads": [
        "packages/pieces/community/facebook-leads/src/index.ts"
      ],
      "@activepieces/piece-facebook-pages": [
        "packages/pieces/community/facebook-pages/src/index.ts"
      ],
      "@activepieces/piece-figma": [
        "packages/pieces/community/figma/src/index.ts"
      ],
      "@activepieces/piece-file-helper": [
        "packages/pieces/community/file-helper/src/index.ts"
      ],
      "@activepieces/piece-firecrawl": [
        "packages/pieces/community/firecrawl/src/index.ts"
      ],
      "@activepieces/piece-fliqr-ai": [
        "packages/pieces/community/fliqr-ai/src/index.ts"
      ],
      "@activepieces/piece-flowise": [
        "packages/pieces/community/flowise/src/index.ts"
      ],
      "@activepieces/piece-flowlu": [
        "packages/pieces/community/flowlu/src/index.ts"
      ],
      "@activepieces/piece-formbricks": [
        "packages/pieces/community/formbricks/src/index.ts"
      ],
      "@activepieces/piece-forms": [
        "packages/pieces/community/forms/src/index.ts"
      ],
      "@activepieces/piece-frame": [
        "packages/pieces/community/frame/src/index.ts"
      ],
      "@activepieces/piece-freshdesk": [
        "packages/pieces/community/freshdesk/src/index.ts"
      ],
      "@activepieces/piece-freshsales": [
        "packages/pieces/community/freshsales/src/index.ts"
      ],
      "@activepieces/piece-gameball": [
        "packages/pieces/community/gameball/src/index.ts"
      ],
      "@activepieces/piece-gcloud-pubsub": [
        "packages/pieces/community/gcloud-pubsub/src/index.ts"
      ],
      "@activepieces/piece-generatebanners": [
        "packages/pieces/community/generatebanners/src/index.ts"
      ],
      "@activepieces/piece-ghostcms": [
        "packages/pieces/community/ghostcms/src/index.ts"
      ],
      "@activepieces/piece-github": [
        "packages/pieces/community/github/src/index.ts"
      ],
      "@activepieces/piece-gitlab": [
        "packages/pieces/community/gitlab/src/index.ts"
      ],
      "@activepieces/piece-gmail": [
        "packages/pieces/community/gmail/src/index.ts"
      ],
      "@activepieces/piece-google-calendar": [
        "packages/pieces/community/google-calendar/src/index.ts"
      ],
      "@activepieces/piece-google-contacts": [
        "packages/pieces/community/google-contacts/src/index.ts"
      ],
      "@activepieces/piece-google-docs": [
        "packages/pieces/community/google-docs/src/index.ts"
      ],
      "@activepieces/piece-google-drive": [
        "packages/pieces/community/google-drive/src/index.ts"
      ],
      "@activepieces/piece-google-forms": [
        "packages/pieces/community/google-forms/src/index.ts"
      ],
      "@activepieces/piece-google-gemini": [
        "packages/pieces/community/google-gemini/src/index.ts"
      ],
      "@activepieces/piece-google-my-business": [
        "packages/pieces/community/google-my-business/src/index.ts"
      ],
      "@activepieces/piece-google-search-console": [
        "packages/pieces/community/google-search-console/src/index.ts"
      ],
      "@activepieces/piece-google-sheets": [
        "packages/pieces/community/google-sheets/src/index.ts"
      ],
      "@activepieces/piece-google-slides": [
        "packages/pieces/community/google-slides/src/index.ts"
      ],
      "@activepieces/piece-google-tasks": [
        "packages/pieces/community/google-tasks/src/index.ts"
      ],
      "@activepieces/piece-gotify": [
        "packages/pieces/community/gotify/src/index.ts"
      ],
      "@activepieces/piece-graphql": [
        "packages/pieces/community/graphql/src/index.ts"
      ],
      "@activepieces/piece-gravityforms": [
        "packages/pieces/community/gravityforms/src/index.ts"
      ],
      "@activepieces/piece-grist": [
        "packages/pieces/community/grist/src/index.ts"
      ],
      "@activepieces/piece-groq": [
        "packages/pieces/community/groq/src/index.ts"
      ],
      "@activepieces/piece-hackernews": [
        "packages/pieces/community/hackernews/src/index.ts"
      ],
      "@activepieces/piece-harvest": [
        "packages/pieces/community/harvest/src/index.ts"
      ],
      "@activepieces/piece-heartbeat": [
        "packages/pieces/community/heartbeat/src/index.ts"
      ],
      "@activepieces/piece-http": [
        "packages/pieces/community/http/src/index.ts"
      ],
      "@activepieces/piece-http-oauth2": [
        "packages/pieces/community/http-oauth2/src/index.ts"
      ],
      "@activepieces/piece-hubspot": [
        "packages/pieces/community/hubspot/src/index.ts"
      ],
      "@activepieces/piece-image-ai": [
        "packages/pieces/community/image-ai/src/index.ts"
      ],
      "@activepieces/piece-image-helper": [
        "packages/pieces/community/image-helper/src/index.ts"
      ],
      "@activepieces/piece-imap": [
        "packages/pieces/community/imap/src/index.ts"
      ],
      "@activepieces/piece-instagram-business": [
        "packages/pieces/community/instagram-business/src/index.ts"
      ],
      "@activepieces/piece-instasent": [
        "packages/pieces/community/instasent/src/index.ts"
      ],
      "@activepieces/piece-intercom": [
        "packages/pieces/community/intercom/src/index.ts"
      ],
      "@activepieces/piece-invoiceninja": [
        "packages/pieces/community/invoiceninja/src/index.ts"
      ],
      "@activepieces/piece-jira-cloud": [
        "packages/pieces/community/jira-cloud/src/index.ts"
      ],
      "@activepieces/piece-jotform": [
        "packages/pieces/community/jotform/src/index.ts"
      ],
      "@activepieces/piece-json": [
        "packages/pieces/community/json/src/index.ts"
      ],
      "@activepieces/piece-kallabot-ai": [
        "packages/pieces/community/kallabot-ai/src/index.ts"
      ],
      "@activepieces/piece-kimai": [
        "packages/pieces/community/kimai/src/index.ts"
      ],
      "@activepieces/piece-kizeo-forms": [
        "packages/pieces/community/kizeo-forms/src/index.ts"
      ],
      "@activepieces/piece-krisp-call": [
        "packages/pieces/community/krisp-call/src/index.ts"
      ],
      "@activepieces/piece-lead-connector": [
        "packages/pieces/community/lead-connector/src/index.ts"
      ],
      "@activepieces/piece-line": [
        "packages/pieces/community/line/src/index.ts"
      ],
      "@activepieces/piece-linear": [
        "packages/pieces/community/linear/src/index.ts"
      ],
      "@activepieces/piece-linka": [
        "packages/pieces/community/linka/src/index.ts"
      ],
      "@activepieces/piece-linkedin": [
        "packages/pieces/community/linkedin/src/index.ts"
      ],
      "@activepieces/piece-llmrails": [
        "packages/pieces/community/llmrails/src/index.ts"
      ],
      "@activepieces/piece-localai": [
        "packages/pieces/community/localai/src/index.ts"
      ],
      "@activepieces/piece-lusha": [
        "packages/pieces/community/lusha/src/index.ts"
      ],
      "@activepieces/piece-mailchain": [
        "packages/pieces/community/mailchain/src/index.ts"
      ],
      "@activepieces/piece-mailchimp": [
        "packages/pieces/community/mailchimp/src/index.ts"
      ],
      "@activepieces/piece-mailer-lite": [
        "packages/pieces/community/mailer-lite/src/index.ts"
      ],
      "@activepieces/piece-maileroo": [
        "packages/pieces/community/maileroo/src/index.ts"
      ],
      "@activepieces/piece-mastodon": [
        "packages/pieces/community/mastodon/src/index.ts"
      ],
      "@activepieces/piece-math-helper": [
        "packages/pieces/community/math-helper/src/index.ts"
      ],
      "@activepieces/piece-matomo": [
        "packages/pieces/community/matomo/src/index.ts"
      ],
      "@activepieces/piece-matrix": [
        "packages/pieces/community/matrix/src/index.ts"
      ],
      "@activepieces/piece-mattermost": [
        "packages/pieces/community/mattermost/src/index.ts"
      ],
      "@activepieces/piece-mautic": [
        "packages/pieces/community/mautic/src/index.ts"
      ],
      "@activepieces/piece-messagebird": [
        "packages/pieces/community/messagebird/src/index.ts"
      ],
      "@activepieces/piece-microsoft-excel-365": [
        "packages/pieces/community/microsoft-excel-365/src/index.ts"
      ],
      "@activepieces/piece-microsoft-onedrive": [
        "packages/pieces/community/microsoft-onedrive/src/index.ts"
      ],
      "@activepieces/piece-microsoft-outlook-calendar": [
        "packages/pieces/community/microsoft-outlook-calendar/src/index.ts"
      ],
      "@activepieces/piece-microsoft-teams": [
        "packages/pieces/community/microsoft-teams/src/index.ts"
      ],
      "@activepieces/piece-mindee": [
        "packages/pieces/community/mindee/src/index.ts"
      ],
      "@activepieces/piece-mixpanel": [
        "packages/pieces/community/mixpanel/src/index.ts"
      ],
      "@activepieces/piece-monday": [
        "packages/pieces/community/monday/src/index.ts"
      ],
      "@activepieces/piece-moxie-crm": [
        "packages/pieces/community/moxie-crm/src/index.ts"
      ],
      "@activepieces/piece-mysql": [
        "packages/pieces/community/mysql/src/index.ts"
      ],
      "@activepieces/piece-nifty": [
        "packages/pieces/community/nifty/src/index.ts"
      ],
      "@activepieces/piece-nocodb": [
        "packages/pieces/community/nocodb/src/index.ts"
      ],
      "@activepieces/piece-notion": [
        "packages/pieces/community/notion/src/index.ts"
      ],
      "@activepieces/piece-ntfy": [
        "packages/pieces/community/ntfy/src/index.ts"
      ],
      "@activepieces/piece-odoo": [
        "packages/pieces/community/odoo/src/index.ts"
      ],
      "@activepieces/piece-onfleet": [
        "packages/pieces/community/onfleet/src/index.ts"
      ],
      "@activepieces/piece-open-router": [
        "packages/pieces/community/open-router/src/index.ts"
      ],
      "@activepieces/piece-openai": [
        "packages/pieces/community/openai/src/index.ts"
      ],
      "@activepieces/piece-pastebin": [
        "packages/pieces/community/pastebin/src/index.ts"
      ],
      "@activepieces/piece-pastefy": [
        "packages/pieces/community/pastefy/src/index.ts"
      ],
      "@activepieces/piece-pdf": ["packages/pieces/community/pdf/src/index.ts"],
      "@activepieces/piece-perplexity-ai": [
        "packages/pieces/community/perplexity-ai/src/index.ts"
      ],
      "@activepieces/piece-photoroom": [
        "packages/pieces/community/photoroom/src/index.ts"
      ],
      "@activepieces/piece-pipedrive": [
        "packages/pieces/community/pipedrive/src/index.ts"
      ],
      "@activepieces/piece-poper": [
        "packages/pieces/community/poper/src/index.ts"
      ],
      "@activepieces/piece-postgres": [
        "packages/pieces/community/postgres/src/index.ts"
      ],
      "@activepieces/piece-posthog": [
        "packages/pieces/community/posthog/src/index.ts"
      ],
      "@activepieces/piece-pushover": [
        "packages/pieces/community/pushover/src/index.ts"
      ],
      "@activepieces/piece-pylon": [
        "packages/pieces/community/pylon/src/index.ts"
      ],
      "@activepieces/piece-qdrant": [
        "packages/pieces/community/qdrant/src/index.ts"
      ],
      "@activepieces/piece-qrcode": [
        "packages/pieces/community/qrcode/src/index.ts"
      ],
      "@activepieces/piece-queue": [
        "packages/pieces/community/queue/src/index.ts"
      ],
      "@activepieces/piece-quickzu": [
        "packages/pieces/community/quickzu/src/index.ts"
      ],
      "@activepieces/piece-rabbitmq": [
        "packages/pieces/community/rabbitmq/src/index.ts"
      ],
      "@activepieces/piece-razorpay": [
        "packages/pieces/community/razorpay/src/index.ts"
      ],
      "@activepieces/piece-reachinbox": [
        "packages/pieces/community/reachinbox/src/index.ts"
      ],
      "@activepieces/piece-read-file": [
        "packages/pieces/read-file/src/index.ts"
      ],
      "@activepieces/piece-reoon-verifier": [
        "packages/pieces/community/reoon-verifier/src/index.ts"
      ],
      "@activepieces/piece-resend": [
        "packages/pieces/community/resend/src/index.ts"
      ],
      "@activepieces/piece-respaid": [
        "packages/pieces/community/respaid/src/index.ts"
      ],
      "@activepieces/piece-retable": [
        "packages/pieces/community/retable/src/index.ts"
      ],
      "@activepieces/piece-retune": [
        "packages/pieces/community/retune/src/index.ts"
      ],
      "@activepieces/piece-returning-ai": [
        "packages/pieces/community/returning-ai/src/index.ts"
      ],
      "@activepieces/piece-robolly": [
        "packages/pieces/community/robolly/src/index.ts"
      ],
      "@activepieces/piece-rss": ["packages/pieces/community/rss/src/index.ts"],
      "@activepieces/piece-saastic": [
        "packages/pieces/community/saastic/src/index.ts"
      ],
      "@activepieces/piece-salesforce": [
        "packages/pieces/community/salesforce/src/index.ts"
      ],
      "@activepieces/piece-scenario": [
        "packages/pieces/community/scenario/src/index.ts"
      ],
      "@activepieces/piece-schedule": [
        "packages/pieces/community/schedule/src/index.ts"
      ],
      "@activepieces/piece-scrapegrapghai": [
        "packages/pieces/community/scrapegrapghai/src/index.ts"
      ],
      "@activepieces/piece-segment": [
        "packages/pieces/community/segment/src/index.ts"
      ],
      "@activepieces/piece-sendfox": [
        "packages/pieces/community/sendfox/src/index.ts"
      ],
      "@activepieces/piece-sendgrid": [
        "packages/pieces/community/sendgrid/src/index.ts"
      ],
      "@activepieces/piece-sendinblue": [
        "packages/pieces/community/sendinblue/src/index.ts"
      ],
      "@activepieces/piece-sendy": [
        "packages/pieces/community/sendy/src/index.ts"
      ],
      "@activepieces/piece-sessions-us": [
        "packages/pieces/community/sessions-us/src/index.ts"
      ],
      "@activepieces/piece-seven": [
        "packages/pieces/community/seven/src/index.ts"
      ],
      "@activepieces/piece-sftp": [
        "packages/pieces/community/sftp/src/index.ts"
      ],
      "@activepieces/piece-shopify": [
        "packages/pieces/community/shopify/src/index.ts"
      ],
      "@activepieces/piece-simplepdf": [
        "packages/pieces/community/simplepdf/src/index.ts"
      ],
      "@activepieces/piece-slack": [
        "packages/pieces/community/slack/src/index.ts"
      ],
      "@activepieces/piece-smaily": [
        "packages/pieces/community/smaily/src/index.ts"
      ],
      "@activepieces/piece-smtp": [
        "packages/pieces/community/smtp/src/index.ts"
      ],
      "@activepieces/piece-soap": [
        "packages/pieces/community/soap/src/index.ts"
      ],
      "@activepieces/piece-sperse": [
        "packages/pieces/community/sperse/src/index.ts"
      ],
      "@activepieces/piece-spotify": [
        "packages/pieces/community/spotify/src/index.ts"
      ],
      "@activepieces/piece-square": [
        "packages/pieces/community/square/src/index.ts"
      ],
      "@activepieces/piece-stability-ai": [
        "packages/pieces/community/stability-ai/src/index.ts"
      ],
      "@activepieces/piece-stable-diffusion-webui": [
        "packages/pieces/community/stable-diffusion-webui/src/index.ts"
      ],
      "@activepieces/piece-store": [
        "packages/pieces/community/store/src/index.ts"
      ],
      "@activepieces/piece-straico": [
        "packages/pieces/community/straico/src/index.ts"
      ],
      "@activepieces/piece-stripe": [
        "packages/pieces/community/stripe/src/index.ts"
      ],
      "@activepieces/piece-subflows": [
        "packages/pieces/community/subflows/src/index.ts"
      ],
      "@activepieces/piece-supabase": [
        "packages/pieces/community/supabase/src/index.ts"
      ],
      "@activepieces/piece-supadata": [
        "packages/pieces/community/supadata/src/index.ts"
      ],
      "@activepieces/piece-surrealdb": [
        "packages/pieces/community/surrealdb/src/index.ts"
      ],
      "@activepieces/piece-surveymonkey": [
        "packages/pieces/community/surveymonkey/src/index.ts"
      ],
      "@activepieces/piece-tables": [
        "packages/pieces/community/tables/src/index.ts"
      ],
      "@activepieces/piece-tags": [
        "packages/pieces/community/tags/src/index.ts"
      ],
      "@activepieces/piece-talkable": [
        "packages/pieces/community/talkable/src/index.ts"
      ],
      "@activepieces/piece-tally": [
        "packages/pieces/community/tally/src/index.ts"
      ],
      "@activepieces/piece-taskade": [
        "packages/pieces/community/taskade/src/index.ts"
      ],
      "@activepieces/piece-tavily": [
        "packages/pieces/community/tavily/src/index.ts"
      ],
      "@activepieces/piece-telegram-bot": [
        "packages/pieces/community/telegram-bot/src/index.ts"
      ],
      "@activepieces/piece-text-ai": [
        "packages/pieces/community/text-ai/src/index.ts"
      ],
      "@activepieces/piece-text-helper": [
        "packages/pieces/community/text-helper/src/index.ts"
      ],
      "@activepieces/piece-zoo": [
        "packages/pieces/community/zoo/src/index.ts"
      ],
      "@activepieces/piece-thankster": [
        "packages/pieces/community/thankster/src/index.ts"
      ],
      "@activepieces/piece-tidycal": [
        "packages/pieces/community/tidycal/src/index.ts"
      ],
      "@activepieces/piece-todoist": [
        "packages/pieces/community/todoist/src/index.ts"
      ],
      "@activepieces/piece-todos": [
        "packages/pieces/community/todos/src/index.ts"
      ],
      "@activepieces/piece-totalcms": [
        "packages/pieces/community/totalcms/src/index.ts"
      ],
      "@activepieces/piece-trello": [
        "packages/pieces/community/trello/src/index.ts"
      ],
      "@activepieces/piece-truelayer": [
        "packages/pieces/community/truelayer/src/index.ts"
      ],
      "@activepieces/piece-twilio": [
        "packages/pieces/community/twilio/src/index.ts"
      ],
      "@activepieces/piece-twin-labs": [
        "packages/pieces/community/twin-labs/src/index.ts"
      ],
      "@activepieces/piece-twitter": [
        "packages/pieces/community/twitter/src/index.ts"
      ],
      "@activepieces/piece-typeform": [
        "packages/pieces/community/typeform/src/index.ts"
      ],
      "@activepieces/piece-upgradechat": [
        "packages/pieces/community/upgradechat/src/index.ts"
      ],
      "@activepieces/piece-utility-ai": [
        "packages/pieces/community/utility-ai/src/index.ts"
      ],
      "@activepieces/piece-vbout": [
        "packages/pieces/community/vbout/src/index.ts"
      ],
      "@activepieces/piece-village": [
        "packages/pieces/community/village/src/index.ts"
      ],
      "@activepieces/piece-vtex": [
        "packages/pieces/community/vtex/src/index.ts"
      ],
      "@activepieces/piece-vtiger": [
        "packages/pieces/community/vtiger/src/index.ts"
      ],
      "@activepieces/piece-webflow": [
        "packages/pieces/community/webflow/src/index.ts"
      ],
      "@activepieces/piece-webhook": [
        "packages/pieces/community/webhook/src/index.ts"
      ],
      "@activepieces/piece-webling": [
        "packages/pieces/community/webling/src/index.ts"
      ],
      "@activepieces/piece-wedof": [
        "packages/pieces/community/wedof/src/index.ts"
      ],
      "@activepieces/piece-whatsable": [
        "packages/pieces/community/whatsable/src/index.ts"
      ],
      "@activepieces/piece-whatsapp": [
        "packages/pieces/community/whatsapp/src/index.ts"
      ],
      "@activepieces/piece-woocommerce": [
        "packages/pieces/community/woocommerce/src/index.ts"
      ],
      "@activepieces/piece-wootric": [
        "packages/pieces/community/wootric/src/index.ts"
      ],
      "@activepieces/piece-wordpress": [
        "packages/pieces/community/wordpress/src/index.ts"
      ],
      "@activepieces/piece-xero": [
        "packages/pieces/community/xero/src/index.ts"
      ],
      "@activepieces/piece-xml": ["packages/pieces/community/xml/src/index.ts"],
      "@activepieces/piece-youtube": [
        "packages/pieces/community/youtube/src/index.ts"
      ],
      "@activepieces/piece-zendesk": [
        "packages/pieces/community/zendesk/src/index.ts"
      ],
      "@activepieces/piece-zerobounce": [
        "packages/pieces/community/zerobounce/src/index.ts"
      ],
      "@activepieces/piece-zoho-books": [
        "packages/pieces/community/zoho-books/src/index.ts"
      ],
      "@activepieces/piece-zoho-crm": [
        "packages/pieces/community/zoho-crm/src/index.ts"
      ],
      "@activepieces/piece-zoho-invoice": [
        "packages/pieces/community/zoho-invoice/src/index.ts"
      ],
      "@activepieces/piece-zoom": [
        "packages/pieces/community/zoom/src/index.ts"
      ],
      "@activepieces/pieces-common": [
        "packages/pieces/community/common/src/index.ts"
      ],
      "@activepieces/pieces-framework": [
        "packages/pieces/community/framework/src/index.ts"
      ],
      "@activepieces/server-shared": ["packages/server/shared/src/index.ts"],
      "@activepieces/shared": ["packages/shared/src/index.ts"],
      "@ee/*": ["packages/ee/*"],
      "Aminos": ["packages/pieces/community/Aminos/src/index.ts"],
      "activepieces/piece-microsoft-dynamics-365-business-central": [
        "packages/pieces/community/microsoft-dynamics-365-business-central/src/index.ts"
      ],
      "activepieces/piece-microsoft-dynamics-crm": [
        "packages/pieces/community/microsoft-dynamics-crm/src/index.ts"
      ],
      "activepieces/piece-microsoft-sharepoint": [
        "packages/pieces/community/microsoft-sharepoint/src/index.ts"
      ],
      "activepieces/piece-snowflake": [
        "packages/pieces/community/snowflake/src/index.ts"
      ],
      "activepieces/piece-zuora": [
        "packages/pieces/community/zuora/src/index.ts"
      ],
<<<<<<< HEAD
=======
      "@activepieces/piece-personal-ai": [
        "packages/pieces/community/personal-ai/src/index.ts"
      ],
      "@activepieces/piece-eth-name-service": [
        "packages/pieces/community/eth-name-service/src/index.ts"
      ],
      "@activepieces/piece-mempool-space": [
        "packages/pieces/community/mempool-space/src/index.ts"
      ],
      "@activepieces/piece-blockscout": [
        "packages/pieces/community/blockscout/src/index.ts"
      ],
>>>>>>> 79ed8c6c
      "ee-embed-sdk": ["packages/ee/ui/embed-sdk/src/index.ts"],
      "server-worker": ["packages/server/worker/src/index.ts"],
      "ui-feature-forms": ["packages/ui/features-forms/src/index.ts"]
    },
    "resolveJsonModule": true
  },
  "exclude": ["node_modules", "tmp"]
}<|MERGE_RESOLUTION|>--- conflicted
+++ resolved
@@ -215,9 +215,6 @@
       "@activepieces/piece-elevenlabs": [
         "packages/pieces/community/elevenlabs/src/index.ts"
       ],
-      "@activepieces/piece-eth-name-service": [
-        "packages/pieces/community/eth-name-service/src/index.ts"
-      ],
       "@activepieces/piece-facebook-leads": [
         "packages/pieces/community/facebook-leads/src/index.ts"
       ],
@@ -825,8 +822,6 @@
       "activepieces/piece-zuora": [
         "packages/pieces/community/zuora/src/index.ts"
       ],
-<<<<<<< HEAD
-=======
       "@activepieces/piece-personal-ai": [
         "packages/pieces/community/personal-ai/src/index.ts"
       ],
@@ -839,7 +834,6 @@
       "@activepieces/piece-blockscout": [
         "packages/pieces/community/blockscout/src/index.ts"
       ],
->>>>>>> 79ed8c6c
       "ee-embed-sdk": ["packages/ee/ui/embed-sdk/src/index.ts"],
       "server-worker": ["packages/server/worker/src/index.ts"],
       "ui-feature-forms": ["packages/ui/features-forms/src/index.ts"]
