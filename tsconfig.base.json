--- conflicted
+++ resolved
@@ -17,14 +17,10 @@
     "skipDefaultLibCheck": true,
     "baseUrl": ".",
     "paths": {
-<<<<<<< HEAD
       "@/*": ["packages/*"],
       "@activepieces/ee/billing/ui": ["packages/ee/billing/ui/src/index.ts"],
       "@activepieces/ee/shared": ["packages/ee/shared/src/index.ts"],
-      "@activepieces/engine": ["packages/engine/src/index.ts"],
-=======
       "@activepieces/engine": ["packages/engine/src/main.ts"],
->>>>>>> 090e0c95
       "@activepieces/framework": ["packages/pieces/framework/src/index.ts"],
       "@activepieces/piece-airtable": ["packages/pieces/airtable/src/index.ts"],
       "@activepieces/piece-asana": ["packages/pieces/asana/src/index.ts"],
