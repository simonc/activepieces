--- conflicted
+++ resolved
@@ -174,11 +174,8 @@
     "tslib": "2.6.2",
     "twitter-api-v2": "1.15.1",
     "typeorm": "0.3.18",
-<<<<<<< HEAD
+    "url": "0.11.3",
     "uuid": "9.0.1",
-=======
-    "url": "0.11.3",
->>>>>>> aac4cfc9
     "xml2js": "0.6.2",
     "xmlrpc": "1.3.2",
     "zone.js": "0.13.1"
