--- conflicted
+++ resolved
@@ -165,12 +165,8 @@
     "@types/mailchimp__mailchimp_marketing": "^3.0.6",
     "@types/mailparser": "^3.4.0",
     "@types/marked": "^4.0.8",
-<<<<<<< HEAD
+    "@types/mime-types": "^2.1.1",
     "@types/node": "~18.7.1",
-=======
-    "@types/mime-types": "^2.1.1",
-    "@types/node": "16.11.7",
->>>>>>> 92566c51
     "@types/node-imap": "^0.9.0",
     "@types/nodemailer": "^6.4.7",
     "@types/papaparse": "^5.3.7",
