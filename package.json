--- conflicted
+++ resolved
@@ -215,11 +215,8 @@
     "ngx-timeago": "3.0.0",
     "node-cron": "3.0.3",
     "nodemailer": "6.9.9",
-<<<<<<< HEAD
     "npm": "10.8.2",
-=======
     "notion-to-md": "3.1.1",
->>>>>>> 737562ab
     "nx-cloud": "19.0.0",
     "object-sizeof": "2.6.3",
     "openai": "4.47.1",
@@ -279,14 +276,11 @@
     "twitter-api-v2": "1.15.1",
     "typeorm": "0.3.18",
     "url": "0.11.3",
-<<<<<<< HEAD
     "use-debounce": "10.0.1",
     "use-ripple-hook": "1.0.24",
     "usehooks-ts": "3.1.0",
     "vaul": "0.9.1",
-=======
     "write-file-atomic": "5.0.1",
->>>>>>> 737562ab
     "xml2js": "0.6.2",
     "xmlrpc": "1.3.2",
     "yaml": "2.4.1",
