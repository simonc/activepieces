{
  "name": "activepieces",
  "version": "0.18.1",
  "rcVersion": "0.19.0-rc.0",
  "scripts": {
    "prepare": "husky install",
    "serve:frontend": "nx serve ui-core",
    "serve:backend": "nx serve backend",
    "serve:engine": "nx serve engine",
    "serve:pieces": "turbowatch tools/scripts/pieces/turbowatch.ts",
    "dev": "cross-env-shell FORCE_COLOR=true concurrently -n \"GUI,API,ENG,PCS\" -c \"bgBlue.bold,bgGreen.bold,bgRed.bold,bgYellow.bold\" \"npm:serve:frontend\" \"npm:serve:backend\" \"npm:serve:engine\" \"npm:serve:pieces\"",
    "dev:backend": "cross-env-shell FORCE_COLOR=true concurrently -n \"API,ENG\" -c \"bgGreen.bold,bgRed.bold\" \"npm:serve:backend\" \"npm:serve:engine\"",
    "dev:frontend": "cross-env-shell FORCE_COLOR=true concurrently -n \"GUI,API,ENG\" -c \"bgBlue.bold,bgGreen.bold,bgRed.bold\" \"npm:serve:frontend\" \"npm:serve:backend\" \"npm:serve:engine\"",
    "start": "npm i && npm run dev",
<<<<<<< HEAD
    "publish-piece": "npx ts-node tools/scripts/utils/publish-piece.ts",
    "create-piece": "npx ts-node tools/scripts/generate-new-piece.ts",
    "create-action": "npx ts-node tools/scripts/generate-new-action.ts"
=======
    "cli": "npx ts-node packages/cli/src/index.ts",
    "create-piece": "npx ts-node packages/cli/src/index.ts pieces create",
    "publish-piece": "npx ts-node tools/scripts/utils/publish-piece.ts"
>>>>>>> 380c7715
  },
  "private": true,
  "dependencies": {
    "@angular/animations": "16.2.6",
    "@angular/cdk": "16.2.6",
    "@angular/common": "16.2.6",
    "@angular/compiler": "16.2.6",
    "@angular/core": "16.2.6",
    "@angular/elements": "16.2.6",
    "@angular/forms": "16.2.6",
    "@angular/localize": "16.2.6",
    "@angular/material": "16.2.6",
    "@angular/platform-browser": "16.2.6",
    "@angular/platform-browser-dynamic": "16.2.6",
    "@angular/router": "16.2.6",
    "@auth0/angular-jwt": "5.1.2",
    "@aws-sdk/client-s3": "3.398.0",
    "@babel/runtime": "7.22.11",
    "@bull-board/api": "5.9.1",
    "@bull-board/fastify": "5.9.1",
    "@ctrl/ngx-codemirror": "5.1.1",
    "@fastify/basic-auth": "5.0.0",
    "@fastify/cors": "8.3.0",
    "@fastify/formbody": "7.4.0",
    "@fastify/multipart": "7.7.3",
    "@fastify/swagger": "8.9.0",
    "@fastify/type-provider-typebox": "3.5.0",
    "@fortawesome/angular-fontawesome": "0.12.1",
    "@fortawesome/fontawesome-svg-core": "6.4.2",
    "@fortawesome/free-solid-svg-icons": "6.4.2",
    "@linear/sdk": "7.0.1",
    "@mailchimp/mailchimp_marketing": "3.0.80",
    "@mailerlite/mailerlite-nodejs": "1.1.0",
    "@ngrx/effects": "16.0.1",
    "@ngrx/store": "16.0.1",
    "@ngrx/store-devtools": "16.0.1",
    "@notionhq/client": "2.2.11",
    "@nx/devkit": "17.0.2",
    "@onfleet/node-onfleet": "1.3.3",
    "@qdrant/js-client-rest": "1.7.0",
    "@sendgrid/mail": "8.0.0",
    "@sentry/node": "7.64.0",
    "@sinclair/typebox": "0.26.8",
    "@supabase/supabase-js": "2.33.1",
    "@types/showdown": "2.0.6",
    "airtable": "0.11.6",
    "ajv": "8.12.0",
    "angular-draggable-droppable": "8.0.0",
    "angular-svg-icon": "15.0.0",
    "angular2-uuid": "1.1.1",
    "async-mutex": "0.4.0",
    "axios": "^1.6.3",
    "bcrypt": "5.1.1",
    "buffer": "6.0.3",
    "bullmq": "5.1.2",
    "cheerio": "1.0.0-rc.12",
    "clarifai-nodejs-grpc": "9.7.0",
    "cli-table3": "0.6.3",
    "clipboard": "2.0.11",
    "codemirror": "5.65.14",
    "commander": "11.1.0",
    "compare-versions": "6.1.0",
    "concat": "1.0.3",
    "contentful-management": "10.42.0",
    "cron-validator": "1.3.1",
    "cronstrue": "2.31.0",
    "cross-env": "7.0.3",
    "crypto-js": "4.2.0",
    "dayjs": "1.11.9",
    "decompress": "4.2.1",
    "deep-equal": "2.2.2",
    "drip-nodejs": "3.1.1",
    "fastify": "4.12.0",
    "fastify-favicon": "4.3.0",
    "fastify-raw-body": "4.2.0",
    "feedparser": "2.2.10",
    "firebase-scrypt": "2.2.0",
    "font-awesome": "4.7.0",
    "form-data": "4.0.0",
    "fs-extra": "11.2.0",
    "google-auth-library": "8.9.0",
    "googleapis": "129.0.0",
    "http-status-codes": "2.2.0",
    "imap": "0.8.19",
    "import-fresh": "3.3.0",
    "ioredis": "5.3.2",
    "is-base64": "1.1.0",
    "isolated-vm": "4.6.0",
    "jsdom": "23.0.1",
    "jshint": "2.13.6",
    "json2xml": "0.1.3",
    "jsonlint-mod": "1.7.6",
    "jsonrepair": "3.2.0",
    "jsonwebtoken": "9.0.1",
    "jszip": "3.10.1",
    "jwks-rsa": "3.1.0",
    "kl-angular-mentions": "1.2.3",
    "langchain": "0.0.156",
    "lottie-web": "5.12.2",
    "mailparser": "3.6.5",
    "marked": "4.3.0",
    "mime-types": "2.1.35",
    "monaco-editor": "0.34.1",
    "monday-sdk-js": "0.5.2",
    "mustache": "4.2.0",
    "nanoid": "3.3.6",
    "ngx-autosize": "2.0.4",
    "ngx-colors": "3.5.2",
    "ngx-lottie": "10.0.0",
    "ngx-markdown": "16.0.0",
    "ngx-monaco-editor-v2": "16.0.1",
    "ngx-quill": "20.0.1",
    "ngx-skeleton-loader": "6.0.0",
    "ngx-timeago": "3.0.0",
    "nodemailer": "6.9.4",
    "object-sizeof": "2.6.3",
    "openai": "4.17.5",
    "papaparse": "5.4.1",
    "pdf-parse": "1.1.1",
    "pg": "8.11.3",
    "pickleparser": "0.1.0",
    "pino-loki": "2.1.3",
    "posthog-js": "1.83.0",
    "posthog-node": "3.1.3",
    "prismjs": "1.29.0",
    "product-fruits": "1.0.23",
    "promise-mysql": "5.2.0",
    "qs": "6.11.2",
    "quill": "1.3.7",
    "quill-mention": "4.0.0",
    "redlock": "5.0.0-beta.2",
    "rss-parser": "3.13.0",
    "rxjs": "7.8.1",
    "shade-generator": "1.2.7",
    "showdown": "2.1.0",
    "simple-git": "3.21.0",
    "soap": "1.0.0",
    "sqlite3": "5.1.6",
    "ssh2-sftp-client": "9.1.0",
    "stripe": "14.3.0",
    "subsink": "1.0.2",
    "tiktoken": "1.0.11",
    "tinycolor2": "1.6.0",
    "tsconfig-paths": "4.2.0",
    "tslib": "2.6.2",
    "twitter-api-v2": "1.15.1",
    "typeorm": "0.3.18",
    "xml2js": "0.6.2",
    "zone.js": "0.13.1"
  },
  "devDependencies": {
    "@angular-devkit/build-angular": "16.2.4",
    "@angular-devkit/core": "16.2.4",
    "@angular-devkit/schematics": "16.2.4",
    "@angular-eslint/builder": "15.2.1",
    "@angular-eslint/eslint-plugin": "16.0.3",
    "@angular-eslint/eslint-plugin-template": "16.0.3",
    "@angular-eslint/schematics": "15.2.1",
    "@angular-eslint/template-parser": "16.0.3",
    "@angular/cli": "~16.2.0",
    "@angular/compiler-cli": "16.2.6",
    "@angular/language-service": "16.2.6",
    "@commitlint/cli": "17.7.1",
    "@commitlint/config-conventional": "17.7.0",
    "@faker-js/faker": "8.2.0",
    "@ngrx/eslint-plugin": "16.0.1",
    "@nx/angular": "17.0.2",
    "@nx/esbuild": "17.0.2",
    "@nx/eslint": "17.0.2",
    "@nx/eslint-plugin": "17.0.2",
    "@nx/jest": "17.0.2",
    "@nx/js": "17.0.2",
    "@nx/node": "17.0.2",
    "@nx/webpack": "17.0.2",
    "@nx/workspace": "17.0.2",
    "@playwright/test": "1.37.1",
    "@schematics/angular": "16.2.4",
    "@swc-node/register": "~1.6.7",
    "@swc/core": "~1.3.85",
    "@trumbitta/nx-plugin-unused-deps": "1.12.1",
    "@types/bcrypt": "5.0.0",
    "@types/crypto-js": "4.1.1",
    "@types/decompress": "4.2.4",
    "@types/deep-equal": "1.0.1",
    "@types/feedparser": "2.2.5",
    "@types/imap": "0.8.37",
    "@types/is-base64": "1.1.1",
    "@types/jest": "29.4.4",
    "@types/json2xml": "0.1.1",
    "@types/mailchimp__mailchimp_marketing": "3.0.10",
    "@types/mailparser": "3.4.0",
    "@types/marked": "4.3.2",
    "@types/mime-types": "2.1.1",
    "@types/mustache": "4.2.4",
    "@types/node": "18.7.23",
    "@types/nodemailer": "6.4.9",
    "@types/onfleet__node-onfleet": "1.3.7",
    "@types/papaparse": "5.3.8",
    "@types/pg": "8.10.2",
    "@types/prismjs": "1.26.0",
    "@types/qs": "6.9.7",
    "@types/quill": "2.0.10",
    "@types/ssh2-sftp-client": "9.0.0",
    "@types/tinycolor2": "1.4.5",
    "@types/xml2js": "0.4.14",
    "@typescript-eslint/eslint-plugin": "5.62.0",
    "@typescript-eslint/parser": "5.62.0",
    "autoprefixer": "10.4.15",
    "chalk": "4.1.2",
    "concurrently": "8.2.1",
    "esbuild": "0.19.5",
    "eslint": "8.46.0",
    "eslint-config-prettier": "9.0.0",
    "eslint-plugin-prettier": "4.2.1",
    "eslint-plugin-rxjs": "5.0.3",
    "eslint-plugin-rxjs-angular": "2.0.1",
    "husky": "8.0.3",
    "inquirer": "8.2.6",
    "jasmine-core": "4.2.0",
    "jasmine-spec-reporter": "7.0.0",
    "jest": "29.4.3",
    "jest-environment-jsdom": "29.4.3",
    "jest-environment-node": "^29.4.1",
    "jest-preset-angular": "~13.1.0",
    "jsonc-eslint-parser": "^2.1.0",
    "karma": "6.4.2",
    "karma-chrome-launcher": "3.1.1",
    "karma-coverage": "2.2.1",
    "karma-jasmine": "5.1.0",
    "karma-jasmine-html-reporter": "2.0.0",
    "lint-staged": "13.3.0",
    "ng-packagr": "16.2.3",
    "nx": "17.0.2",
    "pino-pretty": "9.4.1",
    "pnpm": "8.6.12",
    "postcss": "8.4.31",
    "postcss-import": "14.1.0",
    "postcss-preset-env": "7.5.0",
    "postcss-url": "10.1.3",
    "prettier": "2.8.4",
    "tailwindcss": "3.3.3",
    "ts-jest": "29.1.1",
    "ts-node": "10.9.1",
    "turbowatch": "2.29.4",
    "typescript": "5.1.6",
    "verdaccio": "5.26.1",
    "wait-on": "7.0.1",
    "webpack-ignore-dynamic-require": "1.0.0"
  },
  "nx": {
    "includedScripts": []
  }
}<|MERGE_RESOLUTION|>--- conflicted
+++ resolved
@@ -12,15 +12,9 @@
     "dev:backend": "cross-env-shell FORCE_COLOR=true concurrently -n \"API,ENG\" -c \"bgGreen.bold,bgRed.bold\" \"npm:serve:backend\" \"npm:serve:engine\"",
     "dev:frontend": "cross-env-shell FORCE_COLOR=true concurrently -n \"GUI,API,ENG\" -c \"bgBlue.bold,bgGreen.bold,bgRed.bold\" \"npm:serve:frontend\" \"npm:serve:backend\" \"npm:serve:engine\"",
     "start": "npm i && npm run dev",
-<<<<<<< HEAD
-    "publish-piece": "npx ts-node tools/scripts/utils/publish-piece.ts",
-    "create-piece": "npx ts-node tools/scripts/generate-new-piece.ts",
-    "create-action": "npx ts-node tools/scripts/generate-new-action.ts"
-=======
     "cli": "npx ts-node packages/cli/src/index.ts",
     "create-piece": "npx ts-node packages/cli/src/index.ts pieces create",
     "publish-piece": "npx ts-node tools/scripts/utils/publish-piece.ts"
->>>>>>> 380c7715
   },
   "private": true,
   "dependencies": {
